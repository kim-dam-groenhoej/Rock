var bodyScroll;

$(function () {
    $(window).on('resize', function () {
        resizeBody();
    });
});

Sys.Application.add_load(function () {

    if (bodyScroll) {
<<<<<<< HEAD
        bodyScroll.destroy();
=======
        try {
            bodyScroll.destroy();
        } catch (e) {}
>>>>>>> fc132629
        bodyScroll = null;
    }

    resizeBody();

<<<<<<< HEAD
    bodyScroll = new IScroll('.checkin-scroll-panel', {
=======
    if ($('.checkin-scroll-panel').length) {
      bodyScroll = new IScroll('.checkin-scroll-panel', {
>>>>>>> fc132629
        scrollbars: true,
        mouseWheel: true,
        interactiveScrollbars: true,
        shrinkScrollbars: 'scale',
        fadeScrollbars: false,
        scrollbars: 'custom'
<<<<<<< HEAD
    });
=======
      });
    }

>>>>>>> fc132629
});

function resizeBody() {
    var headerHeight = $('.checkin-header').outerHeight(true);
    var footerHeight = $('.checkin-footer').outerHeight(true);
    var bodyWidth = $('.checkin-body').width();

    $('.checkin-scroll-panel').css('top', headerHeight);
    $('.checkin-scroll-panel').css('bottom', footerHeight);
    $('.checkin-scroll-panel').css('width', bodyWidth);
}<|MERGE_RESOLUTION|>--- conflicted
+++ resolved
@@ -9,37 +9,25 @@
 Sys.Application.add_load(function () {
 
     if (bodyScroll) {
-<<<<<<< HEAD
-        bodyScroll.destroy();
-=======
         try {
             bodyScroll.destroy();
         } catch (e) {}
->>>>>>> fc132629
         bodyScroll = null;
     }
 
     resizeBody();
 
-<<<<<<< HEAD
-    bodyScroll = new IScroll('.checkin-scroll-panel', {
-=======
     if ($('.checkin-scroll-panel').length) {
       bodyScroll = new IScroll('.checkin-scroll-panel', {
->>>>>>> fc132629
         scrollbars: true,
         mouseWheel: true,
         interactiveScrollbars: true,
         shrinkScrollbars: 'scale',
         fadeScrollbars: false,
         scrollbars: 'custom'
-<<<<<<< HEAD
-    });
-=======
       });
     }
 
->>>>>>> fc132629
 });
 
 function resizeBody() {

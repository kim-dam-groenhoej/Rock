<<<<<<< HEAD
=======
Rock McKinley 3.2

+ Fixed exception that would occur when trying to activate a new activity on an existing workflow (Fixes #978).
+ Updated the Checkin Schedule to have it's 'StartTime' property available to Lava (Fixes #981).
+ Updated the default ordering of transactions in Contributions tab of person profile be datetime of the transaction (Fixes #980).
+ Fixed issue with My Workflows block not showing the workflow type.
+ Fixed "Group Type" Report Field not showing any results (Fixes #977).
+ Added validation to prevent duplicate routes being created for different pages.
+ Updated person object so that PrimaryAlias property is avaialbe to be used by Lava (Fixes #973).
+ Fixed issue with Add Family block adding children as adults (Fixes #964).
+ Fixed issue with prayer approval not updating request correctly, resulting in prayer not being visible to prayer session (Fixes #969).
+ Updated communicaiton processing so that communication job will not send duplicate emails to same recipients.
+ Fixed issue with occasional deadlocks.
+ Added job for processing scheduled metrics.
+ Fixed attribute block to escape HTML in the values column (fixes #965).
+ Added access keys to edit the individual (Alt+I) and family (Alt+O) on the person details page.
+ Changed the access key for edit from Alt+E to Alt+M (modify) since Chrome already used Alt+E. (Fixes #946).

>>>>>>> 40dbbe66
Rock McKinley 3.1

+ Improved performance of check-in's Find Families action.
+ Added a setting to the check-in Find Families action to limit the number of families returned by search (default is 100).
+ Added a phone number index to improve check-in performance.
+ Fixed filtering issue when filtering on defined value attributes that allow multiple values (Fixes #910).
+ Updated the Transaction Entry block so that the 'Next' button does not remain disabled after a validation error (Fixes #899).
+ Fixed issue with not being able to send communications that included an attachment.
+ Fixed issue with displaying known and implied relationships on the person detail page (Fixes #930).
+ Fixed spacing of the 'In Group of Type' badge (Fixes #908).
+ Fixed issue with existing people creating a new login and not being able to login (Fixes #928).
+ Improved how Rock manages shared connections to database.
+ Fixed issue with tag report.
+ Added additional indexes to improve performance of person merge.
+ Fixed issue with not being able to update a binary file person attribute (Fixes #874).
+ Fixed issue with SMS replies being sent to the wrong person.

Rock McKinley 3.0

+ Updated the PayFlowPro transaction download to exclude 'declined' transactions
+ Fixed inaccurate check-in countdown due to time not using ISO 8601 format (Fixes #878).
+ Made some changes to improve performance and accuracy of check-in random code generation.
+ Fixed BusinessDetail block so that an exception does not occur when trying to delete contacts from a business (Fixes #867).
+ Added a job and system email for sending reminders to group leaders about entering attendance for their group meetings.
+ Updated SampleData block and xml data to handle adding small group topics as  defined values, and to handle setting up a small group's schedule.
+ Updated the Add Family, Edit Person, and Edit Family blocks to have a more consistent UI for adding new people (Fixes #849, Fixes #850, Fixes #855)
+ Fixed issue with effective end date not being updated when saving a recurring schedule.
+ Updated the zone block list so that it only copies authorization from page when a new block is added and not when an existing block is edited.
+ Updated LoginStatus block to only show "Login" when user not logged in, and not an empty dropdown
+ Updated person following and person attribute filtering to use person alias id instead of person id.
+ Updated the Transaction Detail block to facilitate easier keyboard adding of transactions.
+ Changed PrayerRequestDetail block to not encode HTML prior to storage as per https://github.com/SparkDevNetwork/Rock/wiki/Security-Considerations (Fixes #846).
+ Updated the communication send process to use the the person who created the communication when resolving merge fields so that secured attribute values can actually be included in a communication (Fixes #802).
+ Fixed display of transaction list/detail when user is authorized to view, but not to edit (Fixes #805)
+ Updated Bing address verification to handle a null postalcode value returned for valid international addresses (Fixes #845).
+ Updated the boolean field type to render a drop-down list with a blank option instead of a radio-button. This allows specifying a none/true/false value. If attribute is configured to be required, user would still need to select true or false (Fixes #776, Fixes #784)
+ Updated Family Edit to set email active when adding new family members (Fixes #820).
+ Updated the HTML Editor's merge field picker to use current person's security when determining the attributes to display and include in list ( vs. showing only the attributes available to everyone) (Fixes #802).
+ Fixed issue with note container only showing first 10 comments and not displaying the 'Show More' option (Fixes #808).
+ Added a new api/Groups/SaveAddress REST endpoint for updating the address associated with a group/family. This method takes care of checking for existing addresses, updating address pointers correctly, and writing change to family history.
+ Updated the api/Peoples REST POST endpoint to create all the needed relationships for a new person (i.e. Family Member, Person Alias, Known Relationships, Implied Relationships)
+ Fixed the TransactionEntry block to update the phone numbers and/or email address for an existing person.
+ Updated the Communication Entry block to support a 'Simple' mode that can be used on an external site for members to initiate a communication.  Also updated Site to include a Communication Page setting.
+ Changed directory names in the content folder to not have spaces.
+ Added a 'Schedule' field to the group detail that allows a group to have either a simple weekly schedule, a custom schedule, or use any one of the named schedules
+ Updated the 'First-time Icon' merge field for check-in labels to use a new Person.FirstTime field that is true if person has ever attended anything. This replaces previous merge field that only checked if person had previously checked into a group with same group type.
+ Added regex option to the search screen of check-in to allow applying a regex pattern to the user's input. For example the expression '[0](\d*)' would strip off a leading 0 from the input. This example would be needed in the UK where Rock does not store the leading 0 in the database but many individuals would be used to searching using it. #MakingUpForTheSinsOfTheNSA
+ Added option to include people without a mailing address in the Statement Generator. Also, if an individual person is selected, it will include them regardless of mailing address.
+ Updated Statement Generator to recommend a 600x200px logo, and to ship with a standard logo at 600x200px.
+ Add new 'My Settings' page which lives under the 'Login Status' drop-down in the upper right of the internal pages. This page will be a user's one stop shop for all of their personal settings and configurations. For now it contains links to change their password and manage their communication templates.
+ Attribute and AttributeValues can now be included in a REST response by specifying ?LoadAttributes='simple' or ?LoadAttributes='expanded' in the request parameters. In 'simple' mode, only the most commonly needed properties of Attributes and AttributeValues are serialized in a REST response.
+ Updated the 'Set Attribute From Entity' workflow action to support setting a value based on a Lava template that can parse the entity passed in for processing.
+ Moved the Content Channel Type and Content Channel admin screens from under the 'Communications' page to the 'CMS Configuration Page'. This will simplify the security access since these pages will be used more by Web Administrators.
+ Moved the 'Photo Request' page under 'Admin &gt; Communications'. This helps limit who can send out bulk photo requests and helps to clean up the 'People' menu item.
+ Adjusted the security under 'Admin Tools' to allow the 'WEB - Administration' security role to see the 'CMS Configuration' pages and the 'RSG - Communications Administration' role to see the 'Communications' pages.
+ Added edit and administrate access for the 'WEB - Administration' role to the External Website Ads content channel.
+ In an effort to help organizations create an organized system for managing their security roles we've implemented a sample naming system. You can read more about our recommendations in the updated Admin Hero Guide.
+ Added new DateTime field type for attributes.
+ Fixes DISC Last Save Date not storing in international date format (Fixes #828).
+ Upgraded to FontAwesome 4.3.0 (Fixes #814)
+ Added the ability to filter group members by specific attribute values
+ Added additional checking in the PhotoSendRequest block to verify the communication template and certain fields in the template (Fixes #798)
+ Fix new REST key not confirmed on create and UserDetail block showing incorrectly that it was. Fixes https://github.com/SparkDevNetwork/Rock/issues/825.
+ Added Block Property to GroupList to filter by Active Status. If this is set, it overrides the user filter for Active Status
+ Fixed check scanner allowing checks without a check number through when using a Ranger scanner
+ Added option in Address data select to specify what portion of the Address to show in report.
+ Added an option to the 'Memo' field type to optionally allow html to be entered in field without causing a Validation Request error.
+ Added an option in Service Job list to "Run Now".
+ Updated the grid export to resolve defined value ids with their values when exporting to Excel.
+ Changed Statement Generator to display a breakdown of the Accounts for each Transaction
+ Changed the DISC service to work even if someone changes the DISC category name (Fixes #792).
+ Changed reverse order and format of the graduation and grade labels on the person profile (Bio block)
+ Added "Combine Giving" option to Total Giving Amount data select in reporting. When enabled, the total giving for the person will include amounts given by members of their giving group (or just the total for the person if they are not in a giving group)
+ Rearranged the Content Channel Item View block to make it more intuitive. (Fixes #787)
+ Fixed issue with Location Picker control not maintaining state when toggling between different location types on the group details location editor.
+ Added keyboard shortcuts to speed up several operations in Rock. These include:
   - Alt + Q = Quick Search (sets focus to the search box at the top of the page)
   - Alt + S = Save (presses the save button on the given page)
   - Alt + E = Edit (presses the edit button on the given page)
   - Alt + N = New ( presses the add button on any grid on the page)
   - Alt + C = Cancel (presses the cancel button on the given page)
+ Added new Lava filter to create postback links in Lava.
+ Fixed the Delete workflow action so that it does not cause an exception when processing.
+ Updated the workflow detail block so that only users with edit access to the block see the advanced options for editing a workflow.
+ Removed the double borders around the grid when used inside of a grid-panel.
+ Fixed an issue with Categories block that prevented categories from being able to be ordered.
+ Added new block attribute types for using the KeyValueList and ValueList field types
+ Added a new rating control and field type. An attribute can use this field type to display a group of stars that can be selected to rate an item.
+ Add new note types for use in workflows.
+ Updated the 'Set Attribute From Entity' workflow action to include an option for determining if workflow should continue processing or not when the entity is missing or invalid.
+ Fixed bug in transaction detail block where the cancel button would not take you back to the parent batch when clicked.
+ Made changes to the transaction details block to make entering transactions faster. There is now a new 'Add New Transaction' button to enter an additional sibling transaction and the person picker now expands when entering a new transaction.
+ Changed the default sort order of financial transactions to be in the order they where entered.
+ Changed person picker to set the focus to the search box when opened.
+ Added an option to reuse the code per family (disabled by default).
+ Updated the Binary File URL property to return a full path instead of a relative path when file type is using Database or File System storage provider.
+ Updated check-in labels so that attribute values are not HTML encoded.
+ Added helper method to SavedAccount model to create a new reference transaction
+ Added an "Authorize" method to financial gateway components.
+ Fixed issue that enabled the keyboard to display on touch devices (Fixes #777).
+ Updated content feed to sort content items in descending order. Also added filters to respect the content item's date ranges.
+ Updated workflow administration so that users with edit security on a workflow type can manage workflows of that type (Fixes #771).
+ Updated workflow list to allow filtering by workflow attribute values
+ Added feature to the GetChannelFeed handler to resolve any relative links to absolute links.
+ Added block setting to the Bio block used on the Person Profile page to enable prepending the country code to phone numbers. Helpful for internationalization.
+ Updated block rendering so that the Pre/Post text is rendered outside of all the block wrapping divs
+ Updated the Lava "Attribute" filter to use the current person when checking security rather than defaulting to anonymous user (Fixes #760).
+ Fixed the 'Forgot User Name' block to include Active Directory user names (Fixes #765)
+ Updated the FinancialPersonSavedAccount to also allow being associated to a group in addition to a person
+ Fixed issue with static text being replaced with security code on check-in labels (Fixes #766).
+ Updated the address verification services so that a second active service will attempt to standardize/geocode a given address even when previous active service attempted to standardize or geocode the address but failed.
+ Updated the Defined Value field type to optionally display defined value descriptions instead of the values.
+ Added ability to add notes to a workflow
+ Fixed exception that would occur when manually activating a new activity on an existing workflow.
+ Fixed the workflow processing job so that it will still process workflows when the workflow type has a blank processing interval.
+ Updated the logging of exceptions so that the source and stack trace information get logged correctly for inner exceptions.
+ Added 'Exclude Group Type' block setting to Group Tree View and Group Detail
+ Added new group type for tracking internal staff organizational structures with a new page for viewing them.
+ Added the ability to specify root document/image folders and the option to optionally force user-specific root folders for attributes that use the HTML field type
+ Fixed the 'Delay' workflow action to correctly calculate the time that delay was initiated.
+ Changed Google Map API so it only loads when it is needed vs loading on every page. If you have any custom blocks that need the Google Maps API, call this.LoadGoogleMapsApi() in your OnInit.
+ Added option to CategoryTreeView to set the Root Category
+ Updated the Rock Grid control to handle separate DataKey and PersonId columns correctly.
+ Added option to use CurrentDate plus/minus a number of days in DataView date filters
+ Updated the Workflow Entry block so that it will interrogate the query string parameters and set any workflow attributes with same key to the value passed in query string. This results in the Activate Workflow block no longer being needed, so it has been deprecated and will be removed in a future update.
+ Updated workflow type configuration block to include the attribute field types in grid of workflow and activity attributes.
+ Add support for the ExcludedByFilter flag to RemoveEmptyPeople workflow action
+ Updated the Facebook authentication provider to update the person's Facebook person attribute value whenever they login.
+ Added the ability to specify the kiosk id and group type ids as a query string (route) parameter so that the check-in admin screen can by bypassed.
+ Added Lava Address filter option to provide a template for the address return.
+ Add Scan Settings to BinaryFileType
+ Updated the 'Attribute' lava merge field to return an object (instead of string) and added an additional 'Property' filter so that these can be used to navigate complex object/attribute structures when outputing lava content.
+ Updated blocks that provide 'Enable Debug' setting for Lava to only show the debug information if the logged in user also has Edit access to the block. This allows an Admin to enable debug on a production page without everyone seeing the debug info.
+ Fixed the DISC assessment block which was not working in IE 10 (Fixes #732).
+ Added responsive table support to the Rock Grid
+ Added column to GroupMember list for linking to profile detail (and removed 'View Profile' button from group member detail)
+ Added new Lava filter 'Default' that returns the passed default value if the value is undefined or empty, otherwise the value of the variable.
+ Updated several of the Lava string filters (Replace, ReplaceFirst, Remove, RemoveFirst, Append, Prepend to accept objects instead of strings. This allows these filters to be used on numbers also.
+ Updated the Facebook authentication provider so that it works with the new Facebook API.  If person does not have existing photo in Rock it will now also add a photo to Rock from Facebook, and will add a new 'Facebook Friend' known relationships for any of the user's Facebook friends that have also previously logged into Rock using Facebook (Fixes #675).
+ Updated the Memo field type so that attributes of this type retain their line breaks when displayed on page (i.e. workflow entry screen, workflow detail, etc.)

Rock McKinley 2.0

+ Fixed the EmailHeader and EmailFooter global attributes to have correctly formatted HTML content (Fixes #740).
+ Fixed the Check-in countdown until active display when there is an earlier schedule for the same day that is no longer active (Fixes #739).
+ Fixed an issue with not being able to update a Multi-Select attribute value in the Bulk Update block (Fixes #734).
+ Fixed the Attended Duration badge to correctly include Sunday attendances.
+ Fixed the weekly attendance grouping in Attendance Analysis so that Sunday attendances are grouped to the correct weekend.
+ Fixed attendance and DISC badges in IE.
+ Fixed a bug in the lava debug display that kept some attribute help from showing the parent level object.
+ Fixed the DISC assessment block which was not working in IE 10 (Fixes #732).
+ Added CreatedByPersonName, ModifiedByPersonName, CreatedByPersonId, and ModifiedByPersonId as available lava merge fields for all models.
+ Updated security on groups so that a group can use both its parent group and its group type as a parent authority. Also improved security handling in the Group Viewer block (Fixes #718).
+ Fixed security so that if a user is not allowed to view a Group type, they cannot view/edit groups of that type in the Group Viewer block (Fixes #719).
+ Updated the Day of Week attribute field type to allow setting a default of none (Fixes #726).
+ Updated Person Merge and Bulk Update to include deceased people when navigating from grid of people (Fixes #727).
+ Updated the Social Media person attributes to use a URL field type instead of just text (Fixes #728).
+ Updated all emails ( system, workflow, etc) to check that sender is from a "Safe Sender" domain.
+ Updated all the places that use "Person" as an available lava merge field for the current person to use "CurrentPerson" instead.
+ Updated the lava fields used by the PageMenu block to have the same format as all other lava merge fields in Rock. They are now mixed case fields. This required all Page Menu templates and template include files to be updated (update should automatically fix all of the templates).
+ Fixed issue with row selection not working on Dynamic Data Block.
+ Added ability to delete channel items from the Tools &gt; Content page.
+ Updated Twilio SMS transport to report back messages that are undeliverable (Fixes #715).
+ Fixed HTMLEditor issue in IE when toggling between source and WYSIWYG modes not saving content (Fixes #588).
+ Added "Include Child Groups" option to the "In Group" and "Not in Group" Person dataview filters.
+ Updated several workflow action fields used to select attributes to only display attributes that have the specific field types allowed by the action.
+ Updated the location and naming convention of the Lava include files to be RockWeb/Themes/[Theme]/Assets/Lava/[Template].lava instead of RockWeb/Themes/[Theme]/Assets/Liquid/_[Template].liquid.
+ Updated prayer requests so that new prayer requests that were not auto-approved will now show up in the Prayer Requests list without having to check 'Show Expired Requests' (Fixes #685).
+ Added DISC Result block for viewing results after clicking the DISC badge, and added the DISC Request person profile action with corresponding Workflow.
+ Added additional 'Text Option' settings to the financial Transaction Entry and Scheduled Transaction Edit blocks to make more of the text captions configurable.
+ Updated the Send Email, Send SMS, and Send System Email workflow action types so that the recipient field supports Lava.
+ Fixed attribute category ordering on person profile page (Fixes #716).
+ Updated the System Info block's 'Clear Cache' option to also delete all the files in the App_Data/Cache folder.
+ Renamed the 'Send Email Template' workflow action to 'Send System Email' since it is used to send a system email, and not a communication template.
+ Fixed issue with workflow entry form notifications including fields that are not marked visible.
+ Updated the Rock REST API so that exceptions that occur when using the API will now return an error and log the exception to the Rock Exception Log.
+ Updated communication templates to correctly use 'Communication.MediumData.*' instead of 'Communication.ChannelData.*' lava merge fields.
+ Fixed the group member status field label on bulk update block to have the correct label (Fixes #708).
+ Added block properties to the Register block (AccountEntry.ascx) to set the Connection Status and Record Status used when creating new individuals. Default values are 'Web Prospect' and 'Pending' (Fixes #699).
+ Fixed the 'Copy Communication' option in Communication History so that it correctly copies all the channel data (e.g. email body text) to the new communication.
+ Subject value in email templates can now be removed (Fixes #692).
+ Updated workflow entry screen so that inactive workflow types cannot be used to start a new workflow. They will still appear, so that they can be managed, but will not link to the entry form (Fixes #695).
+ Fixed issue where public account names were not being used on the transaction entry page (Fixes #696).
+ Updated Lava templating engine to support enumerations correctly (i.e. Gender) (Fixes #689).
+ Fixed several problems associated with Global Attributes not being properly merged in communication templates for email exceptions, account confirmation, and account creation during new giving transaction (Fixes #684).
+ Updated the Group Tree View block so that it only shows groups of the selected type when specific types are selected in the settings (Fixes #671).
+ Dataview filter selector now shows tooltip with the description of the filter.
+ Report field selector now shows tooltip with the description of what the field is (if it has a description).
+ Changed "Person Link" report field to "Person Name" and moved it to show in the Common fields. It also now has the option to show as a link, and whether to show 'FirstName Lastname', or 'LastName, Firstname'
+ Fixed issue with adding multiple existing people to a family not displaying the correct tab in add person dialog window (Fixes #666).
+ Updated the check-in application so that when the search page is displayed, the number field already has focus (Fixes #623).
+ Fixed issue with check-in codes not printing on labels.
+ Added a way to set the requester of the prayer request on the Prayer Request detail block. Also now shows the requester if one was set.
+ Fixed communication copy so that it uses the current datetime instead of retaining the original create date (Fixes #651).
+ Fixed bug that was preventing GlobalAttributes from being included in new account creation block emails (Fixes #649).
+ Updated Rock REST API to use latest version OData V3. Now there is support for most of the standard OData V3 Query Types and also an endpoint at api/$metadata to see the schema
+ Fixed issue that was preventing prayer requests with comments from being deleted until each comment was removed first (Fixes #644).
+ Fixed a few REST endpoints that were not configured to check authentication correctly (Fixes #647).
+ Added workflow actions to add and remove a person from an organization tag.
+ Fixed exception that would occur on person bio block if person had a phone number with an invalid phone number type
+ Added new Video and Audio field types that can be used to display Video and Audio content.
+ Updated the 'Set Attribute From Entity' workflow action to support any entity type instead of just person or group.
+ Fixed issue with attribute values becoming unavailable when a cached item is reloaded from a model
+ Updated the Memo field type to have a configurable number of rows (instead of always being 3).
+ Added a new DISC Person Profile Badge.
+ Removed the 'Current Date' check box option from the Date field type and added it to a new FilterDate field type. This field type is intended to only be used for report filters when specifying date comparisons (Fixes #627).
+ Added "Not in Group" and "Not in Group of Group Type" dataview filters.
+ Added new "Media File" BinaryFileType as the File Type for Video and Audio field types.
+ Added new AudioFieldType that can be used to add Audio content.
+ Added New VideoFieldType that can be used to upload and include video in content pages.
+ Updated the MyWorkflows block so that when the 'All Types' option is used, only the workflow types that user is authorized to edit are displayed (in addition to any types that have active activities assigned to current user).
+ Updated the 'Person/{PersonId}/StaffDetails' route for the person profile security page to be 'Person/{PersonId}/Security' instead.
+ Removed the 'Blocs' page route as it is no longer needed.
+ Updated how lava include files are referenced. Previously they always needed to be in the current theme's Assets/Liquid folder, and required an underscore prefix and suffix of 'liquid'. Now they are referenced using the actual path and file name relative to the website's root folder.  For example a previous include of {% include 'PageNav' %} would now be {% include '~~/Assets/Lava/PageNav.lava' %}. All of Rock's Liquid include statements have been updated to reflect this change.
+ Updated Content Channel functionality to allow channel-specific item attributes.
+ Updated the item list on channel view block to include columns for the attributes that have been configured with the 'Display in Grid' option enabled
+ Added a new workflow action and webhook for processing background checks.
+ Updated the System Info block's clear cache option to also refresh the list of EntityTypes, FieldTypes, and BlockTypes.
+ Added new Encrypted Field Type and Attribute that can be used to store sensitive attribute values as an encrypted value in database (e.g. Passwords, SSN, etc ).
+ Added option to RockTextBox field type for using password mode on rendered textboxes and update SMTP settings and Payment Gateway settings to use password mode (Fixes #426).
+ Added a 'Delay' workflow action that will delay successful execution of action until a specified number of minutes have passed.
+ Updated the Content Channel Dynamic block to allow sorting items by attribute values in addition to item properties.
+ Added optional setting to Group Member list to allow the Member Count column to be hidden

Rock McKinley 1.2

+ Fix report data view filters that use an attribute date filter (Fixes #629)
+ Include last name of family members if the last name is different than the current person being viewed (Fixes #618).
+ Fixed issue with StatementGenerator that was causing it to only work on x64 machines (Fixes #613).
+ Fix person age calculation to not be dependent on current culture being in mm/dd/yy format (Fixes #607).        
+ Fix the ordering of Content Channel Dynamic items when retrieving items from cache.
+ Update the Content Channel Dynamic block so that it does not default to a specific channel when first added to a page.
+ Update ordering of defined type attributes to clear the attribute cache so that editing values immediately reflects the updated order.
+ Turn off form validation for the field that is returned by Mandrill to Rock's Mandrill webhook so that exceptions do not occur when Mandrill posts this event data.
+ Fixed issue with the date picker when used at the bottom of screens (Fixes #592).
+ Update the Content Channel Dynamic block to set the correct liquid template folder prior to looking for liquid template files.
+ Update Check-in Configuration block to save new group types (Areas) with correct default options for being used by check-in application (Fixes #610).
+ Made the Dynamic Content Channel feed feature work off of liquid templates. NOTE: The address of the handler changed from GetChannelRss.ashx to GetChannelFeed.ashx to make it more reusable. There is also a new defined type for storing liquid templates in. See documentation for more information.
+ Update the Content Channel Dynamic block to allow sorting items by attribute values in addition to item properties.
+ Update the Zone editor so that it refreshes the page after adding, removing, or changing the order of blocks on a page.
+ Fix the age and anniversary on person profile page, and the birthday picker on person edit page to be culture aware when formatting date display (Fixes #607).
+ Correct bug that was not saving the first attribute value on new group members (Fixes #606).
+ Family can now be deleted if there is only one member and that member is in at least one other family (Fixes #581).
+ Update the System Information's Clear Cache option to also clear all the cached security authorization rules.
+ Fix issue with attribute images being saved as temporary images (and therefore subsequently being deleted by clean-up job).
+ Update how cache items are cleared in the System Information's Clear Cache option. It now deletes the entire caching object instead of attempting to remove individual items.
+ Fix the Assign Activity to Group workflow action to correctly assign the activity to the selected group.
+ Fix exception caused when viewing a single select field with no value (Fixes #602).
+ Update the Person Profile page to check for 'Edit' security before allowing edits to the person, family, and relationships.  Also add Staff and Staff-Like roles to have the ability to edit by default (Fixes #597).
+ Update Google maps to load over both http and https (Fixes #593).
+ Update check-in location active time, and mandrill notices to handle time zone time comparisons correctly (Fixes #594).
+ Fix the workflow text/attribute drop down control to allow html in the text portion of the control (Fixes #591).
+ Fix issue that would cause 404 page to fail XSS validation test (Fixes #563).
+ Fix GivingGroup not getting set in EditPerson (Fixes #599).
+ fix address control getting an error if the Country doesn't have any States defined (Fixes #587).
+ Updated the Content Channel Dynamic blocks on the external site to use the themes liquid files (as an include file).
+ Updated the Group Detail block so that GroupType can only be edited when adding a new group (Fixes #605).
+ Fixed auto discovery link for RSS channels

Rock McKinley 1.1

+ Added the option for specifying 'Current Date' when adding data view or content channel item filters on date fields or attributes.
+ Updated default format on content channel item detail block to check for missing image (Fixes #580)
+ Added the option to support additional filtering based on query string parameter values to the Content Channel Dynamic block
+ Fixed the Social Media person attribute category to have the correct qualifier (Fixes #579)
+ Added communication template content that was deleted in the v1.0 update
+ Fixed issue with content channel items getting saved with incorrect status when user is authorized to approve channel items. (Fixes #576)
+ Updated check-in administration screen to exclude any group types that do not have the 'Takes Attendance' option enabled when selecting the 'Check-in Areas' to use for check-in. (Fixes #559)
+ Added preview dialog to Html Content Approval
+ Added support for merging liquid fields in the RSS channel HTTP hander.
+ Added new content channel type of 'Blogs' along with a sample blog on the external website. Also added the 'Bulletins' channel type.
+ Added new Lava filter 'ToString' to convert integers to strings.
+ Removed the homepage link from the stark theme as the logo already acts as a home button.
+ Added security to the 'Web Ads' content channel to allow 'Communication Administrators' to be able to Edit/Administrate/Approve. (Fixes #568)
+ Fixed issue that was keeping content from showing in the ContentChannelDynamic block if you were not logged in. (Fixes #567)
+ Fixed typo changing 'Nick Name' to 'Nickname'. (Fixes #570)
+ Fixed issue that limited the editing of attributes on the Person Profile screen in Firefox. . (Fixes #573)
+ Added the ability to change the page title, override the meta description, add an RSS autodiscover tag and add meta images on the ContentChannelDynamic block.
+ Added ability to sort reports on any column (except for Liquid).
+ Fixed DataView filters to work on MultiSelect Attributes.  For example, if the Attribute is "Favorite Colors" with options of "Red,Blue,Green", a data filter of "Favorite Colors is Blue or Red" will work.
+ Update HTML Content Detail block to include merge fields even when there is not a logged in person.
+ Update Dynamic Data Block to support column sorting, and multiple result sets.<|MERGE_RESOLUTION|>--- conflicted
+++ resolved
@@ -1,5 +1,3 @@
-<<<<<<< HEAD
-=======
 Rock McKinley 3.2
 
 + Fixed exception that would occur when trying to activate a new activity on an existing workflow (Fixes #978).
@@ -18,7 +16,6 @@
 + Added access keys to edit the individual (Alt+I) and family (Alt+O) on the person details page.
 + Changed the access key for edit from Alt+E to Alt+M (modify) since Chrome already used Alt+E. (Fixes #946).
 
->>>>>>> 40dbbe66
 Rock McKinley 3.1
 
 + Improved performance of check-in's Find Families action.

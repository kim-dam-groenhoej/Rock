--- conflicted
+++ resolved
@@ -336,8 +336,7 @@
 .btn-dimmed
 {
 	/* Jon, change this to something you think works well */
-<<<<<<< HEAD
-	opacity: 0.7;
+	opacity: 0.33;
 }
 
 //
@@ -598,7 +597,4 @@
 
 }
 
-=======
-	opacity: 0.33;
-}
->>>>>>> 4f354aff
+

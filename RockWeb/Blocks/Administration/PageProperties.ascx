--- conflicted
+++ resolved
@@ -78,14 +78,10 @@
                         <Rock:DataTextBox ID="tbCacheDuration" runat="server" Label="Cache Duration" SourceTypeName="Rock.Model.Page, Rock" PropertyName="OutputCacheDuration"/>
                     </div>
                     <div class="col-md-6">
-<<<<<<< HEAD
                         <fieldset>                
                             <Rock:RockTextBox ID="tbPageRoute" runat="server" TextMode="MultiLine" Rows="3" Label="Page Routes"  />
                             <asp:CustomValidator ID="cvPageRoute" runat="server" ControlToValidate="tbPageRoute" OnServerValidate="cvPageRoute_ServerValidate" Display="None" ErrorMessage="Invalid Route(s)" />
                         </fieldset>
-=======
-                        <Rock:DataTextBox ID="tbPageRoute" runat="server" TextMode="MultiLine" Rows="3" Label="Page Routes" SourceTypeName="Rock.Model.Page, Rock" PropertyName="PageRoutes"  />
->>>>>>> 682fe243
                         <asp:PlaceHolder ID="phContextPanel" runat="server">
                             <fieldset>
                                 <legend>Context Parameters</legend>

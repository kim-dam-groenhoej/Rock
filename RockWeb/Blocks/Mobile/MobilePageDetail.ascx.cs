﻿// <copyright>
// Copyright by the Spark Development Network
//
// Licensed under the Rock Community License (the "License");
// you may not use this file except in compliance with the License.
// You may obtain a copy of the License at
//
// http://www.rockrms.com/license
//
// Unless required by applicable law or agreed to in writing, software
// distributed under the License is distributed on an "AS IS" BASIS,
// WITHOUT WARRANTIES OR CONDITIONS OF ANY KIND, either express or implied.
// See the License for the specific language governing permissions and
// limitations under the License.
// </copyright>
//
using System;
using System.Collections.Generic;
using System.ComponentModel;
using System.Linq;
using System.Reflection;
using System.Text;
using System.Web.UI;
using System.Web.UI.WebControls;
using System.Xml.Linq;

using Rock;
using Rock.Attribute;
using Rock.Data;
using Rock.Mobile;
using Rock.Model;
using Rock.Security;
using Rock.Web;
using Rock.Web.Cache;
using Rock.Web.UI;
using Rock.Web.UI.Controls;

namespace RockWeb.Blocks.Mobile
{
    [DisplayName( "Mobile Page Detail" )]
    [Category( "Mobile" )]
    [Description( "Edits and configures the settings of a mobile page." )]
    public partial class MobilePageDetail : RockBlock
    {
        #region Properties

        /// <summary>
        /// Gets or sets the state of the component items (block types).
        /// </summary>
        /// <value>
        /// The state of the component items (block types).
        /// </value>
        private List<ComponentItem> ComponentItemState { get; set; }

        #endregion

        #region Base Methods

        /// <summary>
        /// Restores the view-state information from a previous user control request that was saved by the <see cref="M:System.Web.UI.UserControl.SaveViewState" /> method.
        /// </summary>
        /// <param name="savedState">An <see cref="T:System.Object" /> that represents the user control state to be restored.</param>
        protected override void LoadViewState( object savedState )
        {
            base.LoadViewState( savedState );

            ComponentItemState = ( List<ComponentItem> ) ViewState["ComponentItemState"];
        }

        /// <summary>
        /// Raises the <see cref="E:System.Web.UI.Control.Init" /> event.
        /// </summary>
        /// <param name="e">An <see cref="T:System.EventArgs" /> object that contains the event data.</param>
        protected override void OnInit( EventArgs e )
        {
            base.OnInit( e );

            RockPage.AddScriptLink( "~/Scripts/dragula.min.js" );

            btnSecurity.EntityTypeId = EntityTypeCache.Get( typeof( Rock.Model.Page ) ).Id;
        }

        /// <summary>
        /// Raises the <see cref="E:System.Web.UI.Control.Load" /> event.
        /// </summary>
        /// <param name="e">The <see cref="T:System.EventArgs" /> object that contains the event data.</param>
        protected override void OnLoad( EventArgs e )
        {
            base.OnLoad( e );

            if ( !IsPostBack )
            {
                int pageId = PageParameter( "Page" ).AsInteger();
                int siteId = PageParameter( "SiteId" ).AsInteger();

                BlockTypeService.RegisterBlockTypes( Request.MapPath( "~" ), Page );

                // Load page picker
                if ( siteId != 0 )
                {
                    LoadPagePicker( siteId );
                }

                if ( pageId != 0 )
                {
                    ShowDetail( pageId );
                }
                else
                {
                    ShowPageEdit( pageId );
                }
            }
            else
            {
                if ( pnlBlocks.Visible == true )
                {
                    //
                    // Rebind zones so postback events work correctly.
                    //
                    BindZones();
                }

                if ( Request["__EVENTTARGET"].ToStringSafe() == lbDragCommand.ClientID )
                {
                    ProcessDragEvents();
                }
            }
        }

        /// <summary>
        /// Saves any user control view-state changes that have occurred since the last page postback.
        /// </summary>
        /// <returns>
        /// Returns the user control's current view state. If there is no view state associated with the control, it returns null.
        /// </returns>
        protected override object SaveViewState()
        {
            ViewState["ComponentItemState"] = ComponentItemState;

            return base.SaveViewState();
        }

        /// <summary>
        /// Returns breadcrumbs specific to the block that should be added to navigation
        /// based on the current page reference.  This function is called during the page's
        /// oninit to load any initial breadcrumbs.
        /// </summary>
        /// <param name="pageReference">The <see cref="Rock.Web.PageReference" />.</param>
        /// <returns>
        /// A <see cref="System.Collections.Generic.List{BreadCrumb}" /> of block related <see cref="Rock.Web.UI.BreadCrumb">BreadCrumbs</see>.
        /// </returns>
        public override List<BreadCrumb> GetBreadCrumbs( PageReference pageReference )
        {
            var breadCrumbs = new List<BreadCrumb>();

            int? pageId = PageParameter( pageReference, "Page" ).AsIntegerOrNull();
            if ( pageId != null )
            {
                var page = new PageService( new RockContext() ).Get( pageId.Value );

                if ( page != null )
                {
                    breadCrumbs.Add( new BreadCrumb( page.InternalName, pageReference ) );
                }
                else
                {
                    breadCrumbs.Add( new BreadCrumb( "New Page", pageReference ) );
                }
            }
            else
            {
                // don't show a breadcrumb if we don't have a pageparam to work with
            }

            return breadCrumbs;
        }

        #endregion

        #region Methods

        /// <summary>
        /// Processes the drag events.
        /// </summary>
        private void ProcessDragEvents()
        {
            string argument = Request["__EVENTARGUMENT"].ToStringSafe();
            var segments = argument.Split( new[] { '|' } );

            //
            // Check for the event to add a new block.
            //
            if ( segments.Length == 4 && segments[0] == "add-block" )
            {
                var blockType = ComponentItemState.Where( c => c.Id == segments[1].AsInteger() ).Single();
                var zoneName = segments[2];
                var order = segments[3].AsInteger();
                int pageId = hfPageId.Value.AsInteger();

                using ( var rockContext = new RockContext() )
                {
                    var blockService = new BlockService( rockContext );

                    //
                    // Generate the new block.
                    //
                    var block = new Block
                    {
                        PageId = pageId,
                        BlockTypeId = blockType.Id,
                        Name = blockType.Name,
                        Zone = zoneName,
                        Order = order
                    };
                    blockService.Add( block );

                    //
                    // Get the current list of blocks in the zone.
                    //
                    var blocks = blockService.Queryable()
                        .Where( b => b.PageId == pageId && b.Zone == zoneName )
                        .OrderBy( a => a.Order )
                        .ThenBy( a => a.Id )
                        .ToList();

                    //
                    // Insert the new block and then fixup all the Order values.
                    //
                    blocks.Insert( order, block );
                    int index = 0;
                    blocks.ForEach( b => b.Order = index++ );

                    rockContext.SaveChanges();
                }

                BindZones();
            }

            //
            // Check for the event to drag-reorder block.
            //
            else if ( segments.Length == 4 && segments[0] == "reorder-block" )
            {
                int pageId = hfPageId.Value.AsInteger();
                var zoneName = segments[1];
                int blockId = segments[2].AsInteger();
                int newIndex = segments[3].AsInteger();

                using ( var rockContext = new RockContext() )
                {
                    var blockService = new BlockService( rockContext );
                    var block = blockService.Get( blockId );

                    //
                    // Get all blocks for this page and the destination zone except the current block.
                    //
                    var blocks = blockService.Queryable()
                        .Where( b => b.PageId == pageId && b.Zone == zoneName )
                        .Where( b => b.Id != block.Id )
                        .OrderBy( a => a.Order )
                        .ThenBy( a => a.Id )
                        .ToList();

                    //
                    // Insert the block in the right position and update the zone name.
                    //
                    blocks.Insert( newIndex, block );
                    block.Zone = zoneName;

                    //
                    // Fixup the Order values of all the blocks.
                    //
                    int index = 0;
                    blocks.ForEach( b => b.Order = index++ );

                    rockContext.SaveChanges();
                }

                BindZones();
            }
        }

        /// <summary>
        /// Binds the zones repeater.
        /// </summary>
        private void BindZones()
        {
            var rockContext = new RockContext();
            int pageId = hfPageId.Value.AsInteger();
            var page = new PageService( rockContext ).Get( pageId );
            var zones = new List<BlockContainer>();

            //
            // Parse and find all known zones in the Phone layout.
            //
            try
            {
                var xaml = XElement.Parse( page.Layout.LayoutMobilePhone );
                foreach ( var zoneNode in xaml.Descendants().Where( e => e.Name.LocalName == "Zone" ) )
                {
                    var zoneName = zoneNode.Attribute( XName.Get( "ZoneName" ) ).Value;

                    if ( !zones.Any( z => z.Name == zoneName ) )
                    {
                        zones.Add( new BlockContainer
                        {
                            Name = zoneName,
                            Components = new List<BlockInstance>()
                        } );
                    }
                }
            }
            catch ( Exception ex )
            {
                nbZoneError.Text = ex.Message;
                rptrZones.Visible = false;
                return;
            }

            //
            // Parse and find all known zones in the Tablet layout.
            //
            try
            {
                var xaml = XElement.Parse( page.Layout.LayoutMobileTablet );
                foreach ( var zoneNode in xaml.Descendants().Where( e => e.Name.LocalName == "RockZone" ) )
                {
                    var zoneName = zoneNode.Attribute( XName.Get( "ZoneName" ) ).Value;

                    if ( !zones.Any( z => z.Name == zoneName ) )
                    {
                        zones.Add( new BlockContainer
                        {
                            Name = zoneName,
                            Components = new List<BlockInstance>()
                        } );
                    }
                }
            }
            catch ( Exception ex )
            {
                nbZoneError.Text = ex.Message;
                rptrZones.Visible = false;
                return;
            }

            //
            // Loop through all blocks on this page and add them to the appropriate zone.
            //
            foreach ( var block in new BlockService( rockContext ).Queryable().Where( b => b.PageId == pageId ).OrderBy( b => b.Order ).ThenBy( b => b.Id ) )
            {
                var blockCompiledType = BlockTypeCache.Get( block.BlockTypeId ).GetCompiledType();
                if ( !typeof( Rock.Blocks.IRockMobileBlockType ).IsAssignableFrom( blockCompiledType ) )
                {
                    continue;
                }

                var zone = zones.SingleOrDefault( z => z.Name == block.Zone );

                //
                // If we couldn't find the zone in the layouts, then add (or use existing) zone called 'Unknown'
                //
                if ( zone == null )
                {
                    zone = zones.SingleOrDefault( z => z.Name == "Unknown" );
                    if ( zone == null )
                    {
                        zone = new BlockContainer
                        {
                            Name = "Unknown",
                            Components = new List<BlockInstance>()
                        };
                        zones.Add( zone );
                    }
                }

                var iconCssClassAttribute = ( IconCssClassAttribute ) blockCompiledType.GetCustomAttribute( typeof( IconCssClassAttribute ) );

                zone.Components.Add( new BlockInstance
                {
                    Name = block.Name,
                    Type = block.BlockType.Name,
                    IconCssClass = iconCssClassAttribute != null ? iconCssClassAttribute.IconCssClass : "fa fa-question",
                    Id = block.Id
                } );
            }

            rptrZones.Visible = true;
            rptrZones.DataSource = zones;
            rptrZones.DataBind();
        }

        /// <summary>
        /// Binds the block type repeater.
        /// </summary>
        private void BindBlockTypeRepeater()
        {
            var items = new List<ComponentItem>();

            //
            // Find all mobile block types and build the component repeater.
            //
            var blockTypes = BlockTypeCache.All()
                .Where( t => t.Category == ddlBlockTypeCategory.SelectedValue )
                .OrderBy( t => t.Name );

            foreach ( var blockType in blockTypes )
            {
                try
                {
                    var blockCompiledType = blockType.GetCompiledType();

                    if ( !typeof( Rock.Blocks.IRockMobileBlockType ).IsAssignableFrom( blockCompiledType ) )
                    {
                        continue;
                    }

                    var iconCssClassAttribute = ( IconCssClassAttribute ) blockCompiledType.GetCustomAttribute( typeof( IconCssClassAttribute ) );

                    var item = new ComponentItem
                    {
                        IconCssClass = iconCssClassAttribute != null ? iconCssClassAttribute.IconCssClass : "fa fa-question",
                        Name = blockType.Name,
                        Id = blockType.Id
                    };

                    items.Add( item );
                }
                catch
                {
                    /* Intentionally ignored. */
                }
            }

            ComponentItemState = items;
            rptrBlockTypes.DataSource = ComponentItemState;
            rptrBlockTypes.DataBind();
        }

        /// <summary>
        /// Checks to be sure the page exists and is a mobile page.
        /// </summary>
        /// <param name="page">The page.</param>
        /// <returns><c>true</c> if the page exists and is a mobile page, otherwise <c>false</c>.</returns>
        private bool CheckIsValidMobilePage( PageCache page )
        {
            //
            // Ensure the page exists.
            //
            if ( page == null )
            {
                nbError.Text = "That page does not exist in the system.";

                pnlDetails.Visible = false;
                pnlBlocks.Visible = false;
                pnlEditPage.Visible = false;

                return false;
            }

            if ( page.Layout.LayoutMobilePhone.IsNullOrWhiteSpace() || page.Layout.LayoutMobileTablet.IsNullOrWhiteSpace() )
            {
                nbError.Text = "That page does not appear to be part of a mobile application.";

                pnlDetails.Visible = false;
                pnlBlocks.Visible = false;
                pnlEditPage.Visible = false;

                return false;
            }

            return true;
        }

        private void LoadPagePicker( int siteId )
        {
            var pageList = PageCache.All().Where( p => p.SiteId == siteId )
                            .OrderBy( p => p.ParentPageId )
                            .ThenBy( p => p.Order )
                            .Select( p => new
                            {
                                p.Id,
                                Name = p.InternalName
                            });

            ddlPageList.DataSource = pageList;
            ddlPageList.DataValueField = "Id";
            ddlPageList.DataTextField = "Name";
            ddlPageList.DataBind();
        }

        /// <summary>
        /// Shows the detail information on the page.
        /// </summary>
        /// <param name="pageId">The page identifier.</param>
        private void ShowDetail( int pageId )
        {
            var page = PageCache.Get( pageId );

            pnlEditPage.Visible = false;

            //
            // Ensure the page exists.
            //
            if ( page == null )
            {
                nbError.Text = "This page does not exist in the system.";

                pnlDetails.Visible = false;
                pnlBlocks.Visible = false;

                return;
            }

            //
            // Configure Copy Page Guid
            //
            RockPage.AddScriptLink( this.Page, "~/Scripts/clipboard.js/clipboard.min.js" );
            string script = string.Format( @"
    new ClipboardJS('#{0}');
    $('#{0}').tooltip();
", btnCopyToClipboard.ClientID );
            ScriptManager.RegisterStartupScript( btnCopyToClipboard, btnCopyToClipboard.GetType(), "share-copy", script, true );

            btnCopyToClipboard.Attributes["data-clipboard-text"] = page.Guid.ToString();
            btnCopyToClipboard.Attributes["title"] = string.Format( "Copy the Guid {0} to the clipboard.", page.Guid.ToString() );

            ddlPageList.SelectedValue = page.Id.ToString();

            //
            // Ensure user has access to view this page.
            //
            if ( !page.IsAuthorized( Authorization.VIEW, CurrentPerson ) )
            {
                nbError.Text = Rock.Constants.EditModeMessage.NotAuthorizedToView( typeof( Rock.Model.Page ).GetFriendlyTypeName() );

                pnlDetails.Visible = false;
                pnlBlocks.Visible = false;

                return;
            }

            //
            // Setup the Details panel information.
            //
            hfPageId.Value = page.Id.ToString();
            lPageName.Text = page.InternalName;

            var fields = new List<KeyValuePair<string, string>>();

            fields.Add( new KeyValuePair<string, string>( "Title", page.PageTitle ) );
            fields.Add( new KeyValuePair<string, string>( "Layout", page.Layout.Name ) );
            fields.Add( new KeyValuePair<string, string>( "Display In Navigation", page.DisplayInNavWhen == DisplayInNavWhen.WhenAllowed ? "<i class='fa fa-check'></i>" : string.Empty ) );
            if ( page.IconBinaryFileId.HasValue )
            {
                fields.Add( new KeyValuePair<string, string>( "Icon", GetImageTag( page.IconBinaryFileId, 200, 200, isThumbnail: true ) ) );
            }

            // TODO: I'm pretty sure something like this already exists in Rock, but I can never find it. - dh
            ltDetails.Text = string.Join( "", fields.Select( f => string.Format( "<div class=\"col-md-6\"><dl><dt>{0}</dt><dd>{1}</dd></dl></div>", f.Key, f.Value ) ) );

            pnlDetails.Visible = true;
            pnlEditPage.Visible = false;

            //
            // If the user cannot edit, then do not show any of the block stuff.
            //
            if ( !page.IsAuthorized( Authorization.EDIT, CurrentPerson ) )
            {
                pnlBlocks.Visible = false;
                lbEdit.Visible = false;
                btnSecurity.Visible = false;

                return;
            }

            lbEdit.Visible = true;
            btnSecurity.Title = "Secure " + page.InternalName;
            btnSecurity.EntityId = page.Id;

            //
            // Setup the category drop down list for filtering blocks.
            //
            var selectedCategory = ddlBlockTypeCategory.SelectedValue;
            var categories = new List<string>();
            foreach ( var blockType in BlockTypeCache.All().Where( b => string.IsNullOrEmpty( b.Path ) ) )
            {
                try
                {
                    var blockCompiledType = blockType.GetCompiledType();

                    if ( typeof( Rock.Blocks.IRockMobileBlockType ).IsAssignableFrom( blockCompiledType ) )
                    {
                        if ( !categories.Contains( blockType.Category ) )
                        {
                            categories.Add( blockType.Category );
                        }
                    }
                }
                catch
                {
                    /* Intentionally ignored. */
                }
            }
            ddlBlockTypeCategory.Items.Clear();
            categories.ForEach( c => ddlBlockTypeCategory.Items.Add( c ) );
            ddlBlockTypeCategory.SetValue( selectedCategory );

            BindBlockTypeRepeater();
            BindZones();

            pnlDetails.Visible = true;
            pnlEditPage.Visible = false;
            pnlBlocks.Visible = true;
        }

        /// <summary>
        /// Shows the page edit.
        /// </summary>
        /// <param name="pageId">The page identifier.</param>
        private void ShowPageEdit( int pageId )
        {
            var page = new PageService( new RockContext() ).Get( pageId );

            //
            // Ensure the page is valid.
            //
            if ( pageId != 0 )
            {
                var pageCache = PageCache.Get( pageId );

                if ( !CheckIsValidMobilePage( pageCache ) )
                {
                    return;
                }
            }

            if ( page == null )
            {
                page = new Rock.Model.Page
                {
                    DisplayInNavWhen = DisplayInNavWhen.WhenAllowed
                };
            }

            //
            // Ensure user has access to edit this page.
            //
            if ( !page.IsAuthorized( Authorization.EDIT, CurrentPerson ) )
            {
                nbError.Text = Rock.Constants.EditModeMessage.NotAuthorizedToEdit( typeof( Rock.Model.Page ).GetFriendlyTypeName() );

                pnlEditPage.Visible = false;

                return;
            }

            var additionalSettings = page.AdditionalSettings.FromJsonOrNull<Rock.Mobile.AdditionalPageSettings>() ?? new Rock.Mobile.AdditionalPageSettings();

            //
            // Set the basic fields of the page.
            //
            tbName.Text = page.PageTitle;
            tbInternalName.Text = page.InternalName;
            tbDescription.Text = page.Description;
            cbDisplayInNavigation.Checked = page.DisplayInNavWhen == DisplayInNavWhen.WhenAllowed;
            ceEventHandler.Text = additionalSettings.LavaEventHandler;
            imgPageIcon.BinaryFileId = page.IconBinaryFileId;

            //
            // Configure the layout options.
            //
            var siteId = PageParameter( "SiteId" ).AsInteger();
            ddlLayout.Items.Add( new ListItem() );
            foreach ( var layout in LayoutCache.All().Where( l => l.SiteId == siteId ) )
            {
                ddlLayout.Items.Add( new ListItem( layout.Name, layout.Id.ToString() ) );
            }

            ddlLayout.SetValue( page.LayoutId );

            pnlEditPage.Visible = true;
            pnlDetails.Visible = false;
            pnlBlocks.Visible = false;
        }

        #endregion

        #region Event Handlers

        /// <summary>
        /// Handles the Click event of the lbSave control.
        /// </summary>
        /// <param name="sender">The source of the event.</param>
        /// <param name="e">The <see cref="EventArgs"/> instance containing the event data.</param>
        protected void lbSave_Click( object sender, EventArgs e )
        {
            var rockContext = new RockContext();
            var pageService = new PageService( rockContext );
            int parentPageId = SiteCache.Get( PageParameter( "SiteId" ).AsInteger() ).DefaultPageId.Value;

            var page = pageService.Get( PageParameter( "Page" ).AsInteger() );
            if ( page == null )
            {
                page = new Rock.Model.Page();
                pageService.Add( page );

                var order = pageService.GetByParentPageId( parentPageId )
                    .OrderByDescending( p => p.Order )
                    .Select( p => p.Order )
                    .FirstOrDefault();
                page.Order = order + 1;
                page.ParentPageId = parentPageId;
            }

            var additionalSettings = page.AdditionalSettings.FromJsonOrNull<Rock.Mobile.AdditionalPageSettings>() ?? new Rock.Mobile.AdditionalPageSettings();
            additionalSettings.LavaEventHandler = ceEventHandler.Text;

            page.InternalName = tbInternalName.Text;
            page.BrowserTitle = tbName.Text;
            page.PageTitle = tbName.Text;
            page.Description = tbDescription.Text;
            page.LayoutId = ddlLayout.SelectedValueAsId().Value;
            page.DisplayInNavWhen = cbDisplayInNavigation.Checked ? DisplayInNavWhen.WhenAllowed : DisplayInNavWhen.Never;
            page.AdditionalSettings = additionalSettings.ToJson();
            int? oldIconId = null;
            if ( page.IconBinaryFileId != imgPageIcon.BinaryFileId )
            {
                oldIconId = page.IconBinaryFileId;
                page.IconBinaryFileId = imgPageIcon.BinaryFileId;
            }

            rockContext.WrapTransaction( () =>
            {
                rockContext.SaveChanges();

                if ( oldIconId.HasValue || page.IconBinaryFileId.HasValue )
                {
                    BinaryFileService binaryFileService = new BinaryFileService( rockContext );
                    if ( oldIconId.HasValue )
                    {
                        var binaryFile = binaryFileService.Get( oldIconId.Value );
                        if ( binaryFile != null )
                        {
                            // marked the old images as IsTemporary so they will get cleaned up later
                            binaryFile.IsTemporary = true;
                            rockContext.SaveChanges();
                        }
                    }

                    if ( page.IconBinaryFileId.HasValue )
                    {
                        var binaryFile = binaryFileService.Get( page.IconBinaryFileId.Value );
                        if ( binaryFile != null )
                        {
                            // marked the old images as IsTemporary so they will get cleaned up later
                            binaryFile.IsTemporary = false;
                            rockContext.SaveChanges();
                        }
                    }
                }
            } );

            NavigateToCurrentPage( new Dictionary<string, string>
            {
                { "SiteId", PageParameter( "SiteId" ) },
                { "Page", page.Id.ToString() }
            } );
        }

        /// <summary>
        /// Handles the Click event of the lbBack control.
        /// </summary>
        /// <param name="sender">The source of the event.</param>
        /// <param name="e">The <see cref="EventArgs"/> instance containing the event data.</param>
        protected void lbBack_Click( object sender, EventArgs e )
        {
            NavigateToParentPage( new Dictionary<string, string>
            {
                { "SiteId", PageParameter( "SiteId" ) },
                { "Tab", "Pages" }
            } );
        }

        /// <summary>
        /// Handles the Click event of the lbCancel control.
        /// </summary>
        /// <param name="sender">The source of the event.</param>
        /// <param name="e">The <see cref="EventArgs"/> instance containing the event data.</param>
        protected void lbCancel_Click( object sender, EventArgs e )
        {
            if ( hfPageId.ValueAsInt() == 0 )
            {
                lbBack_Click( this, new EventArgs() );
            }
            else
            {
                ShowDetail( hfPageId.ValueAsInt() );
            }
        }

        /// <summary>
        /// Handles the Click event of the lbEdit control.
        /// </summary>
        /// <param name="sender">The source of the event.</param>
        /// <param name="e">The <see cref="EventArgs"/> instance containing the event data.</param>
        protected void lbEdit_Click( object sender, EventArgs e )
        {
            ShowPageEdit( PageParameter( "Page" ).AsInteger() );
        }

        /// <summary>
        /// Handles the ItemDataBound event of the rptrZones control.
        /// </summary>
        /// <param name="sender">The source of the event.</param>
        /// <param name="e">The <see cref="RepeaterItemEventArgs"/> instance containing the event data.</param>
        protected void rptrZones_ItemDataBound( object sender, RepeaterItemEventArgs e )
        {
            var rptrBlocks = ( Repeater ) e.Item.FindControl( "rptrBlocks" );
            var zone = ( BlockContainer ) e.Item.DataItem;

            //
            // Bind the nested repeater for blocks.
            //
            rptrBlocks.DataSource = zone.Components;
            rptrBlocks.DataBind();
        }

        /// <summary>
        /// Handles the ItemCommand event of the rptrBlocks control.
        /// </summary>
        /// <param name="source">The source of the event.</param>
        /// <param name="e">The <see cref="RepeaterCommandEventArgs"/> instance containing the event data.</param>
        protected void rptrBlocks_ItemCommand( object source, RepeaterCommandEventArgs e )
        {
            if ( e.CommandName == "Delete" )
            {
                var rockContext = new RockContext();
                var blockService = new BlockService( rockContext );

                var block = blockService.Get( e.CommandArgument.ToString().AsInteger() );
                blockService.Delete( block );
                rockContext.SaveChanges();

                BindZones();
            }
        }

        /// <summary>
        /// Handles the ItemDataBound event of the any of the rptrBlocks controls.
        /// </summary>
        /// <param name="sender">The source of the event.</param>
        /// <param name="e">The <see cref="RepeaterItemEventArgs"/> instance containing the event data.</param>
        protected void rptrBlocks_ItemDataBound( object sender, RepeaterItemEventArgs e )
        {
            var blockInstance = e.Item.DataItem as BlockInstance;
            if ( blockInstance != null )
            {
                BlockCache block = BlockCache.Get( blockInstance.Id );
                if ( block != null )
                {
                    var phAdminButtons = e.Item.FindControl( "phAdminButtons" ) as PlaceHolder;
                    var phSettings = e.Item.FindControl( "phSettings" ) as PlaceHolder;

                    AddAdminControls( block, phAdminButtons );
                    AddSettingsControls( block, phSettings );

<<<<<<< HEAD
=======
                }
            }
        }

        private void AddSettingsControls( BlockCache block, PlaceHolder pnlLayoutItem )
        {
            var additionalSettings = block.AdditionalSettings.FromJsonOrNull<AdditionalBlockSettings>() ?? new AdditionalBlockSettings();

            var markup = new StringBuilder();

            // The following item will be moved to additional settings soon and will need to be updated.
            var lavaLocation = block.GetAttributeValue( "LavaRenderLocation" );
            if ( lavaLocation.IsNotNullOrWhiteSpace() )
            {
                switch ( lavaLocation )
                {
                    case "On Device":
                        {
                            markup.Append( "<i class='fa fa-fire-alt margin-r-sm color-success' data-toggle='tooltip' data-placement='top' title='Lava will run on client.'></i>" );
                            break;
                        }
                    case "On Server":
                        {
                            markup.Append( "<i class='fa fa-fire-alt margin-r-sm color-info color-primary' data-toggle='tooltip' data-placement='top' title='Lava will run on server.'></i>" );
                            break;
                        }
                    default:
                        {
                            markup.Append( "<i class='fa fa-fire-alt margin-r-sm color-danger' data-toggle='tooltip' data-placement='top' title='Lava will run on both the server and then again on the client.'></i>" );
                            break;
                        }
                }
            }
            

            // The following item will be moved to additional settings soon and will need to be updated.
            var cacheDuration = block.GetAttributeValue( "CacheDuration" ).AsIntegerOrNull();
            if ( cacheDuration.HasValue && cacheDuration != 0  )
            {
                markup.Append( string.Format("<i class='fa fa-memory margin-r-sm' data-toggle='tooltip' data-placement='top' title='Cache is set to {0} seconds.'></i> ", cacheDuration ) );
            }
            else
            {
                markup.Append( "<i class='fa fa-memory margin-r-sm o-30' data-toggle='tooltip' data-placement='top' title='Cache not set.'></i> " );
            }

            // Show on phone
            if ( additionalSettings.ShowOnPhone )
            {
                markup.Append( "<i class='fa fa-mobile-alt margin-r-sm' data-toggle='tooltip' data-placement='top' title='Will show on phones.'></i> " );
            }
            else
            {
                markup.Append( "<i class='fa fa-mobile-alt margin-r-sm o-30' data-toggle='tooltip' data-placement='top' title='Will not show on phones.'></i> " );
            }

            // Show on tablet
            if ( additionalSettings.ShowOnTablet )
            {
                markup.Append( "<i class='fa fa-tablet-alt margin-r-sm' data-toggle='tooltip' data-placement='top' title='Will show on tablets.'></i> " );
            }
            else
            {
                markup.Append( "<i class='fa fa-mobile-alt margin-r-sm o-30' data-toggle='tooltip' data-placement='top' title='Will not show on tablet.'></i> " );
            }

            // Requires Internet
            if ( additionalSettings.RequiresNetwork )
            {
                if ( additionalSettings.NoNetworkContent.IsNullOrWhiteSpace() )
                {
                    markup.Append( "<i class='fa fa-wifi margin-r-sm color-warning' data-toggle='tooltip' data-placement='top' title='Requires internet, but no warning content is provided.'></i> " );
                }
                else
                {
                    markup.Append( string.Format( "<i class='fa fa-wifi margin-r-sm' data-toggle='tooltip' data-placement='top' title='Requires internet. Content: {0}...'></i> ", additionalSettings.NoNetworkContent.Left(250)) );
>>>>>>> ce6ff9e4
                }
            }
            else
            {
                markup.Append( "<i class='fa fa-wifi margin-r-sm o-30' data-toggle='tooltip' data-placement='top' title='Does not require internet.'></i> " );
            }

            pnlLayoutItem.Controls.Add( new Literal { Text = markup.ToString() } ) ;
        }

        private void AddSettingsControls( BlockCache block, PlaceHolder pnlLayoutItem )
        {
            var additionalSettings = block.AdditionalSettings.FromJsonOrNull<AdditionalBlockSettings>() ?? new AdditionalBlockSettings();

            var markup = new StringBuilder();

            // The following item will be moved to additional settings soon and will need to be updated.
            var lavaLocation = block.GetAttributeValue( "LavaRenderLocation" );
            if ( lavaLocation.IsNotNullOrWhiteSpace() )
            {
                switch ( lavaLocation )
                {
                    case "On Device":
                        {
                            markup.Append( "<i class='fa fa-fire-alt margin-r-sm color-success' data-toggle='tooltip' data-placement='top' title='Lava will run on client.'></i>" );
                            break;
                        }
                    case "On Server":
                        {
                            markup.Append( "<i class='fa fa-fire-alt margin-r-sm color-info color-primary' data-toggle='tooltip' data-placement='top' title='Lava will run on server.'></i>" );
                            break;
                        }
                    default:
                        {
                            markup.Append( "<i class='fa fa-fire-alt margin-r-sm color-danger' data-toggle='tooltip' data-placement='top' title='Lava will run on both the server and then again on the client.'></i>" );
                            break;
                        }
                }
            }
            

            // The following item will be moved to additional settings soon and will need to be updated.
            var cacheDuration = block.GetAttributeValue( "CacheDuration" ).AsIntegerOrNull();
            if ( cacheDuration.HasValue && cacheDuration != 0  )
            {
                markup.Append( string.Format("<i class='fa fa-memory margin-r-sm' data-toggle='tooltip' data-placement='top' title='Cache is set to {0} seconds.'></i> ", cacheDuration ) );
            }
            else
            {
                markup.Append( "<i class='fa fa-memory margin-r-sm o-30' data-toggle='tooltip' data-placement='top' title='Cache not set.'></i> " );
            }

            // Show on phone
            if ( additionalSettings.ShowOnPhone )
            {
                markup.Append( "<i class='fa fa-mobile-alt margin-r-sm' data-toggle='tooltip' data-placement='top' title='Will show on phones.'></i> " );
            }
            else
            {
                markup.Append( "<i class='fa fa-mobile-alt margin-r-sm' data-toggle='tooltip' data-placement='top' title='Will not show on phones.'></i> " );
            }

            // Show on tablet
            if ( additionalSettings.ShowOnTablet )
            {
                markup.Append( "<i class='fa fa-tablet-alt margin-r-sm' data-toggle='tooltip' data-placement='top' title='Will show on tablets.'></i> " );
            }
            else
            {
                markup.Append( "<i class='fa fa-mobile-alt margin-r-sm' data-toggle='tooltip' data-placement='top' title='Will not show on tablet.'></i> " );
            }

            // Requires internet
            if ( additionalSettings.RequiresNetwork )
            {
                markup.Append( "<i class='fa fa-wifi margin-r-sm' data-toggle='tooltip' data-placement='top' title='Requires internet.'></i> " );
            }
            else
            {
                markup.Append( "<i class='fa fa-wifi margin-r-sm' data-toggle='tooltip' data-placement='top' title='Does not require internet.'></i> " );
            }

            pnlLayoutItem.Controls.Add( new Literal { Text = markup.ToString() } ) ;
        }

        /// <summary>
        /// Adds the admin controls.
        /// </summary>
        /// <param name="block">The block.</param>
        /// <param name="pnlLayoutItem">The PNL layout item.</param>
        private void AddAdminControls( BlockCache block, PlaceHolder pnlLayoutItem )
        {
            Panel pnlAdminButtons = new Panel { ID = "pnlBlockConfigButtons", CssClass = "pull-right actions" };

            // Block Properties
            var btnBlockProperties = new Literal
            {
                Text = string.Format( @"<a title='Block Properties' class='btn btn-sm btn-default btn-square properties' href='javascript: Rock.controls.modal.show($(this), ""/BlockProperties/{0}?t=Block Properties"")' height='500px'><i class='fa fa-cog'></i></a>", block.Id )
            };
            pnlAdminButtons.Controls.Add( btnBlockProperties );

            // Block Security
            int entityTypeBlockId = EntityTypeCache.Get<Rock.Model.Block>().Id;
            var btnBlockSecurity = new SecurityButton
            {
                ID = "btnBlockSecurity",
                EntityTypeId = entityTypeBlockId,
                EntityId = block.Id,
                Title = "Edit Security"
            };
            btnBlockSecurity.AddCssClass( "btn btn-sm btn-square btn-security" );
            pnlAdminButtons.Controls.Add( btnBlockSecurity );

            // Delete Block
            LinkButton btnDeleteBlock = new LinkButton
            {
                ID = string.Format( "btnDeleteBlock_{0}", block.Id ),
                CommandName = "Delete",
                CommandArgument = block.Id.ToString(),
                CssClass = "btn btn-sm btn-square btn-danger",
                Text = "<i class='fa fa-times'></i>",
                ToolTip = "Delete Block"
            };
            btnDeleteBlock.Attributes["onclick"] = string.Format( "javascript: return Rock.dialogs.confirmDelete(event, '{0}');", Block.FriendlyTypeName );

            pnlAdminButtons.Controls.Add( btnDeleteBlock );

            pnlLayoutItem.Controls.Add( pnlAdminButtons );

            RockBlock blockControl = null;
            IEnumerable<WebControl> customAdminControls = new List<WebControl>();
            try
            {
                if ( !string.IsNullOrWhiteSpace( block.BlockType.Path ) )
                {
                    blockControl = TemplateControl.LoadControl( block.BlockType.Path ) as RockBlock;
                }
                else if ( block.BlockType.EntityTypeId.HasValue )
                {
                    var blockEntity = Activator.CreateInstance( block.BlockType.EntityType.GetEntityType() );

                    var wrapper = new RockBlockTypeWrapper
                    {
                        Page = RockPage,
                        Block = ( Rock.Blocks.IRockBlockType ) blockEntity
                    };

                    wrapper.InitializeAsUserControl( RockPage );
                    wrapper.AppRelativeTemplateSourceDirectory = "~";

                    blockControl = wrapper;
                }

                blockControl.SetBlock( block.Page, block, true, true );
                var adminControls = blockControl.GetAdministrateControls( true, true );
                string[] baseAdminControlClasses = new string[4] { "properties", "security", "block-move", "block-delete" };
                customAdminControls = adminControls.OfType<WebControl>().Where( a => !baseAdminControlClasses.Any( b => a.CssClass.Contains( b ) ) );
            }
            catch ( Exception ex )
            {
                // if the block doesn't compile, just ignore it since we are just trying to get the admin controls
                Literal lblBlockError = new Literal();
                lblBlockError.Text = string.Format( "<span class='label label-danger'>ERROR: {0}</span>", ex.Message );
                pnlLayoutItem.Controls.Add( lblBlockError );
            }

            foreach ( var customAdminControl in customAdminControls )
            {
                if ( customAdminControl is LinkButton )
                {
                    LinkButton btn = customAdminControl as LinkButton;
                    if ( btn != null )
                    {
                        // ensure custom link button looks like a button
                        btn.AddCssClass( "btn" );
                        btn.AddCssClass( "btn-sm" );
                        btn.AddCssClass( "btn-default" );
                        btn.AddCssClass( "btn-square" );

                        // some admincontrols will toggle the BlockConfig bar, but this isn't a block config bar, so remove the javascript
                        if ( btn.Attributes["onclick"] != null )
                        {
                            btn.Attributes["onclick"] = btn.Attributes["onclick"].Replace( "Rock.admin.pageAdmin.showBlockConfig()", string.Empty );
                        }
                    }
                }

                pnlLayoutItem.Controls.Add( customAdminControl );
            }

            if ( customAdminControls.Any() && blockControl != null )
            {
                pnlBlocksHolder.Controls.Add( blockControl );
            }
        }

        /// <summary>
        /// Handles the SelectedIndexChanged event of the ddlBlockTypeCategory control.
        /// </summary>
        /// <param name="sender">The source of the event.</param>
        /// <param name="e">The <see cref="EventArgs"/> instance containing the event data.</param>
        protected void ddlBlockTypeCategory_SelectedIndexChanged( object sender, EventArgs e )
        {
            BindBlockTypeRepeater();
        }

        protected void ddlPageList_SelectedIndexChanged( object sender, EventArgs e )
        {
            var queryString = new Dictionary<string, string>();
            queryString.Add( "SiteId", PageParameter( "SiteId" ) );
            queryString.Add( "Page", ddlPageList.SelectedValue );

            NavigateToCurrentPage( queryString );
        }

        #endregion

        #region Support Classes

        [Serializable]
        public class ComponentItem
        {
            public string IconCssClass { get; set; }

            public string Name { get; set; }

            public int Id { get; set; }
        }

        [Serializable]
        public class BlockContainer
        {
            public string Name { get; set; }

            public List<BlockInstance> Components;
        }

        [Serializable]
        public class BlockInstance
        {
            public string IconCssClass { get; set; }

            public string Name { get; set; }

            public string Type { get; set; }

            public int Id { get; set; }
        }

        #endregion
    }
}<|MERGE_RESOLUTION|>--- conflicted
+++ resolved
@@ -864,9 +864,6 @@
 
                     AddAdminControls( block, phAdminButtons );
                     AddSettingsControls( block, phSettings );
-
-<<<<<<< HEAD
-=======
                 }
             }
         }
@@ -943,87 +940,11 @@
                 else
                 {
                     markup.Append( string.Format( "<i class='fa fa-wifi margin-r-sm' data-toggle='tooltip' data-placement='top' title='Requires internet. Content: {0}...'></i> ", additionalSettings.NoNetworkContent.Left(250)) );
->>>>>>> ce6ff9e4
                 }
             }
             else
             {
                 markup.Append( "<i class='fa fa-wifi margin-r-sm o-30' data-toggle='tooltip' data-placement='top' title='Does not require internet.'></i> " );
-            }
-
-            pnlLayoutItem.Controls.Add( new Literal { Text = markup.ToString() } ) ;
-        }
-
-        private void AddSettingsControls( BlockCache block, PlaceHolder pnlLayoutItem )
-        {
-            var additionalSettings = block.AdditionalSettings.FromJsonOrNull<AdditionalBlockSettings>() ?? new AdditionalBlockSettings();
-
-            var markup = new StringBuilder();
-
-            // The following item will be moved to additional settings soon and will need to be updated.
-            var lavaLocation = block.GetAttributeValue( "LavaRenderLocation" );
-            if ( lavaLocation.IsNotNullOrWhiteSpace() )
-            {
-                switch ( lavaLocation )
-                {
-                    case "On Device":
-                        {
-                            markup.Append( "<i class='fa fa-fire-alt margin-r-sm color-success' data-toggle='tooltip' data-placement='top' title='Lava will run on client.'></i>" );
-                            break;
-                        }
-                    case "On Server":
-                        {
-                            markup.Append( "<i class='fa fa-fire-alt margin-r-sm color-info color-primary' data-toggle='tooltip' data-placement='top' title='Lava will run on server.'></i>" );
-                            break;
-                        }
-                    default:
-                        {
-                            markup.Append( "<i class='fa fa-fire-alt margin-r-sm color-danger' data-toggle='tooltip' data-placement='top' title='Lava will run on both the server and then again on the client.'></i>" );
-                            break;
-                        }
-                }
-            }
-            
-
-            // The following item will be moved to additional settings soon and will need to be updated.
-            var cacheDuration = block.GetAttributeValue( "CacheDuration" ).AsIntegerOrNull();
-            if ( cacheDuration.HasValue && cacheDuration != 0  )
-            {
-                markup.Append( string.Format("<i class='fa fa-memory margin-r-sm' data-toggle='tooltip' data-placement='top' title='Cache is set to {0} seconds.'></i> ", cacheDuration ) );
-            }
-            else
-            {
-                markup.Append( "<i class='fa fa-memory margin-r-sm o-30' data-toggle='tooltip' data-placement='top' title='Cache not set.'></i> " );
-            }
-
-            // Show on phone
-            if ( additionalSettings.ShowOnPhone )
-            {
-                markup.Append( "<i class='fa fa-mobile-alt margin-r-sm' data-toggle='tooltip' data-placement='top' title='Will show on phones.'></i> " );
-            }
-            else
-            {
-                markup.Append( "<i class='fa fa-mobile-alt margin-r-sm' data-toggle='tooltip' data-placement='top' title='Will not show on phones.'></i> " );
-            }
-
-            // Show on tablet
-            if ( additionalSettings.ShowOnTablet )
-            {
-                markup.Append( "<i class='fa fa-tablet-alt margin-r-sm' data-toggle='tooltip' data-placement='top' title='Will show on tablets.'></i> " );
-            }
-            else
-            {
-                markup.Append( "<i class='fa fa-mobile-alt margin-r-sm' data-toggle='tooltip' data-placement='top' title='Will not show on tablet.'></i> " );
-            }
-
-            // Requires internet
-            if ( additionalSettings.RequiresNetwork )
-            {
-                markup.Append( "<i class='fa fa-wifi margin-r-sm' data-toggle='tooltip' data-placement='top' title='Requires internet.'></i> " );
-            }
-            else
-            {
-                markup.Append( "<i class='fa fa-wifi margin-r-sm' data-toggle='tooltip' data-placement='top' title='Does not require internet.'></i> " );
             }
 
             pnlLayoutItem.Controls.Add( new Literal { Text = markup.ToString() } ) ;

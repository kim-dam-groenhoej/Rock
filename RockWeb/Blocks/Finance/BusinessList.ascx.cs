--- conflicted
+++ resolved
@@ -282,13 +282,8 @@
 
         protected string FormatContactInfo( string phone, string address )
         {
-<<<<<<< HEAD
-            var values = new List<string> { phone, address, "&nbsp;", "&nbsp" };
+            var values = new List<string> { phone, address, "&nbsp;", "&nbsp;" };
             return values.Where( v => v.IsNotNullOrWhiteSpace() ).Take( 2 ).ToList().AsDelimited( "<br/>" );
-=======
-            var values = new List<string> { phone, address, "&nbsp;", "&nbsp;" };
-            return values.Where( v => v.IsNotNullOrWhitespace() ).Take( 2 ).ToList().AsDelimited( "<br/>" );
->>>>>>> 897af6c4
         }
 
         #endregion Internal Methods

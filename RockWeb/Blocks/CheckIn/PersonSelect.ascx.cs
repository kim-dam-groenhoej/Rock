--- conflicted
+++ resolved
@@ -31,13 +31,10 @@
     [DisplayName("Person Select")]
     [Category("Check-in")]
     [Description("Lists people who match the selected family to pick to check-in or check-out.")]
-<<<<<<< HEAD
-=======
 
     [TextField( "Title", "Title to display. Use {0} for family name.", false, "{0}", "Text", 8 )]
     [TextField( "Caption", "", false, "Select Person", "Text", 9 )]
     [TextField( "No Option Message", "The option to display when there are not any people that match. Use {0} for the current action ('into' or 'out of').", false, "Sorry, there are currently not any available areas that the selected person can check {0}.", "Text", 10 )]
->>>>>>> fa0b327a
     public partial class PersonSelect : CheckInBlock
     {
         protected override void OnLoad( EventArgs e )
@@ -155,13 +152,8 @@
 
         protected void ProcessSelection()
         {
-<<<<<<< HEAD
-            string msg = string.Format( "<p>Sorry, there are currently not any available areas that the selected person can check {0}.</p>",
-                CurrentCheckInState.CheckIn.CurrentFamily.Action == CheckinAction.CheckIn ? "into" : "out of" );
-=======
             string noOption = string.Format( GetAttributeValue( "NoOptionMessage" ), CurrentCheckInState.CheckIn.CurrentFamily.Action == CheckinAction.CheckIn ? "into" : "out of" );
             string msg = string.Format( "<p>{0}</p>", noOption );
->>>>>>> fa0b327a
             ProcessSelection( 
                 maWarning, 
                 () => CurrentCheckInState.CheckIn.CurrentFamily.GetPeople( true )

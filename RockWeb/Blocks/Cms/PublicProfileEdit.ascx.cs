﻿// <copyright>
// Copyright by the Spark Development Network
//
// Licensed under the Rock Community License (the "License");
// you may not use this file except in compliance with the License.
// You may obtain a copy of the License at
//
// http://www.rockrms.com/license
//
// Unless required by applicable law or agreed to in writing, software
// distributed under the License is distributed on an "AS IS" BASIS,
// WITHOUT WARRANTIES OR CONDITIONS OF ANY KIND, either express or implied.
// See the License for the specific language governing permissions and
// limitations under the License.
// </copyright>
//
using System;
using System.Collections.Generic;
using System.ComponentModel;
using System.Linq;
using System.Web.UI;
using System.Web.UI.HtmlControls;
using System.Web.UI.WebControls;

using Rock;
using Rock.Attribute;
using Rock.Data;
using Rock.Model;
using Rock.Web.Cache;
using Rock.Web.UI;
using Rock.Web.UI.Controls;

namespace RockWeb.Blocks.Cms
{
    /// <summary>
    /// The main Person Profile block the main information about a person 
    /// </summary>
    [DisplayName( "Public Profile Edit" )]
    [Category( "CMS" )]
    [Description( "Public block for users to manage their accounts" )]

    #region "Block Attributes"
    [DefinedValueField(
        "Default Connection Status",
        Key = AttributeKey.DefaultConnectionStatus,
        Description = "The connection status that should be set by default",
        DefinedTypeGuid = Rock.SystemGuid.DefinedType.PERSON_CONNECTION_STATUS,
        IsRequired = false,
        AllowMultiple = false,
        Order = 0 )]

    [BooleanField(
        "Disable Name Edit",
        Key = AttributeKey.DisableNameEdit,
        Description = "Whether the First and Last Names can be edited.",
        DefaultBooleanValue = false,
        Order = 1 )]

    [BooleanField(
        "View Only",
        Key = AttributeKey.ViewOnly,
        Description = "Should people be prevented from editing their profile or family records?",
        DefaultBooleanValue = false,
        Order = 2 )]

    [BooleanField(
        "Show Family Members",
        Key = AttributeKey.ShowFamilyMembers,
        Description = "Whether family members are shown or not.",
        DefaultBooleanValue = true,
        Order = 3 )]

    [GroupLocationTypeField(
        "Address Type",
        Key = AttributeKey.AddressType,
        Description = "The type of address to be displayed / edited.",
        GroupTypeGuid = Rock.SystemGuid.GroupType.GROUPTYPE_FAMILY,
        IsRequired = false,
        DefaultValue = Rock.SystemGuid.DefinedValue.GROUP_LOCATION_TYPE_HOME,
        Order = 4 )]

    [BooleanField(
        "Show Phone Numbers",
        Description = "Allows hiding the phone numbers.",
        DefaultBooleanValue = false,
        Order = 5,
        Key = AttributeKey.ShowPhoneNumbers )]

    [DefinedValueField(
        "Phone Types",
        Key = AttributeKey.PhoneTypes,
        Description = "The types of phone numbers to display / edit.",
        DefinedTypeGuid = Rock.SystemGuid.DefinedType.PERSON_PHONE_TYPE,
        IsRequired = false,
        AllowMultiple = true,
        DefaultValue = Rock.SystemGuid.DefinedValue.PERSON_PHONE_TYPE_HOME,
        Order = 6 )]

    [DefinedValueField(
        "Required Adult Phone Types",
        Key = AttributeKey.RequiredAdultPhoneTypes,
        Description = "The phone numbers that are required when editing an adult record.",
        DefinedTypeGuid = Rock.SystemGuid.DefinedType.PERSON_PHONE_TYPE,
        IsRequired = false,
        AllowMultiple = true,
        Order = 7 )]

    [BooleanField(
        "Require Adult Email Address",
        Key = AttributeKey.RequireAdultEmailAddress,
        Description = "Require an email address on adult records",
        DefaultBooleanValue = true,
        Order = 8 )]

    [BooleanField(
        "Show Communication Preference",
        Key = AttributeKey.ShowCommunicationPreference,
        Description = "Show the communication preference and allow it to be edited",
        DefaultBooleanValue = true,
        Order = 9 )]

    [LinkedPage(
        "Workflow Launch Page",
        Key = AttributeKey.WorkflowLaunchPage,
        Description = "Page used to launch the workflow to make a profile change request",
        IsRequired = false,
        Order = 10 )]

    [TextField(
        "Request Changes Text",
        Description = "The text to use for the request changes button (only displayed if there is a 'Workflow Launch Page' configured).",
        IsRequired = false,
        DefaultValue = "Request Additional Changes",
        Order = 11,
        Key = AttributeKey.RequestChangesText )]

    [AttributeField(
        "Family Attributes",
        Key = AttributeKey.FamilyAttributes,
        EntityTypeGuid = Rock.SystemGuid.EntityType.GROUP,
        EntityTypeQualifierColumn = "GroupTypeId",
        EntityTypeQualifierValue = Rock.SystemGuid.GroupType.GROUPTYPE_FAMILY,
        Description = "The family attributes that should be displayed / edited.",
        IsRequired = false,
        AllowMultiple = true,
        Order = 12 )]

    [AttributeField(
        "Person Attributes (adults)",
        Key = AttributeKey.PersonAttributesAdults,
        EntityTypeGuid = Rock.SystemGuid.EntityType.PERSON,
        Description = "The person attributes that should be displayed / edited for adults.",
        IsRequired = false,
        AllowMultiple = true,
        Order = 13 )]

    [AttributeField(
        "Person Attributes (children)",
        Key = AttributeKey.PersonAttributesChildren,
        EntityTypeGuid = Rock.SystemGuid.EntityType.PERSON,
        Description = "The person attributes that should be displayed / edited for children.",
        IsRequired = false,
        AllowMultiple = true,
        Order = 14 )]

    [BooleanField(
        "Show Campus Selector",
        Key = AttributeKey.ShowCampusSelector,
        Description = "Allows selection of primary campus.",
        DefaultBooleanValue = false,
        Order = 15 )]

    [TextField(
        "Campus Selector Label",
        Key = AttributeKey.CampusSelectorLabel,
        Description = "The label for the campus selector (only effective when \"Show Campus Selector\" is enabled).",
        IsRequired = false,
        DefaultValue = "Campus",
        Order = 16 )]
    #endregion

    public partial class PublicProfileEdit : RockBlock
    {
        protected static class AttributeKey
        {
            public const string DefaultConnectionStatus = "DefaultConnectionStatus";
            public const string DisableNameEdit = "DisableNameEdit";
            public const string ViewOnly = "ViewOnly";
            public const string ShowFamilyMembers = "ShowFamilyMembers";
            public const string AddressType = "AddressType";
            public const string ShowPhoneNumbers = "ShowPhoneNumbers";
            public const string PhoneTypes = "PhoneTypes";
            public const string RequiredAdultPhoneTypes = "RequiredAdultPhoneTypes";
            public const string RequireAdultEmailAddress = "RequireAdultEmailAddress";
            public const string ShowCommunicationPreference = "ShowCommunicationPreference";
            public const string WorkflowLaunchPage = "WorkflowLaunchPage";
            public const string RequestChangesText = "RequestChangesText";
            public const string FamilyAttributes = "FamilyAttributes";
            public const string PersonAttributesAdults = "PersonAttributes(adults)";
            public const string PersonAttributesChildren = "PersonAttributes(children)";
            public const string ShowCampusSelector = "ShowCampusSelector";
            public const string CampusSelectorLabel = "CampusSelectorLabel";
        }

        #region Fields

        private List<Guid> _RequiredPhoneNumberGuids = new List<Guid>();
        private bool _IsEditRecordAdult = false;

        #endregion

        #region Properties

        /// <summary>
        /// Gets or sets the Role Type. Used to help in loading Attribute panel
        /// </summary>
        protected int? RoleType
        {
            get { return ViewState["RoleType"] as int? ?? null; }
            set { ViewState["RoleType"] = value; }
        }

        bool _canEdit = false;

        #endregion

        #region Base Control Methods

        /// <summary>
        /// Raises the <see cref="E:System.Web.UI.Control.Init" /> event.
        /// </summary>
        /// <param name="e">An <see cref="T:System.EventArgs" /> object that contains the event data.</param>
        protected override void OnInit( EventArgs e )
        {        
            base.OnInit( e );
            ScriptManager.RegisterStartupScript( ddlGradePicker, ddlGradePicker.GetType(), "grade-selection-" + BlockId.ToString(), ddlGradePicker.GetJavascriptForYearPicker( ypGraduation ), true );
            dvpTitle.DefinedTypeId = DefinedTypeCache.Get( new Guid( Rock.SystemGuid.DefinedType.PERSON_TITLE ) ).Id;
            dvpSuffix.DefinedTypeId = DefinedTypeCache.Get( new Guid( Rock.SystemGuid.DefinedType.PERSON_SUFFIX ) ).Id;
            RockPage.AddCSSLink( "~/Styles/fluidbox.css" );
            RockPage.AddScriptLink( "~/Scripts/imagesloaded.min.js" );
            RockPage.AddScriptLink( "~/Scripts/jquery.fluidbox.min.js" );

            _canEdit = !GetAttributeValue( AttributeKey.ViewOnly ).AsBoolean();
            lbEditPerson.Visible = _canEdit;
            lbAddGroupMember.Visible = _canEdit;

            lbRequestChanges.Text = GetAttributeValue( AttributeKey.RequestChangesText );
            cpCampus.Label = GetAttributeValue( AttributeKey.CampusSelectorLabel );

            if (!string.IsNullOrWhiteSpace( GetAttributeValue( AttributeKey.RequiredAdultPhoneTypes ) ))
            {
                _RequiredPhoneNumberGuids = GetAttributeValue( AttributeKey.RequiredAdultPhoneTypes ).Split( ',' ).Select( Guid.Parse ).ToList();
            }
            rContactInfo.ItemDataBound += rContactInfo_ItemDataBound;
        }

        /// <summary>
        /// Raises the <see cref="E:System.Web.UI.Control.Load" /> event.
        /// </summary>
        /// <param name="e">The <see cref="T:System.EventArgs" /> object that contains the event data.</param>
        protected override void OnLoad( EventArgs e )
        {
            base.OnLoad( e );
            if ( CurrentPerson != null )
            {
                if ( !Page.IsPostBack )
                {
                    BindFamilies();
                }
                else
                {
                    var rockContext = new RockContext();
                    var group = new GroupService( rockContext ).Get( ddlGroup.SelectedValueAsId().Value );

                    var person = new PersonService( rockContext ).Get( hfPersonGuid.Value.AsGuid() );
                    if ( person != null && group != null && IsValidPersonForGroup( person, group ) )
                    {
                        // Person Attributes
                        var displayedAttributeGuids = GetPersonAttributeGuids( person.Id );
                        if ( !displayedAttributeGuids.Any() || person.Id == 0 )
                        {
                            pnlPersonAttributes.Visible = false;
                        }
                        else
                        {
                            pnlPersonAttributes.Visible = true;
                            DisplayEditAttributes( person, displayedAttributeGuids, phPersonAttributes, pnlPersonAttributes, false );
                        }

                        // Family Attributes
                        if ( person.Id == CurrentPerson.Id )
                        {
                            List<Guid> familyAttributeGuidList = GetAttributeValue( AttributeKey.FamilyAttributes ).SplitDelimitedValues().AsGuidList();
                            if ( familyAttributeGuidList.Any() )
                            {
                                pnlFamilyAttributes.Visible = true;
                                DisplayEditAttributes( group, familyAttributeGuidList, phFamilyAttributes, pnlFamilyAttributes, false );
                            }
                            else
                            {
                                pnlFamilyAttributes.Visible = false;
                            }
                        }
                    }

                    if ( person == null && RoleType != null )
                    {
                        DisplayPersonAttributeOnRoleType( RoleType );
                    }
                }
            }
            else
            {
                pnlView.Visible = false;
                pnlEdit.Visible = false;
                nbNotAuthorized.Visible = true;
            }
        }

        /// <summary>
        /// Verifies whether the current person is in the given group.
        /// </summary>
        /// <param name="group">The group.</param>
        /// <returns>
        ///   <c>true</c> if the current person is in the group; otherwise, <c>false</c>.
        /// </returns>
        private bool IsCurrentPersonInGroup( Group group )
        {
            if ( group == null )
            {
                return false;
            }

            return group.Members.Where( gm => gm.PersonId == CurrentPersonId ).Any();
        }

        /// <summary>
        /// Verifies that the personGuid (if not empty) or the given person is a member of the given group.
        /// </summary>
        /// <param name="person">The person.</param>
        /// <param name="group">The group.</param>
        /// <exception cref="NotImplementedException"></exception>
        private bool IsValidPersonForGroup( Guid personGuid, Person person, Group group )
        {
            if ( personGuid == Guid.Empty )
            {
                // When the personGuid is empty, then we check based on the given person's Id is in the group. 
                return IsValidPersonForGroup( person, group );
            }
            else
            {
                // Is the given person (their guid) in the group?
                return group.Members.Where( gm => gm.Person.Guid == personGuid ).Any();
            }
        }

        /// <summary>
        /// Verifies the given person's Id is a member of the given group.
        /// </summary>
        /// <param name="person">The person.</param>
        /// <param name="group">The group.</param>
        /// <exception cref="NotImplementedException"></exception>
        private bool IsValidPersonForGroup( Person person, Group group )
        {
            // Is the given person' (their Id) in the group?
            return group.Members.Where( gm => gm.PersonId == person.Id ).Any();
        }

        /// <summary>
        /// Binds the families.
        /// </summary>
        private void BindFamilies()
        {
            ddlGroup.DataSource = CurrentPerson.GetFamilies().ToList();
            ddlGroup.DataBind();
            ShowDetail();
        }

        #endregion

        #region Events

        #region View Events

        /// <summary>
        /// Handles the Click event of the lbEditPerson control.
        /// </summary>
        /// <param name="sender">The source of the event.</param>
        /// <param name="e">The <see cref="EventArgs"/> instance containing the event data.</param>
        protected void lbEditPerson_Click( object sender, EventArgs e )
        {
            ShowEditPersonDetails( CurrentPerson.Guid );
        }

        /// <summary>
        /// Handles the Click event of the lbMoved control.
        /// </summary>
        /// <param name="sender">The source of the event.</param>
        /// <param name="e">The <see cref="EventArgs"/> instance containing the event data.</param>
        protected void lbMoved_Click( object sender, EventArgs e )
        {
            if ( !string.IsNullOrWhiteSpace( acAddress.Street1 ) )
            {
                hfStreet1.Value = acAddress.Street1;
                hfStreet2.Value = acAddress.Street2;
                hfCity.Value = acAddress.City;
                hfState.Value = acAddress.State;
                hfPostalCode.Value = acAddress.PostalCode;
                hfCountry.Value = acAddress.Country;

                Location currentAddress = new Location();
                acAddress.Required = true;
                acAddress.GetValues( currentAddress );
                lPreviousAddress.Text = string.Format( "<strong>Previous Address</strong><br />{0}", currentAddress.FormattedHtmlAddress );

                acAddress.Street1 = string.Empty;
                acAddress.Street2 = string.Empty;
                acAddress.PostalCode = string.Empty;
                acAddress.City = string.Empty;

                cbIsMailingAddress.Checked = true;
                cbIsPhysicalAddress.Checked = true;
            }
        }

        /// <summary>
        /// Handles the Click event of the lbRequestChanges control.
        /// </summary>
        /// <param name="sender">The source of the event.</param>
        /// <param name="e">The <see cref="EventArgs"/> instance containing the event data.</param>
        protected void lbRequestChanges_Click( object sender, EventArgs e )
        {
            NavigateToLinkedPage( AttributeKey.WorkflowLaunchPage );
        }

        /// <summary>
        /// Handles the ItemCommand event of the rptGroupMembers control.
        /// </summary>
        /// <param name="source">The source of the event.</param>
        /// <param name="e">The <see cref="RepeaterCommandEventArgs"/> instance containing the event data.</param>
        protected void rptGroupMembers_ItemCommand( object source, RepeaterCommandEventArgs e )
        {
            // the grid's value should be bound to the person's GUID.
            var personGuid = e.CommandArgument.ToString().AsGuid();
            ShowEditPersonDetails( personGuid );
        }

        /// <summary>
        /// Handles the Click event of the lbAddGroupMember control.
        /// </summary>
        /// <param name="sender">The source of the event.</param>
        /// <param name="e">The <see cref="EventArgs"/> instance containing the event data.</param>
        protected void lbAddGroupMember_Click( object sender, EventArgs e )
        {
            if ( ddlGroup.SelectedValueAsId().HasValue )
            {
                ShowEditPersonDetails( Guid.Empty );
            }
        }

        /// <summary>
        /// Handles the ItemDataBound event of the rptGroupMembers control.
        /// </summary>
        /// <param name="sender">The source of the event.</param>
        /// <param name="e">The <see cref="RepeaterItemEventArgs"/> instance containing the event data.</param>
        protected void rptGroupMembers_ItemDataBound( object sender, RepeaterItemEventArgs e )
        {
            var rockContext = new RockContext();
            var groupMemberService = new GroupMemberService( rockContext );
            var attributeValueService = new AttributeValueService( rockContext );

            var groupMember = e.Item.DataItem as GroupMember;
            var person = groupMember.Person;
            var lGroupMemberImage = e.Item.FindControl( "lGroupMemberImage" ) as Literal;
            var lGroupMemberName = e.Item.FindControl( "lGroupMemberName" ) as Literal;
            var lGroupMemberEmail = e.Item.FindControl( "lGroupMemberEmail" ) as Literal;
            var lAge = e.Item.FindControl( "lAge" ) as Literal;
            var lGender = e.Item.FindControl( "lGender" ) as Literal;
            var lMaritalStatus = e.Item.FindControl( "lMaritalStatus" ) as Literal;
            var lGrade = e.Item.FindControl( "lGrade" ) as Literal;
            var rptGroupMemberPhones = e.Item.FindControl( "rptGroupMemberPhones" ) as Repeater;
            var rptGroupMemberAttributes = e.Item.FindControl( "rptGroupMemberAttributes" ) as Repeater;
            var lbEditGroupMember = e.Item.FindControl( "lbEditGroupMember" ) as LinkButton;
            
            if ( lbEditGroupMember != null )
            {
                lbEditGroupMember.Visible = _canEdit;
            }

            // Setup Image
            string imgTag = Rock.Model.Person.GetPersonPhotoImageTag( person, 200, 200 );
            if ( person.PhotoId.HasValue )
            {
                lGroupMemberImage.Text = string.Format( "<a href='{0}'>{1}</a>", person.PhotoUrl, imgTag );
            }
            else
            {
                lGroupMemberImage.Text = imgTag;
            }

            // Person Info
            lGroupMemberName.Text = person.FullName;
            lGroupMemberEmail.Text = person.Email;
            if ( person.BirthDate.HasValue )
            {
                var formattedAge = person.FormatAge();
                if ( formattedAge.IsNotNullOrWhiteSpace() )
                {
                    formattedAge += " old";
                }

                lAge.Text = string.Format( "{0} <small>({1})</small><br/>", formattedAge, ( person.BirthYear.HasValue && person.BirthYear != DateTime.MinValue.Year ) ? person.BirthDate.Value.ToShortDateString() : person.BirthDate.Value.ToMonthDayString() );
            }

            lGender.Text = person.Gender != Gender.Unknown ? person.Gender.ToString() : string.Empty;
            lGrade.Text = person.GradeFormatted;
            lMaritalStatus.Text = person.MaritalStatusValueId.DefinedValue();
            if ( person.AnniversaryDate.HasValue )
            {
                lMaritalStatus.Text += string.Format( " {0} yrs <small>({1})</small>", person.AnniversaryDate.Value.Age(), person.AnniversaryDate.Value.ToMonthDayString() );
            }

            // Contact Info
            bool showPhoneNumbers = GetAttributeValue( AttributeKey.ShowPhoneNumbers ).AsBoolean();
            if ( showPhoneNumbers )
            {
                if ( person.PhoneNumbers != null )
                {
                    var selectedPhoneTypeGuids = GetAttributeValue( AttributeKey.PhoneTypes ).Split( ',' ).AsGuidList();
                    rptGroupMemberPhones.DataSource = person.PhoneNumbers.Where( pn => selectedPhoneTypeGuids.Contains( pn.NumberTypeValue.Guid ) ).ToList();
                    rptGroupMemberPhones.DataBind();
                    phPhoneDisplay.Visible = true;
                }
            }

            // Person Attributes
            List<Guid> attributeGuidList = new List<Guid>();
            var adultGuid = Rock.SystemGuid.GroupRole.GROUPROLE_FAMILY_MEMBER_ADULT.AsGuid();
            var childGuid = Rock.SystemGuid.GroupRole.GROUPROLE_FAMILY_MEMBER_CHILD.AsGuid();

            if ( groupMember.GroupRole.Guid == adultGuid )
            {
                attributeGuidList = GetAttributeValue( AttributeKey.PersonAttributesAdults ).SplitDelimitedValues().AsGuidList();
            }
            else
            {
                attributeGuidList = GetAttributeValue( AttributeKey.PersonAttributesChildren ).SplitDelimitedValues().AsGuidList();
            }

            person.LoadAttributes();
            rptGroupMemberAttributes.DataSource = person.Attributes.Where( a =>
             attributeGuidList.Contains( a.Value.Guid ) )
            .Select( a => new
            {
                Name = a.Value.Name,
                Value = a.Value.FieldType.Field.FormatValue( null, a.Value.EntityTypeId, person.Id, person.GetAttributeValue( a.Key ), a.Value.QualifierValues, a.Value.FieldType.Class == typeof( Rock.Field.Types.ImageFieldType ).FullName )
            } )
            .OrderBy( av => av.Name )
            .ToList()
            .Where( av => !String.IsNullOrWhiteSpace( av.Value ) );
            rptGroupMemberAttributes.DataBind();
        }

        #endregion

        /// <summary>
        /// Handles the Click event of the btnSave control.
        /// </summary>
        /// <param name="sender">The source of the event.</param>
        /// <param name="e">The <see cref="EventArgs"/> instance containing the event data.</param>
        protected void btnSave_Click( object sender, EventArgs e )
        {
            var rockContext = new RockContext();
            var personGuid = hfPersonGuid.Value.AsGuid();

            // invalid situation/tampering; return and report nothing.
            if ( !ddlGroup.SelectedValueAsId().HasValue )
            {
                return;
            }

            var groupId = ddlGroup.SelectedValueAsId().Value;
            var group = new GroupService( rockContext ).Get( groupId );

            // invalid situation; return and report nothing.
            if ( group == null || ! IsCurrentPersonInGroup( group ) )
            {
                return;
            }

            // Validate before continuing; either the personGuid or the CurrentPerson must be in the group.
            if ( ! IsValidPersonForGroup( personGuid, CurrentPerson, group ) )
            {
                return;
            }

            rockContext.WrapTransaction( () =>
            {
                var personService = new PersonService( rockContext );

                if ( personGuid == Guid.Empty )
                {
                    var groupMemberService = new GroupMemberService( rockContext );
                    var groupMember = new GroupMember() { Person = new Person(), Group = group, GroupId = group.Id };
                    groupMember.Person.TitleValueId = dvpTitle.SelectedValueAsId();
                    groupMember.Person.FirstName = tbFirstName.Text;
                    groupMember.Person.NickName = tbNickName.Text;
                    groupMember.Person.LastName = tbLastName.Text;
                    groupMember.Person.SuffixValueId = dvpSuffix.SelectedValueAsId();
                    groupMember.Person.Gender = rblGender.SelectedValueAsEnum<Gender>();
                    DateTime? birthdate = bpBirthDay.SelectedDate;
                    if ( birthdate.HasValue )
                    {
                        // If setting a future birthdate, subtract a century until birthdate is not greater than today.
                        var today = RockDateTime.Today;
                        while ( birthdate.Value.CompareTo( today ) > 0 )
                        {
                            birthdate = birthdate.Value.AddYears( -100 );
                        }
                    }

                    groupMember.Person.SetBirthDate( birthdate );
                    if ( ddlGradePicker.Visible )
                    {
                        groupMember.Person.GradeOffset = ddlGradePicker.SelectedValueAsInt();
                    }

                    var role = group.GroupType.Roles.Where( r => r.Id == ( rblRole.SelectedValueAsInt() ?? 0 ) ).FirstOrDefault();
                    if ( role != null )
                    {
                        groupMember.GroupRole = role;
                        groupMember.GroupRoleId = role.Id;
                    }

                    var connectionStatusGuid = GetAttributeValue( AttributeKey.DefaultConnectionStatus ).AsGuidOrNull();
                    if ( connectionStatusGuid.HasValue )
                    {
                        groupMember.Person.ConnectionStatusValueId = DefinedValueCache.Get( connectionStatusGuid.Value ).Id;
                    }
                    else
                    {
                        groupMember.Person.ConnectionStatusValueId = CurrentPerson.ConnectionStatusValueId;
                    }

                    var headOfHousehold = GroupServiceExtensions.HeadOfHousehold( group.Members.AsQueryable() );
                    if ( headOfHousehold != null )
                    {
                        DefinedValueCache dvcRecordStatus = DefinedValueCache.Get( headOfHousehold.RecordStatusValueId ?? 0 );
                        if ( dvcRecordStatus != null )
                        {
                            groupMember.Person.RecordStatusValueId = dvcRecordStatus.Id;
                        }
                    }

                    if ( groupMember.GroupRole.Guid == Rock.SystemGuid.GroupRole.GROUPROLE_FAMILY_MEMBER_ADULT.AsGuid() )
                    {
                        groupMember.Person.GivingGroupId = group.Id;
                    }

                    groupMember.Person.IsEmailActive = true;
                    groupMember.Person.EmailPreference = EmailPreference.EmailAllowed;
                    groupMember.Person.RecordTypeValueId = DefinedValueCache.Get( Rock.SystemGuid.DefinedValue.PERSON_RECORD_TYPE_PERSON.AsGuid() ).Id;

                    groupMemberService.Add( groupMember );
                    rockContext.SaveChanges();
                    personGuid = groupMember.Person.Guid;
                }

                var person = personService.Get( personGuid );
                if ( person != null )
                {
                    int? orphanedPhotoId = null;
                    if ( person.PhotoId != imgPhoto.BinaryFileId )
                    {
                        orphanedPhotoId = person.PhotoId;
                        person.PhotoId = imgPhoto.BinaryFileId;
                    }

                    person.TitleValueId = dvpTitle.SelectedValueAsInt();
                    person.FirstName = tbFirstName.Text;
                    person.NickName = tbNickName.Text;
                    person.LastName = tbLastName.Text;
                    person.SuffixValueId = dvpSuffix.SelectedValueAsInt();

                    var birthMonth = person.BirthMonth;
                    var birthDay = person.BirthDay;
                    var birthYear = person.BirthYear;

                    var birthday = bpBirthDay.SelectedDate;
                    if ( birthday.HasValue )
                    {
                        // If setting a future birthdate, subtract a century until birthdate is not greater than today.
                        var today = RockDateTime.Today;
                        while ( birthday.Value.CompareTo( today ) > 0 )
                        {
                            birthday = birthday.Value.AddYears( -100 );
                        }

                        person.BirthMonth = birthday.Value.Month;
                        person.BirthDay = birthday.Value.Day;
                        if ( birthday.Value.Year != DateTime.MinValue.Year )
                        {
                            person.BirthYear = birthday.Value.Year;
                        }
                        else
                        {
                            person.BirthYear = null;
                        }
                    }
                    else
                    {
                        person.SetBirthDate( null );
                    }

                    if ( ddlGradePicker.Visible )
                    {
                        int? graduationYear = null;
                        if ( ypGraduation.SelectedYear.HasValue )
                        {
                            graduationYear = ypGraduation.SelectedYear.Value;
                        }
                        person.GraduationYear = graduationYear;
                    }

                    person.Gender = rblGender.SelectedValue.ConvertToEnum<Gender>();

                    // update campus
                    bool showCampus = GetAttributeValue( AttributeKey.ShowCampusSelector ).AsBoolean();
                    if ( showCampus )
                    {
                        var primaryFamily = person.GetFamily( rockContext );
                        if ( primaryFamily.CampusId != cpCampus.SelectedCampusId )
                        {
                            primaryFamily.CampusId = cpCampus.SelectedCampusId;
                        }
                    }

                    bool showPhoneNumbers = GetAttributeValue( AttributeKey.ShowPhoneNumbers ).AsBoolean();
                    if ( showPhoneNumbers )
                    {
                        var phoneNumberTypeIds = new List<int>();

                        bool smsSelected = false;

                        foreach ( RepeaterItem item in rContactInfo.Items )
                        {
                            HiddenField hfPhoneType = item.FindControl( "hfPhoneType" ) as HiddenField;
                            PhoneNumberBox pnbPhone = item.FindControl( "pnbPhone" ) as PhoneNumberBox;
                            CheckBox cbUnlisted = item.FindControl( "cbUnlisted" ) as CheckBox;
                            CheckBox cbSms = item.FindControl( "cbSms" ) as CheckBox;

                            if ( hfPhoneType != null &&
                                pnbPhone != null &&
                                cbSms != null &&
                                cbUnlisted != null )
                            {
                                if ( !string.IsNullOrWhiteSpace( PhoneNumber.CleanNumber( pnbPhone.Number ) ) )
                                {
                                    int phoneNumberTypeId;
                                    if ( int.TryParse( hfPhoneType.Value, out phoneNumberTypeId ) )
                                    {
                                        var phoneNumber = person.PhoneNumbers.FirstOrDefault( n => n.NumberTypeValueId == phoneNumberTypeId );
                                        string oldPhoneNumber = string.Empty;
                                        if ( phoneNumber == null )
                                        {
                                            phoneNumber = new PhoneNumber { NumberTypeValueId = phoneNumberTypeId };
                                            person.PhoneNumbers.Add( phoneNumber );
                                        }
                                        else
                                        {
                                            oldPhoneNumber = phoneNumber.NumberFormattedWithCountryCode;
                                        }

                                        phoneNumber.CountryCode = PhoneNumber.CleanNumber( pnbPhone.CountryCode );
                                        phoneNumber.Number = PhoneNumber.CleanNumber( pnbPhone.Number );

                                        // Only allow one number to have SMS selected
                                        if ( smsSelected )
                                        {
                                            phoneNumber.IsMessagingEnabled = false;
                                        }
                                        else
                                        {
                                            phoneNumber.IsMessagingEnabled = cbSms.Checked;
                                            smsSelected = cbSms.Checked;
                                        }

                                        phoneNumber.IsUnlisted = cbUnlisted.Checked;
                                        phoneNumberTypeIds.Add( phoneNumberTypeId );
                                    }
                                }
                            }
                        }

                        // Remove any blank numbers
                        var phoneNumberService = new PhoneNumberService( rockContext );
                        foreach ( var phoneNumber in person.PhoneNumbers
                            .Where( n => n.NumberTypeValueId.HasValue && !phoneNumberTypeIds.Contains( n.NumberTypeValueId.Value ) )
                            .ToList() )
                        {
                            person.PhoneNumbers.Remove( phoneNumber );
                            phoneNumberService.Delete( phoneNumber );
                        }
                    }

                    person.Email = tbEmail.Text.Trim();
                    person.EmailPreference = rblEmailPreference.SelectedValue.ConvertToEnum<EmailPreference>();
                    person.CommunicationPreference = rblCommunicationPreference.SelectedValueAsEnum<CommunicationType>();

                    person.LoadAttributes();
                    Rock.Attribute.Helper.GetEditValues( phPersonAttributes, person );

                    if ( person.IsValid )
                    {
                        if ( rockContext.SaveChanges() > 0 )
                        {
                            if ( orphanedPhotoId.HasValue )
                            {
                                BinaryFileService binaryFileService = new BinaryFileService( rockContext );
                                var binaryFile = binaryFileService.Get( orphanedPhotoId.Value );
                                if ( binaryFile != null )
                                {
                                    // marked the old images as IsTemporary so they will get cleaned up later
                                    binaryFile.IsTemporary = true;
                                    rockContext.SaveChanges();
                                }
                            }

                            // if they used the ImageEditor, and cropped it, the un-cropped file is still in BinaryFile. So clean it up
                            if ( imgPhoto.CropBinaryFileId.HasValue )
                            {
                                if ( imgPhoto.CropBinaryFileId != person.PhotoId )
                                {
                                    BinaryFileService binaryFileService = new BinaryFileService( rockContext );
                                    var binaryFile = binaryFileService.Get( imgPhoto.CropBinaryFileId.Value );
                                    if ( binaryFile != null && binaryFile.IsTemporary )
                                    {
                                        string errorMessage;
                                        if ( binaryFileService.CanDelete( binaryFile, out errorMessage ) )
                                        {
                                            binaryFileService.Delete( binaryFile );
                                            rockContext.SaveChanges();
                                        }
                                    }
                                }
                            }
                        }
                        person.SaveAttributeValues( rockContext );

                        // save family information
                        if ( pnlAddress.Visible )
                        {
                            Guid? familyGroupTypeGuid = Rock.SystemGuid.GroupType.GROUPTYPE_FAMILY.AsGuidOrNull();
                            if ( familyGroupTypeGuid.HasValue )
                            {
                                var familyGroup = new GroupService( rockContext )
                                    .Queryable()
                                    .Where( f => 
                                        f.GroupType.Guid == familyGroupTypeGuid.Value && 
                                        f.Members.Any( m => m.PersonId == person.Id ) )
                                    .FirstOrDefault();
                                if ( familyGroup != null )
                                {
                                    Guid? addressTypeGuid = GetAttributeValue( AttributeKey.AddressType ).AsGuidOrNull();
                                    if ( addressTypeGuid.HasValue )
                                    {
                                        var groupLocationService = new GroupLocationService( rockContext );

                                        var dvHomeAddressType = DefinedValueCache.Get( addressTypeGuid.Value );
                                        var familyAddress = groupLocationService.Queryable().Where( l => l.GroupId == familyGroup.Id && l.GroupLocationTypeValueId == dvHomeAddressType.Id ).FirstOrDefault();
                                        if ( familyAddress != null && string.IsNullOrWhiteSpace( acAddress.Street1 ) )
                                        {
                                            // delete the current address
                                            groupLocationService.Delete( familyAddress );
                                            rockContext.SaveChanges();
                                        }
                                        else
                                        {
                                            if ( !string.IsNullOrWhiteSpace( acAddress.Street1 ) )
                                            {
                                                if ( familyAddress == null )
                                                {
                                                    familyAddress = new GroupLocation();
                                                    groupLocationService.Add( familyAddress );
                                                    familyAddress.GroupLocationTypeValueId = dvHomeAddressType.Id;
                                                    familyAddress.GroupId = familyGroup.Id;
                                                    familyAddress.IsMailingLocation = true;
                                                    familyAddress.IsMappedLocation = true;
                                                }
                                                else if ( hfStreet1.Value != string.Empty )
                                                {
                                                    // user clicked move so create a previous address
                                                    var previousAddress = new GroupLocation();
                                                    groupLocationService.Add( previousAddress );

                                                    var previousAddressValue = DefinedValueCache.Get( Rock.SystemGuid.DefinedValue.GROUP_LOCATION_TYPE_PREVIOUS.AsGuid() );
                                                    if ( previousAddressValue != null )
                                                    {
                                                        previousAddress.GroupLocationTypeValueId = previousAddressValue.Id;
                                                        previousAddress.GroupId = familyGroup.Id;

                                                        Location previousAddressLocation = new Location();
                                                        previousAddressLocation.Street1 = hfStreet1.Value;
                                                        previousAddressLocation.Street2 = hfStreet2.Value;
                                                        previousAddressLocation.City = hfCity.Value;
                                                        previousAddressLocation.State = hfState.Value;
                                                        previousAddressLocation.PostalCode = hfPostalCode.Value;
                                                        previousAddressLocation.Country = hfCountry.Value;

                                                        previousAddress.Location = previousAddressLocation;
                                                    }
                                                }

                                                familyAddress.IsMailingLocation = cbIsMailingAddress.Checked;
                                                familyAddress.IsMappedLocation = cbIsPhysicalAddress.Checked;

                                                var loc = new Location();
                                                acAddress.GetValues( loc );

                                                familyAddress.Location = new LocationService( rockContext ).Get(
                                                    loc.Street1, loc.Street2, loc.City, loc.State, loc.PostalCode, loc.Country, familyGroup, true );
                                                        
                                                // since there can only be one mapped location, set the other locations to not mapped
                                                if ( familyAddress.IsMappedLocation )
                                                {
                                                    var groupLocations = groupLocationService.Queryable()
                                                        .Where( l => l.GroupId == familyGroup.Id && l.Id != familyAddress.Id ).ToList();

                                                    foreach ( var groupLocation in groupLocations )
                                                    {
                                                        groupLocation.IsMappedLocation = false;
                                                    }
                                                }

                                                rockContext.SaveChanges();
                                            }
                                        }
                                    }

                                    familyGroup.LoadAttributes();
                                    Rock.Attribute.Helper.GetEditValues( phFamilyAttributes, familyGroup );
                                    familyGroup.SaveAttributeValues();
                                }
                            }
                        }
                    }
                }
            } );

            ShowDetail();
        }

        /// <summary>
        /// Handles the Click event of the btnCancel control.
        /// </summary>
        /// <param name="sender">The source of the event.</param>
        /// <param name="e">The <see cref="EventArgs"/> instance containing the event data.</param>
        protected void btnCancel_Click( object sender, EventArgs e )
        {
            ShowDetail();
        }

        /// <summary>
        /// Handles the SelectedIndexChanged event of the ddlGroup control.
        /// </summary>
        /// <param name="sender">The source of the event.</param>
        /// <param name="e">The <see cref="EventArgs"/> instance containing the event data.</param>
        protected void ddlGroup_SelectedIndexChanged( object sender, EventArgs e )
        {
            ShowDetail();
        }

        /// <summary>
        /// Handles the SelectedIndexChanged event of the rblRole control.
        /// </summary>
        /// <param name="sender">The source of the event.</param>
        /// <param name="e">The <see cref="EventArgs"/> instance containing the event data.</param>
        protected void rblRole_SelectedIndexChanged( object sender, EventArgs e )
        {
            var selectedId = rblRole.SelectedValueAsId();
            DisplayPersonAttributeOnRoleType( selectedId );
            RoleType = selectedId;
        }

        /// <summary>
        /// Handles the ItemDataBound event of the rContactInfo control.
        /// </summary>
        /// <param name="sender">The source of the event.</param>
        /// <param name="e">The <see cref="RepeaterItemEventArgs"/> instance containing the event data.</param>
        void rContactInfo_ItemDataBound( object sender, RepeaterItemEventArgs e )
        {
            var pnbPhone = e.Item.FindControl( "pnbPhone" ) as PhoneNumberBox;
            if (pnbPhone != null)
            {
                pnbPhone.ValidationGroup = BlockValidationGroup;
                var phoneNumber = e.Item.DataItem as PhoneNumber;
                if ( _IsEditRecordAdult && ( phoneNumber != null ) )
                {
                    pnbPhone.Required = _RequiredPhoneNumberGuids.Contains( phoneNumber.NumberTypeValue.Guid );
                    if ( pnbPhone.Required )
                    {
                        pnbPhone.RequiredErrorMessage = string.Format( "{0} phone is required", phoneNumber.NumberTypeValue.Value );
                        HtmlGenericControl phoneNumberContainer = (HtmlGenericControl)e.Item.FindControl( "divPhoneNumberContainer" );
                        phoneNumberContainer.AddCssClass( "required" );
                    }
                }
            }
        }
        #endregion

        #region Methods

        /// <summary>
        /// Shows the detail.
        /// </summary>
        private void ShowDetail()
        {
            var rockContext = new RockContext();
            var groupMemberService = new GroupMemberService( rockContext );
            var attributeValueService = new AttributeValueService( rockContext );

            // invalid situation; return and report nothing.
            if ( CurrentPerson == null )
            {
                return;
            }

            var personId = CurrentPerson.Id;

            // Setup Image
            string imgTag = Rock.Model.Person.GetPersonPhotoImageTag( CurrentPerson, 200, 200 );
            if ( CurrentPerson.PhotoId.HasValue )
            {
                lImage.Text = string.Format( "<a href='{0}'>{1}</a>", CurrentPerson.PhotoUrl, imgTag );
            }
            else
            {
                lImage.Text = imgTag;
            }

            // Person Info
            lName.Text = CurrentPerson.FullName;
            if ( CurrentPerson.BirthDate.HasValue )
            {
                lAge.Text = string.Format( "{0} old <small>({1})</small><br/>", CurrentPerson.FormatAge(), CurrentPerson.BirthYear != DateTime.MinValue.Year ? CurrentPerson.BirthDate.Value.ToShortDateString() : CurrentPerson.BirthDate.Value.ToMonthDayString() );
            }

            lGender.Text = CurrentPerson.Gender != Gender.Unknown ? CurrentPerson.Gender.ToString() : string.Empty;
            lGrade.Text = CurrentPerson.GradeFormatted;
            lMaritalStatus.Text = CurrentPerson.MaritalStatusValueId.DefinedValue();
            if ( CurrentPerson.AnniversaryDate.HasValue )
            {
                lMaritalStatus.Text += string.Format( " {0} yrs <small>({1})</small>", CurrentPerson.AnniversaryDate.Value.Age(), CurrentPerson.AnniversaryDate.Value.ToMonthDayString() );
            }

            if ( CurrentPerson.GetFamily( rockContext ) != null && ddlGroup.Items.Count > 1 )
            {
                ddlGroup.Visible = true;
            }

            // Contact Info
            bool showPhoneNumbers = GetAttributeValue( AttributeKey.ShowPhoneNumbers ).AsBoolean();
            phPhoneDisplay.Visible = showPhoneNumbers;
            if ( showPhoneNumbers )
            {
                if ( CurrentPerson.PhoneNumbers != null )
                {
                    var selectedPhoneTypeGuids = GetAttributeValue( AttributeKey.PhoneTypes ).Split( ',' ).AsGuidList();
                    rptPhones.DataSource = CurrentPerson.PhoneNumbers.Where( pn => selectedPhoneTypeGuids.Contains( pn.NumberTypeValue.Guid ) ).ToList();
                    rptPhones.DataBind();
                }
            }

            lEmail.Text = CurrentPerson.Email;

            // Person Attributes
            List<Guid> attributeGuidList = GetPersonAttributeGuids( personId );
            CurrentPerson.LoadAttributes();
            rptPersonAttributes.DataSource = CurrentPerson.Attributes.Where( a =>
                 attributeGuidList.Contains( a.Value.Guid ) )
                .Select( a => new
                {
                    Name = a.Value.Name,
                    Value = a.Value.FieldType.Field.FormatValue( null, a.Value.EntityTypeId, CurrentPerson.Id, CurrentPerson.GetAttributeValue( a.Key ), a.Value.QualifierValues, a.Value.FieldType.Class == typeof( Rock.Field.Types.ImageFieldType ).FullName )
                } )
                .OrderBy( av => av.Name )
                .ToList()
                .Where( av => !String.IsNullOrWhiteSpace( av.Value ) );
            rptPersonAttributes.DataBind();

            // Families
            if ( GetAttributeValue( AttributeKey.ShowFamilyMembers ).AsBoolean() )
            {
                if ( ddlGroup.SelectedValueAsId().HasValue )
                {
                    var group = new GroupService( rockContext ).Get( ddlGroup.SelectedValueAsId().Value );
                    if ( group != null )
                    {

                        // Family Name
                        lGroupName.Text = group.Name;

                        // Family Address
                        Guid? locationTypeGuid = GetAttributeValue( AttributeKey.AddressType ).AsGuidOrNull();
                        if ( locationTypeGuid.HasValue )
                        {
                            var addressTypeDv = DefinedValueCache.Get( locationTypeGuid.Value );

                            var familyGroupTypeGuid = Rock.SystemGuid.GroupType.GROUPTYPE_FAMILY.AsGuidOrNull();

                            if ( familyGroupTypeGuid.HasValue )
                            {
                                var familyGroupType = GroupTypeCache.Get( familyGroupTypeGuid.Value );

                                var address = new GroupLocationService( rockContext ).Queryable()
                                                    .Where( l => l.Group.GroupTypeId == familyGroupType.Id
                                                         && l.GroupLocationTypeValueId == addressTypeDv.Id
                                                         && l.Group.Members.Any( m => m.PersonId == CurrentPerson.Id )
                                                         && l.Group.Id == group.Id )
                                                    .Select( l => l.Location )
                                                    .FirstOrDefault();
                                if ( address != null )
                                {
                                    lAddress.Text = string.Format( "<div class='margin-b-md'><b>{0} Address</b><br />{1}</div>", addressTypeDv.Value, address.FormattedHtmlAddress );
                                }
                            }
                        }

                        // Family Attributes
                        group.LoadAttributes();
                        List<Guid> familyAttributeGuidList = GetAttributeValue( AttributeKey.FamilyAttributes ).SplitDelimitedValues().AsGuidList();
                        var familyAttributes = group.Attributes.Where( a =>
                             familyAttributeGuidList.Contains( a.Value.Guid ) )
                            .Select( a => new
                            {
                                Name = a.Value.Name,
                                Value = a.Value.FieldType.Field.FormatValue( null, a.Value.EntityTypeId, group.Id, group.GetAttributeValue( a.Key ), a.Value.QualifierValues, a.Value.FieldType.Class == typeof( Rock.Field.Types.ImageFieldType ).FullName )
                            } )
                            .OrderBy( av => av.Name )
                            .ToList()
                            .Where( av => !String.IsNullOrWhiteSpace( av.Value ) );
                        if ( familyAttributes.Count() > 0 )
                        {
                            lFamilyHeader.Visible = true;
                            rptGroupAttributes.DataSource = familyAttributes;
                            rptGroupAttributes.DataBind();
                        }

                        rptGroupMembers.DataSource = group.Members.Where( gm =>
                            gm.PersonId != CurrentPerson.Id &&
                            gm.Person.IsDeceased == false )
                            .OrderBy( m => m.GroupRole.Order )
                            .ToList();
                        rptGroupMembers.DataBind();
                    }
                }
            }

            if ( String.IsNullOrWhiteSpace( GetAttributeValue( AttributeKey.WorkflowLaunchPage ) ) )
            {
                lbRequestChanges.Visible = false;
            }

            hfPersonGuid.Value = Guid.Empty.ToString();
            pnlEdit.Visible = false;
            pnlView.Visible = true;
        }

        /// <summary>
        /// Shows the edit person details.
        /// </summary>
        /// <param name="personGuid">The person's global unique identifier.</param>
        private void ShowEditPersonDetails( Guid personGuid )
        {
            var childGuid = Rock.SystemGuid.GroupRole.GROUPROLE_FAMILY_MEMBER_CHILD.AsGuid();

            RockContext rockContext = new RockContext();

            // invalid situation; return and report nothing.
            if ( ! ddlGroup.SelectedValueAsId().HasValue )
            {
                return;
            }


            var group = new GroupService( rockContext ).Get( ddlGroup.SelectedValueAsId().Value );
            if ( group != null )
            {
                RoleType = null;
                hfPersonGuid.Value = personGuid.ToString();
                var person = new Person();
                if ( personGuid == Guid.Empty )
                {
                    rblRole.DataSource = group.GroupType.Roles.OrderBy( r => r.Order ).ToList();
                    rblRole.DataBind();
                    rblRole.Visible = true;
                    rblRole.Required = true;
                }
                else
                {
                    person = new PersonService( rockContext ).Get( personGuid );
                    if ( GetAttributeValue( AttributeKey.DisableNameEdit ).AsBoolean() )
                    {
                        tbFirstName.Enabled = false;
                        tbLastName.Enabled = false;
                    }
                }

                if ( ddlGroup.SelectedValueAsId().HasValue )
                {
                    if ( person != null )
                    {
                        if ( GetAttributeValue( AttributeKey.DisableNameEdit ).AsBoolean() )
                        {
                            tbFirstName.Enabled = false;
                            tbLastName.Enabled = false;
                        }
                        imgPhoto.BinaryFileId = person.PhotoId;
                        imgPhoto.NoPictureUrl = Person.GetPersonNoPictureUrl( person, 200, 200 );
                        dvpTitle.SetValue( person.TitleValueId );
                        tbFirstName.Text = person.FirstName;
                        tbNickName.Text = person.NickName;
                        tbLastName.Text = person.LastName;
                        dvpSuffix.SetValue( person.SuffixValueId );
                        bpBirthDay.SelectedDate = person.BirthDate;
                        rblGender.SelectedValue = person.Gender.ConvertToString();
                        if ( group.Members.Where( gm => gm.PersonId == person.Id && gm.GroupRole.Guid == childGuid ).Any() )
                        {
                            _IsEditRecordAdult = false;
                            tbEmail.Required = false;
                            // don't display campus selector to children.
                            cpCampus.Visible = false;

                            if ( person.GraduationYear.HasValue )
                            {
                                ypGraduation.SelectedYear = person.GraduationYear.Value;
                            }
                            else
                            {
                                ypGraduation.SelectedYear = null;
                            }

                            ddlGradePicker.Visible = true;
                            if ( !person.HasGraduated ?? false )
                            {
                                int gradeOffset = person.GradeOffset.Value;
                                var maxGradeOffset = ddlGradePicker.MaxGradeOffset;

                                // keep trying until we find a Grade that has a gradeOffset that includes the Person's gradeOffset (for example, there might be combined grades)
                                while ( !ddlGradePicker.Items.OfType<ListItem>().Any( a => a.Value.AsInteger() == gradeOffset ) && gradeOffset <= maxGradeOffset )
                                {
                                    gradeOffset++;
                                }

                                ddlGradePicker.SetValue( gradeOffset );
                            }
                            else
                            {
                                ddlGradePicker.SelectedIndex = 0;
                            }
                        }
                        else
                        {
                            _IsEditRecordAdult = true;
                            bool requireEmail = GetAttributeValue( AttributeKey.RequireAdultEmailAddress ).AsBoolean();
                            tbEmail.Required = requireEmail;
                            ddlGradePicker.Visible = false;
                            // show/hide campus selector
                            bool showCampus = GetAttributeValue( AttributeKey.ShowCampusSelector ).AsBoolean();
                            cpCampus.Visible = showCampus;
                            if ( showCampus )
                            {
                                cpCampus.Campuses = CampusCache.All( false );
                                cpCampus.SetValue( person.GetCampus() );
                            }
                        }
                        tbEmail.Text = person.Email;
                        rblEmailPreference.SelectedValue = person.EmailPreference.ConvertToString( false );

                        rblCommunicationPreference.Visible = this.GetAttributeValue( AttributeKey.ShowCommunicationPreference ).AsBoolean();
                        rblCommunicationPreference.SetValue( person.CommunicationPreference == CommunicationType.SMS ? "2" : "1" );

                        // Person Attributes
                        var displayedAttributeGuids = GetPersonAttributeGuids( person.Id );
                        if ( !displayedAttributeGuids.Any() || personGuid == Guid.Empty )
                        {
                            pnlPersonAttributes.Visible = false;
                        }
                        else
                        {
                            pnlPersonAttributes.Visible = true;
                            DisplayEditAttributes( person, displayedAttributeGuids, phPersonAttributes, pnlPersonAttributes, true );
                        }

<<<<<<< HEAD
                        // Family Attributes
                        if ( person.Id == CurrentPerson.Id )
                        {
                            List<Guid> familyAttributeGuidList = GetAttributeValue( AttributeKey.FamilyAttributes ).SplitDelimitedValues().AsGuidList();
                            if ( familyAttributeGuidList.Any() )
                            {
                                pnlFamilyAttributes.Visible = true;
                                DisplayEditAttributes( group, familyAttributeGuidList, phFamilyAttributes, pnlFamilyAttributes, true );
                            }
                            else
                            {
                                pnlFamilyAttributes.Visible = false;
                            }
=======
                lPreviousAddress.Text = string.Empty;
                acAddress.Required = false;
                Guid? locationTypeGuid = GetAttributeValue( AttributeKeys.AddressType ).AsGuidOrNull();
                if ( locationTypeGuid.HasValue )
                {
                    pnlAddress.Visible = true;
                    var addressTypeDv = DefinedValueCache.Get( locationTypeGuid.Value );
>>>>>>> 003408b5

                            Guid? locationTypeGuid = GetAttributeValue( AttributeKey.AddressType ).AsGuidOrNull();
                            if ( locationTypeGuid.HasValue )
                            {
                                pnlAddress.Visible = true;
                                var addressTypeDv = DefinedValueCache.Get( locationTypeGuid.Value );

                                // if address type is home enable the move and is mailing/physical
                                if ( addressTypeDv.Guid == Rock.SystemGuid.DefinedValue.GROUP_LOCATION_TYPE_HOME.AsGuid() )
                                {
                                    lbMoved.Visible = true;
                                    cbIsMailingAddress.Visible = true;
                                    cbIsPhysicalAddress.Visible = true;
                                }
                                else
                                {
                                    lbMoved.Visible = false;
                                    cbIsMailingAddress.Visible = false;
                                    cbIsPhysicalAddress.Visible = false;
                                }

                                lAddressTitle.Text = addressTypeDv.Value + " Address";

                                var familyGroupTypeGuid = Rock.SystemGuid.GroupType.GROUPTYPE_FAMILY.AsGuidOrNull();

                                if ( familyGroupTypeGuid.HasValue )
                                {
                                    var familyGroupType = GroupTypeCache.Get( familyGroupTypeGuid.Value );

                                    var familyAddress = new GroupLocationService( rockContext ).Queryable()
                                                        .Where( l => l.Group.GroupTypeId == familyGroupType.Id
                                                                && l.GroupLocationTypeValueId == addressTypeDv.Id
                                                                && l.Group.Members.Any( m => m.PersonId == person.Id ) )
                                                        .FirstOrDefault();
                                    if ( familyAddress != null )
                                    {
                                        acAddress.SetValues( familyAddress.Location );

                                        cbIsMailingAddress.Checked = familyAddress.IsMailingLocation;
                                        cbIsPhysicalAddress.Checked = familyAddress.IsMappedLocation;
                                    }
                                }
                            }
                        }
                        else
                        {
                            pnlFamilyAttributes.Visible = false;
                            pnlAddress.Visible = false;
                        }

                        BindPhoneNumbers( person );
                        
                    }
                }
            }

            pnlView.Visible = false;
            pnlEdit.Visible = true;
        }

        private void BindPhoneNumbers( Person person = null )
        {
            if ( person == null ) person = new Person();

            bool showPhoneNumbers = GetAttributeValue( AttributeKey.ShowPhoneNumbers ).AsBoolean();
            pnlPhoneNumbers.Visible = showPhoneNumbers;
            if ( showPhoneNumbers )
            {

                var phoneNumbers = new List<PhoneNumber>();
                var phoneNumberTypes = DefinedTypeCache.Get( new Guid( Rock.SystemGuid.DefinedType.PERSON_PHONE_TYPE ) );
                var mobilePhoneType = DefinedValueCache.Get( new Guid( Rock.SystemGuid.DefinedValue.PERSON_PHONE_TYPE_MOBILE ) );
                var selectedPhoneTypeGuids = GetAttributeValue( AttributeKey.PhoneTypes ).Split( ',' ).AsGuidList();

                if (phoneNumberTypes.DefinedValues.Where( pnt => selectedPhoneTypeGuids.Contains( pnt.Guid ) ).Any())
                {
                    foreach ( var phoneNumberType in phoneNumberTypes.DefinedValues.Where( pnt => selectedPhoneTypeGuids.Contains( pnt.Guid) ) )
                    {
                        var phoneNumber = person.PhoneNumbers.FirstOrDefault( n => n.NumberTypeValueId == phoneNumberType.Id );
                        if ( phoneNumber == null )
                        {
                            var numberType = new DefinedValue();
                            numberType.Id = phoneNumberType.Id;
                            numberType.Value = phoneNumberType.Value;
                            numberType.Guid = phoneNumberType.Guid;

                            phoneNumber = new PhoneNumber { NumberTypeValueId = numberType.Id, NumberTypeValue = numberType };
                            phoneNumber.IsMessagingEnabled = mobilePhoneType != null && phoneNumberType.Id == mobilePhoneType.Id;
                        }
                        else
                        {
                            // Update number format, just in case it wasn't saved correctly
                            phoneNumber.NumberFormatted = PhoneNumber.FormattedNumber( phoneNumber.CountryCode, phoneNumber.Number );
                        }

                        phoneNumbers.Add( phoneNumber );
                    }

                    rContactInfo.DataSource = phoneNumbers;
                    rContactInfo.DataBind();
                }
            }

        }

        /// <summary>
        /// Gets the person attribute Guids.
        /// </summary>
        /// <param name="personId">The person identifier.</param>
        /// <returns></returns>
        private List<Guid> GetPersonAttributeGuids( int personId )
        {
            GroupMemberService groupMemberService = new GroupMemberService( new RockContext() );
            List<Guid> attributeGuidList = new List<Guid>();
            var adultGuid = Rock.SystemGuid.GroupRole.GROUPROLE_FAMILY_MEMBER_ADULT.AsGuid();
            var childGuid = Rock.SystemGuid.GroupRole.GROUPROLE_FAMILY_MEMBER_CHILD.AsGuid();
            var groupTypeGuid = Rock.SystemGuid.GroupType.GROUPTYPE_FAMILY.AsGuid();

            if ( groupMemberService.Queryable().Where( gm =>
               gm.PersonId == personId &&
               gm.Group.GroupType.Guid == groupTypeGuid &&
               gm.GroupRole.Guid == adultGuid ).Any() )
            {
                attributeGuidList = GetAttributeValue( AttributeKey.PersonAttributesAdults ).SplitDelimitedValues().AsGuidList();
            }
            else
            {
                attributeGuidList = GetAttributeValue( AttributeKey.PersonAttributesChildren ).SplitDelimitedValues().AsGuidList();
            }

            return attributeGuidList;
        }

        /// <summary>
        /// Display Person Attribute on the Basis of Role
        /// </summary>
        /// <param name="selectedId">The id of the selected group identifier.</param>
        private void DisplayPersonAttributeOnRoleType( int? selectedId )
        {
            GroupTypeRoleService groupTypeRoleService = new GroupTypeRoleService( new RockContext() );
            List<Guid> attributeGuidList = new List<Guid>();
            var adultGuid = Rock.SystemGuid.GroupRole.GROUPROLE_FAMILY_MEMBER_ADULT.AsGuid();
            var groupTypeGuid = Rock.SystemGuid.GroupType.GROUPTYPE_FAMILY.AsGuid();

            if ( selectedId.HasValue )
            {
                if ( groupTypeRoleService.Queryable().Where( gr =>
                               gr.GroupType.Guid == groupTypeGuid &&
                               gr.Guid == adultGuid &&
                               gr.Id == selectedId ).Any() )
                {
                    attributeGuidList = GetAttributeValue( AttributeKey.PersonAttributesAdults ).SplitDelimitedValues().AsGuidList();
                    ddlGradePicker.Visible = false;
                    tbEmail.Required = GetAttributeValue( AttributeKey.RequireAdultEmailAddress ).AsBoolean();
                    _IsEditRecordAdult = true;
                    BindPhoneNumbers();
                }
                else
                {
                    attributeGuidList = GetAttributeValue( AttributeKey.PersonAttributesChildren ).SplitDelimitedValues().AsGuidList();
                    ddlGradePicker.Visible = true;
                    tbEmail.Required = false;
                    _IsEditRecordAdult = false;
                    BindPhoneNumbers();
                }

                if ( attributeGuidList.Any() )
                {
                    pnlPersonAttributes.Visible = true;
                    DisplayEditAttributes( new Person(), attributeGuidList, phPersonAttributes, pnlPersonAttributes, true );
                }
                else
                {
                    pnlPersonAttributes.Visible = false;
                }
            }
        }

        /// <summary>
        /// Displays the edit attributes.
        /// </summary>
        /// <param name="item">The item.</param>
        /// <param name="displayedAttributeGuids">The displayed attribute guids.</param>
        /// <param name="phAttributes">The place holder attributes.</param>
        /// <param name="pnlAttributes">The PNL attributes.</param>
        /// <param name="setValue">a boolean that determines if the value should be preset.</param>
        private void DisplayEditAttributes( Rock.Attribute.IHasAttributes item, List<Guid> displayedAttributeGuids, PlaceHolder phAttributes, Panel pnlAttributes, bool setValue )
        {
            phAttributes.Controls.Clear();
            item.LoadAttributes();
            var excludedAttributeList = item.Attributes.Where( a => !displayedAttributeGuids.Contains( a.Value.Guid ) ).Select( a => a.Value.Key ).ToList();

            if ( item.Attributes != null && item.Attributes.Any() && displayedAttributeGuids.Any() )
            {
                pnlAttributes.Visible = true;
                Helper.AddEditControls( item, phAttributes, setValue, BlockValidationGroup, excludedAttributeList, false, 2 );
            }
            else
            {
                pnlAttributes.Visible = false;
            }
        }

        /// <summary>
        /// Formats the phone number.
        /// </summary>
        /// <param name="countryCode">The country code.</param>
        /// <param name="number">The number.</param>
        /// <returns></returns>
        protected string FormatPhoneNumber( object countryCode, object number )
        {
            string cc = countryCode as string ?? string.Empty;
            string n = number as string ?? string.Empty;
            return PhoneNumber.FormattedNumber( cc, n );
        }

        #endregion
    }
}<|MERGE_RESOLUTION|>--- conflicted
+++ resolved
@@ -1292,7 +1292,6 @@
                             DisplayEditAttributes( person, displayedAttributeGuids, phPersonAttributes, pnlPersonAttributes, true );
                         }
 
-<<<<<<< HEAD
                         // Family Attributes
                         if ( person.Id == CurrentPerson.Id )
                         {
@@ -1306,15 +1305,9 @@
                             {
                                 pnlFamilyAttributes.Visible = false;
                             }
-=======
-                lPreviousAddress.Text = string.Empty;
-                acAddress.Required = false;
-                Guid? locationTypeGuid = GetAttributeValue( AttributeKeys.AddressType ).AsGuidOrNull();
-                if ( locationTypeGuid.HasValue )
-                {
-                    pnlAddress.Visible = true;
-                    var addressTypeDv = DefinedValueCache.Get( locationTypeGuid.Value );
->>>>>>> 003408b5
+
+                            lPreviousAddress.Text = string.Empty;
+                            acAddress.Required = false;
 
                             Guid? locationTypeGuid = GetAttributeValue( AttributeKey.AddressType ).AsGuidOrNull();
                             if ( locationTypeGuid.HasValue )

﻿// <copyright>
// Copyright by the Spark Development Network
//
// Licensed under the Rock Community License (the "License");
// you may not use this file except in compliance with the License.
// You may obtain a copy of the License at
//
// http://www.rockrms.com/license
//
// Unless required by applicable law or agreed to in writing, software
// distributed under the License is distributed on an "AS IS" BASIS,
// WITHOUT WARRANTIES OR CONDITIONS OF ANY KIND, either express or implied.
// See the License for the specific language governing permissions and
// limitations under the License.
// </copyright>
//
using System;
using System.Collections.Generic;
using System.ComponentModel;
using System.Linq;
using System.Web.UI;
using System.Web.UI.HtmlControls;
using System.Web.UI.WebControls;

using Rock;
using Rock.Attribute;
using Rock.Data;
using Rock.Model;
using Rock.Web.Cache;
using Rock.Web.UI;
using Rock.Web.UI.Controls;

namespace RockWeb.Blocks.Cms
{
    /// <summary>
    /// The main Person Profile block the main information about a person 
    /// </summary>
    [DisplayName( "Public Profile Edit" )]
    [Category( "CMS" )]
    [Description( "Public block for users to manage their accounts" )]

    #region "Block Attributes"
    [DefinedValueField(
        "Default Connection Status",
        Key = AttributeKey.DefaultConnectionStatus,
        Description = "The connection status that should be set by default",
        DefinedTypeGuid = Rock.SystemGuid.DefinedType.PERSON_CONNECTION_STATUS,
        IsRequired = false,
        AllowMultiple = false,
        Order = 0 )]

    [BooleanField(
        "Disable Name Edit",
        Key = AttributeKey.DisableNameEdit,
        Description = "Whether the First and Last Names can be edited.",
        DefaultBooleanValue = false,
        Order = 1 )]

    [BooleanField(
        "View Only",
        Key = AttributeKey.ViewOnly,
        Description = "Should people be prevented from editing their profile or family records?",
        DefaultBooleanValue = false,
        Order = 2 )]

    [BooleanField(
        "Show Family Members",
        Key = AttributeKey.ShowFamilyMembers,
        Description = "Whether family members are shown or not.",
        DefaultBooleanValue = true,
        Order = 3 )]

    [GroupLocationTypeField(
        "Address Type",
        Key = AttributeKey.AddressType,
        Description = "The type of address to be displayed / edited.",
        GroupTypeGuid = Rock.SystemGuid.GroupType.GROUPTYPE_FAMILY,
        IsRequired = false,
        DefaultValue = Rock.SystemGuid.DefinedValue.GROUP_LOCATION_TYPE_HOME,
        Order = 4 )]

    [BooleanField(
        "Show Phone Numbers",
        Description = "Allows hiding the phone numbers.",
        DefaultBooleanValue = false,
        Order = 5,
        Key = AttributeKey.ShowPhoneNumbers )]

    [DefinedValueField(
        "Phone Types",
        Key = AttributeKey.PhoneTypes,
        Description = "The types of phone numbers to display / edit.",
        DefinedTypeGuid = Rock.SystemGuid.DefinedType.PERSON_PHONE_TYPE,
        IsRequired = false,
        AllowMultiple = true,
        DefaultValue = Rock.SystemGuid.DefinedValue.PERSON_PHONE_TYPE_HOME,
        Order = 6 )]

    [DefinedValueField(
        "Required Adult Phone Types",
        Key = AttributeKey.RequiredAdultPhoneTypes,
        Description = "The phone numbers that are required when editing an adult record.",
        DefinedTypeGuid = Rock.SystemGuid.DefinedType.PERSON_PHONE_TYPE,
        IsRequired = false,
        AllowMultiple = true,
        Order = 7 )]

    [BooleanField(
        "Require Adult Email Address",
        Key = AttributeKey.RequireAdultEmailAddress,
        Description = "Require an email address on adult records",
        DefaultBooleanValue = true,
        Order = 8 )]

    [BooleanField(
        "Show Communication Preference",
        Key = AttributeKey.ShowCommunicationPreference,
        Description = "Show the communication preference and allow it to be edited",
        DefaultBooleanValue = true,
        Order = 9 )]

    [LinkedPage(
        "Workflow Launch Page",
        Key = AttributeKey.WorkflowLaunchPage,
        Description = "Page used to launch the workflow to make a profile change request",
        IsRequired = false,
        Order = 10 )]

    [TextField(
        "Request Changes Text",
        Description = "The text to use for the request changes button (only displayed if there is a 'Workflow Launch Page' configured).",
        IsRequired = false,
        DefaultValue = "Request Additional Changes",
        Order = 11,
        Key = AttributeKey.RequestChangesText )]

    [AttributeField(
        "Family Attributes",
        Key = AttributeKey.FamilyAttributes,
        EntityTypeGuid = Rock.SystemGuid.EntityType.GROUP,
        EntityTypeQualifierColumn = "GroupTypeId",
        EntityTypeQualifierValue = Rock.SystemGuid.GroupType.GROUPTYPE_FAMILY,
        Description = "The family attributes that should be displayed / edited.",
        IsRequired = false,
        AllowMultiple = true,
        Order = 12 )]

    [AttributeField(
        "Person Attributes (adults)",
        Key = AttributeKey.PersonAttributesAdults,
        EntityTypeGuid = Rock.SystemGuid.EntityType.PERSON,
        Description = "The person attributes that should be displayed / edited for adults.",
        IsRequired = false,
        AllowMultiple = true,
        Order = 13 )]

    [AttributeField(
        "Person Attributes (children)",
        Key = AttributeKey.PersonAttributesChildren,
        EntityTypeGuid = Rock.SystemGuid.EntityType.PERSON,
        Description = "The person attributes that should be displayed / edited for children.",
        IsRequired = false,
        AllowMultiple = true,
        Order = 14 )]

    [BooleanField(
        "Show Campus Selector",
        Key = AttributeKey.ShowCampusSelector,
        Description = "Allows selection of primary campus.",
        DefaultBooleanValue = false,
        Order = 15 )]

    [TextField(
        "Campus Selector Label",
        Key = AttributeKey.CampusSelectorLabel,
        Description = "The label for the campus selector (only effective when \"Show Campus Selector\" is enabled).",
        IsRequired = false,
        DefaultValue = "Campus",
        Order = 16 )]
    #endregion

    public partial class PublicProfileEdit : RockBlock
    {
        protected static class AttributeKey
        {
            public const string DefaultConnectionStatus = "DefaultConnectionStatus";
            public const string DisableNameEdit = "DisableNameEdit";
            public const string ViewOnly = "ViewOnly";
            public const string ShowFamilyMembers = "ShowFamilyMembers";
            public const string AddressType = "AddressType";
            public const string ShowPhoneNumbers = "ShowPhoneNumbers";
            public const string PhoneTypes = "PhoneNumbers";
            public const string RequiredAdultPhoneTypes = "RequiredAdultPhoneTypes";
            public const string RequireAdultEmailAddress = "RequireAdultEmailAddress";
            public const string ShowCommunicationPreference = "ShowCommunicationPreference";
            public const string WorkflowLaunchPage = "WorkflowLaunchPage";
            public const string RequestChangesText = "RequestChangesText";
            public const string FamilyAttributes = "FamilyAttributes";
            public const string PersonAttributesAdults = "PersonAttributes(adults)";
            public const string PersonAttributesChildren = "PersonAttributes(children)";
            public const string ShowCampusSelector = "ShowCampusSelector";
            public const string CampusSelectorLabel = "CampusSelectorLabel";
        }

        #region Fields

        private List<Guid> _RequiredPhoneNumberGuids = new List<Guid>();
        private bool _IsEditRecordAdult = false;

        #endregion

        #region Properties

        /// <summary>
        /// Gets or sets the Role Type. Used to help in loading Attribute panel
        /// </summary>
        protected int? RoleType
        {
            get { return ViewState["RoleType"] as int? ?? null; }
            set { ViewState["RoleType"] = value; }
        }

        bool _canEdit = false;

        #endregion

        #region Base Control Methods

        /// <summary>
        /// Raises the <see cref="E:System.Web.UI.Control.Init" /> event.
        /// </summary>
        /// <param name="e">An <see cref="T:System.EventArgs" /> object that contains the event data.</param>
        protected override void OnInit( EventArgs e )
        {        
            base.OnInit( e );
            ScriptManager.RegisterStartupScript( ddlGradePicker, ddlGradePicker.GetType(), "grade-selection-" + BlockId.ToString(), ddlGradePicker.GetJavascriptForYearPicker( ypGraduation ), true );
            dvpTitle.DefinedTypeId = DefinedTypeCache.Get( new Guid( Rock.SystemGuid.DefinedType.PERSON_TITLE ) ).Id;
            dvpSuffix.DefinedTypeId = DefinedTypeCache.Get( new Guid( Rock.SystemGuid.DefinedType.PERSON_SUFFIX ) ).Id;
            RockPage.AddCSSLink( "~/Styles/fluidbox.css" );
            RockPage.AddScriptLink( "~/Scripts/imagesloaded.min.js" );
            RockPage.AddScriptLink( "~/Scripts/jquery.fluidbox.min.js" );

            _canEdit = !GetAttributeValue( AttributeKey.ViewOnly ).AsBoolean();
            lbEditPerson.Visible = _canEdit;
            lbAddGroupMember.Visible = _canEdit;

            lbRequestChanges.Text = GetAttributeValue( AttributeKey.RequestChangesText );
            cpCampus.Label = GetAttributeValue( AttributeKey.CampusSelectorLabel );

            if (!string.IsNullOrWhiteSpace( GetAttributeValue( AttributeKey.RequiredAdultPhoneTypes ) ))
            {
                _RequiredPhoneNumberGuids = GetAttributeValue( AttributeKey.RequiredAdultPhoneTypes ).Split( ',' ).Select( Guid.Parse ).ToList();
            }
            rContactInfo.ItemDataBound += rContactInfo_ItemDataBound;
        }

        /// <summary>
        /// Raises the <see cref="E:System.Web.UI.Control.Load" /> event.
        /// </summary>
        /// <param name="e">The <see cref="T:System.EventArgs" /> object that contains the event data.</param>
        protected override void OnLoad( EventArgs e )
        {
            base.OnLoad( e );
            if ( CurrentPerson != null )
            {
                if ( !Page.IsPostBack )
                {
                    BindFamilies();
                }
                else
                {
                    var rockContext = new RockContext();
                    var group = new GroupService( rockContext ).Get( ddlGroup.SelectedValueAsId().Value );

                    var person = new PersonService( rockContext ).Get( hfPersonGuid.Value.AsGuid() );
                    if ( person != null && group != null && IsValidPersonForGroup( person, group ) )
                    {
                        // Person Attributes
                        var displayedAttributeGuids = GetPersonAttributeGuids( person.Id );
                        if ( !displayedAttributeGuids.Any() || person.Id == 0 )
                        {
                            pnlPersonAttributes.Visible = false;
                        }
                        else
                        {
                            pnlPersonAttributes.Visible = true;
                            DisplayEditAttributes( person, displayedAttributeGuids, phPersonAttributes, pnlPersonAttributes, false );
                        }

                        // Family Attributes
                        if ( person.Id == CurrentPerson.Id )
                        {
                            List<Guid> familyAttributeGuidList = GetAttributeValue( AttributeKey.FamilyAttributes ).SplitDelimitedValues().AsGuidList();
                            if ( familyAttributeGuidList.Any() )
                            {
                                pnlFamilyAttributes.Visible = true;
                                DisplayEditAttributes( group, familyAttributeGuidList, phFamilyAttributes, pnlFamilyAttributes, false );
                            }
                            else
                            {
                                pnlFamilyAttributes.Visible = false;
                            }
                        }
                    }

                    if ( person == null && RoleType != null )
                    {
                        DisplayPersonAttributeOnRoleType( RoleType );
                    }
                }
            }
            else
            {
                pnlView.Visible = false;
                pnlEdit.Visible = false;
                nbNotAuthorized.Visible = true;
            }
        }

        /// <summary>
        /// Verifies whether the current person is in the given group.
        /// </summary>
        /// <param name="group">The group.</param>
        /// <returns>
        ///   <c>true</c> if the current person is in the group; otherwise, <c>false</c>.
        /// </returns>
        private bool IsCurrentPersonInGroup( Group group )
        {
            if ( group == null )
            {
                return false;
            }

            return group.Members.Where( gm => gm.PersonId == CurrentPersonId ).Any();
        }

        /// <summary>
        /// Verifies that the personGuid (if not empty) or the given person is a member of the given group.
        /// </summary>
        /// <param name="person">The person.</param>
        /// <param name="group">The group.</param>
        /// <exception cref="NotImplementedException"></exception>
        private bool IsValidPersonForGroup( Guid personGuid, Person person, Group group )
        {
            if ( personGuid == Guid.Empty )
            {
                // When the personGuid is empty, then we check based on the given person's Id is in the group. 
                return IsValidPersonForGroup( person, group );
            }
            else
            {
                // Is the given person (their guid) in the group?
                return group.Members.Where( gm => gm.Person.Guid == personGuid ).Any();
            }
        }

        /// <summary>
        /// Verifies the given person's Id is a member of the given group.
        /// </summary>
        /// <param name="person">The person.</param>
        /// <param name="group">The group.</param>
        /// <exception cref="NotImplementedException"></exception>
        private bool IsValidPersonForGroup( Person person, Group group )
        {
            // Is the given person' (their Id) in the group?
            return group.Members.Where( gm => gm.PersonId == person.Id ).Any();
        }

        /// <summary>
        /// Binds the families.
        /// </summary>
        private void BindFamilies()
        {
            ddlGroup.DataSource = CurrentPerson.GetFamilies().ToList();
            ddlGroup.DataBind();
            ShowDetail();
        }

        #endregion

        #region Events

        #region View Events

        /// <summary>
        /// Handles the Click event of the lbEditPerson control.
        /// </summary>
        /// <param name="sender">The source of the event.</param>
        /// <param name="e">The <see cref="EventArgs"/> instance containing the event data.</param>
        protected void lbEditPerson_Click( object sender, EventArgs e )
        {
            ShowEditPersonDetails( CurrentPerson.Guid );
        }

        /// <summary>
        /// Handles the Click event of the lbMoved control.
        /// </summary>
        /// <param name="sender">The source of the event.</param>
        /// <param name="e">The <see cref="EventArgs"/> instance containing the event data.</param>
        protected void lbMoved_Click( object sender, EventArgs e )
        {
            if ( !string.IsNullOrWhiteSpace( acAddress.Street1 ) )
            {
                hfStreet1.Value = acAddress.Street1;
                hfStreet2.Value = acAddress.Street2;
                hfCity.Value = acAddress.City;
                hfState.Value = acAddress.State;
                hfPostalCode.Value = acAddress.PostalCode;
                hfCountry.Value = acAddress.Country;

                Location currentAddress = new Location();
                acAddress.Required = true;
                acAddress.GetValues( currentAddress );
                lPreviousAddress.Text = string.Format( "<strong>Previous Address</strong><br />{0}", currentAddress.FormattedHtmlAddress );

                acAddress.Street1 = string.Empty;
                acAddress.Street2 = string.Empty;
                acAddress.PostalCode = string.Empty;
                acAddress.City = string.Empty;

                cbIsMailingAddress.Checked = true;
                cbIsPhysicalAddress.Checked = true;
            }
        }

        /// <summary>
        /// Handles the Click event of the lbRequestChanges control.
        /// </summary>
        /// <param name="sender">The source of the event.</param>
        /// <param name="e">The <see cref="EventArgs"/> instance containing the event data.</param>
        protected void lbRequestChanges_Click( object sender, EventArgs e )
        {
            NavigateToLinkedPage( AttributeKey.WorkflowLaunchPage );
        }

        /// <summary>
        /// Handles the ItemCommand event of the rptGroupMembers control.
        /// </summary>
        /// <param name="source">The source of the event.</param>
        /// <param name="e">The <see cref="RepeaterCommandEventArgs"/> instance containing the event data.</param>
        protected void rptGroupMembers_ItemCommand( object source, RepeaterCommandEventArgs e )
        {
            // the grid's value should be bound to the person's GUID.
            var personGuid = e.CommandArgument.ToString().AsGuid();
            ShowEditPersonDetails( personGuid );
        }

        /// <summary>
        /// Handles the Click event of the lbAddGroupMember control.
        /// </summary>
        /// <param name="sender">The source of the event.</param>
        /// <param name="e">The <see cref="EventArgs"/> instance containing the event data.</param>
        protected void lbAddGroupMember_Click( object sender, EventArgs e )
        {
            if ( ddlGroup.SelectedValueAsId().HasValue )
            {
                ShowEditPersonDetails( Guid.Empty );
            }
        }

        /// <summary>
        /// Handles the ItemDataBound event of the rptGroupMembers control.
        /// </summary>
        /// <param name="sender">The source of the event.</param>
        /// <param name="e">The <see cref="RepeaterItemEventArgs"/> instance containing the event data.</param>
        protected void rptGroupMembers_ItemDataBound( object sender, RepeaterItemEventArgs e )
        {
            var rockContext = new RockContext();
            var groupMemberService = new GroupMemberService( rockContext );
            var attributeValueService = new AttributeValueService( rockContext );

            var groupMember = e.Item.DataItem as GroupMember;
            var person = groupMember.Person;
            var lGroupMemberImage = e.Item.FindControl( "lGroupMemberImage" ) as Literal;
            var lGroupMemberName = e.Item.FindControl( "lGroupMemberName" ) as Literal;
            var lGroupMemberEmail = e.Item.FindControl( "lGroupMemberEmail" ) as Literal;
            var lAge = e.Item.FindControl( "lAge" ) as Literal;
            var lGender = e.Item.FindControl( "lGender" ) as Literal;
            var lMaritalStatus = e.Item.FindControl( "lMaritalStatus" ) as Literal;
            var lGrade = e.Item.FindControl( "lGrade" ) as Literal;
            var rptGroupMemberPhones = e.Item.FindControl( "rptGroupMemberPhones" ) as Repeater;
            var rptGroupMemberAttributes = e.Item.FindControl( "rptGroupMemberAttributes" ) as Repeater;
            var lbEditGroupMember = e.Item.FindControl( "lbEditGroupMember" ) as LinkButton;
            
            if ( lbEditGroupMember != null )
            {
                lbEditGroupMember.Visible = _canEdit;
            }

            // Setup Image
            string imgTag = Rock.Model.Person.GetPersonPhotoImageTag( person, 200, 200 );
            if ( person.PhotoId.HasValue )
            {
                lGroupMemberImage.Text = string.Format( "<a href='{0}'>{1}</a>", person.PhotoUrl, imgTag );
            }
            else
            {
                lGroupMemberImage.Text = imgTag;
            }

            // Person Info
            lGroupMemberName.Text = person.FullName;
            lGroupMemberEmail.Text = person.Email;
            if ( person.BirthDate.HasValue )
            {
                var formattedAge = person.FormatAge();
                if ( formattedAge.IsNotNullOrWhiteSpace() )
                {
                    formattedAge += " old";
                }

                lAge.Text = string.Format( "{0} <small>({1})</small><br/>", formattedAge, ( person.BirthYear.HasValue && person.BirthYear != DateTime.MinValue.Year ) ? person.BirthDate.Value.ToShortDateString() : person.BirthDate.Value.ToMonthDayString() );
            }

            lGender.Text = person.Gender != Gender.Unknown ? person.Gender.ToString() : string.Empty;
            lGrade.Text = person.GradeFormatted;
            lMaritalStatus.Text = person.MaritalStatusValueId.DefinedValue();
            if ( person.AnniversaryDate.HasValue )
            {
                lMaritalStatus.Text += string.Format( " {0} yrs <small>({1})</small>", person.AnniversaryDate.Value.Age(), person.AnniversaryDate.Value.ToMonthDayString() );
            }

            // Contact Info
            bool showPhoneNumbers = GetAttributeValue( AttributeKey.ShowPhoneNumbers ).AsBoolean();
            if ( showPhoneNumbers )
            {
                if ( person.PhoneNumbers != null )
                {
                    var selectedPhoneTypeGuids = GetAttributeValue( AttributeKey.PhoneTypes ).Split( ',' ).AsGuidList();
                    rptGroupMemberPhones.DataSource = person.PhoneNumbers.Where( pn => selectedPhoneTypeGuids.Contains( pn.NumberTypeValue.Guid ) ).ToList();
                    rptGroupMemberPhones.DataBind();
                    phPhoneDisplay.Visible = true;
                }
            }

            // Person Attributes
            List<Guid> attributeGuidList = new List<Guid>();
            var adultGuid = Rock.SystemGuid.GroupRole.GROUPROLE_FAMILY_MEMBER_ADULT.AsGuid();
            var childGuid = Rock.SystemGuid.GroupRole.GROUPROLE_FAMILY_MEMBER_CHILD.AsGuid();

            if ( groupMember.GroupRole.Guid == adultGuid )
            {
                attributeGuidList = GetAttributeValue( AttributeKey.PersonAttributesAdults ).SplitDelimitedValues().AsGuidList();
            }
            else
            {
                attributeGuidList = GetAttributeValue( AttributeKey.PersonAttributesChildren ).SplitDelimitedValues().AsGuidList();
            }

            person.LoadAttributes();
            rptGroupMemberAttributes.DataSource = person.Attributes.Where( a =>
             attributeGuidList.Contains( a.Value.Guid ) )
            .Select( a => new
            {
                Name = a.Value.Name,
                Value = a.Value.FieldType.Field.FormatValue( null, a.Value.EntityTypeId, person.Id, person.GetAttributeValue( a.Key ), a.Value.QualifierValues, a.Value.FieldType.Class == typeof( Rock.Field.Types.ImageFieldType ).FullName )
            } )
            .OrderBy( av => av.Name )
            .ToList()
            .Where( av => !String.IsNullOrWhiteSpace( av.Value ) );
            rptGroupMemberAttributes.DataBind();
        }

        #endregion

        /// <summary>
        /// Handles the Click event of the btnSave control.
        /// </summary>
        /// <param name="sender">The source of the event.</param>
        /// <param name="e">The <see cref="EventArgs"/> instance containing the event data.</param>
        protected void btnSave_Click( object sender, EventArgs e )
        {
            var rockContext = new RockContext();
            var personGuid = hfPersonGuid.Value.AsGuid();

            // invalid situation/tampering; return and report nothing.
            if ( !ddlGroup.SelectedValueAsId().HasValue )
            {
                return;
            }

            var groupId = ddlGroup.SelectedValueAsId().Value;
            var group = new GroupService( rockContext ).Get( groupId );

            // invalid situation; return and report nothing.
            if ( group == null || ! IsCurrentPersonInGroup( group ) )
            {
                return;
            }

            // Validate before continuing; either the personGuid or the CurrentPerson must be in the group.
            if ( ! IsValidPersonForGroup( personGuid, CurrentPerson, group ) )
            {
                return;
            }

            rockContext.WrapTransaction( () =>
            {
                var personService = new PersonService( rockContext );

                if ( personGuid == Guid.Empty )
                {
                    var groupMemberService = new GroupMemberService( rockContext );
                    var groupMember = new GroupMember() { Person = new Person(), Group = group, GroupId = group.Id };
                    groupMember.Person.TitleValueId = dvpTitle.SelectedValueAsId();
                    groupMember.Person.FirstName = tbFirstName.Text;
                    groupMember.Person.NickName = tbNickName.Text;
                    groupMember.Person.LastName = tbLastName.Text;
                    groupMember.Person.SuffixValueId = dvpSuffix.SelectedValueAsId();
                    groupMember.Person.Gender = rblGender.SelectedValueAsEnum<Gender>();
                    DateTime? birthdate = bpBirthDay.SelectedDate;
                    if ( birthdate.HasValue )
                    {
                        // If setting a future birthdate, subtract a century until birthdate is not greater than today.
                        var today = RockDateTime.Today;
                        while ( birthdate.Value.CompareTo( today ) > 0 )
                        {
                            birthdate = birthdate.Value.AddYears( -100 );
                        }
                    }

                    groupMember.Person.SetBirthDate( birthdate );
                    if ( ddlGradePicker.Visible )
                    {
                        groupMember.Person.GradeOffset = ddlGradePicker.SelectedValueAsInt();
                    }

                    var role = group.GroupType.Roles.Where( r => r.Id == ( rblRole.SelectedValueAsInt() ?? 0 ) ).FirstOrDefault();
                    if ( role != null )
                    {
                        groupMember.GroupRole = role;
                        groupMember.GroupRoleId = role.Id;
                    }

                    var connectionStatusGuid = GetAttributeValue( AttributeKey.DefaultConnectionStatus ).AsGuidOrNull();
                    if ( connectionStatusGuid.HasValue )
                    {
                        groupMember.Person.ConnectionStatusValueId = DefinedValueCache.Get( connectionStatusGuid.Value ).Id;
                    }
                    else
                    {
                        groupMember.Person.ConnectionStatusValueId = CurrentPerson.ConnectionStatusValueId;
                    }

                    var headOfHousehold = GroupServiceExtensions.HeadOfHousehold( group.Members.AsQueryable() );
                    if ( headOfHousehold != null )
                    {
                        DefinedValueCache dvcRecordStatus = DefinedValueCache.Get( headOfHousehold.RecordStatusValueId ?? 0 );
                        if ( dvcRecordStatus != null )
                        {
                            groupMember.Person.RecordStatusValueId = dvcRecordStatus.Id;
                        }
                    }

                    if ( groupMember.GroupRole.Guid == Rock.SystemGuid.GroupRole.GROUPROLE_FAMILY_MEMBER_ADULT.AsGuid() )
                    {
                        groupMember.Person.GivingGroupId = group.Id;
                    }

                    groupMember.Person.IsEmailActive = true;
                    groupMember.Person.EmailPreference = EmailPreference.EmailAllowed;
                    groupMember.Person.RecordTypeValueId = DefinedValueCache.Get( Rock.SystemGuid.DefinedValue.PERSON_RECORD_TYPE_PERSON.AsGuid() ).Id;

                    groupMemberService.Add( groupMember );
                    rockContext.SaveChanges();
                    personGuid = groupMember.Person.Guid;
                }

                var person = personService.Get( personGuid );
                if ( person != null )
                {
                    int? orphanedPhotoId = null;
                    if ( person.PhotoId != imgPhoto.BinaryFileId )
                    {
                        orphanedPhotoId = person.PhotoId;
                        person.PhotoId = imgPhoto.BinaryFileId;
                    }

                    person.TitleValueId = dvpTitle.SelectedValueAsInt();
                    person.FirstName = tbFirstName.Text;
                    person.NickName = tbNickName.Text;
                    person.LastName = tbLastName.Text;
                    person.SuffixValueId = dvpSuffix.SelectedValueAsInt();

                    var birthMonth = person.BirthMonth;
                    var birthDay = person.BirthDay;
                    var birthYear = person.BirthYear;

                    var birthday = bpBirthDay.SelectedDate;
                    if ( birthday.HasValue )
                    {
                        // If setting a future birthdate, subtract a century until birthdate is not greater than today.
                        var today = RockDateTime.Today;
                        while ( birthday.Value.CompareTo( today ) > 0 )
                        {
                            birthday = birthday.Value.AddYears( -100 );
                        }

                        person.BirthMonth = birthday.Value.Month;
                        person.BirthDay = birthday.Value.Day;
                        if ( birthday.Value.Year != DateTime.MinValue.Year )
                        {
                            person.BirthYear = birthday.Value.Year;
                        }
                        else
                        {
                            person.BirthYear = null;
                        }
                    }
                    else
                    {
                        person.SetBirthDate( null );
                    }

                    if ( ddlGradePicker.Visible )
                    {
                        int? graduationYear = null;
                        if ( ypGraduation.SelectedYear.HasValue )
                        {
                            graduationYear = ypGraduation.SelectedYear.Value;
                        }
                        person.GraduationYear = graduationYear;
                    }

                    person.Gender = rblGender.SelectedValue.ConvertToEnum<Gender>();

                    // update campus
                    bool showCampus = GetAttributeValue( AttributeKey.ShowCampusSelector ).AsBoolean();
                    if ( showCampus )
                    {
                        var primaryFamily = person.GetFamily( rockContext );
                        if ( primaryFamily.CampusId != cpCampus.SelectedCampusId )
                        {
                            primaryFamily.CampusId = cpCampus.SelectedCampusId;
                        }
                    }

                    bool showPhoneNumbers = GetAttributeValue( AttributeKey.ShowPhoneNumbers ).AsBoolean();
                    if ( showPhoneNumbers )
                    {
                        var phoneNumberTypeIds = new List<int>();

                        bool smsSelected = false;

                        foreach ( RepeaterItem item in rContactInfo.Items )
                        {
                            HiddenField hfPhoneType = item.FindControl( "hfPhoneType" ) as HiddenField;
                            PhoneNumberBox pnbPhone = item.FindControl( "pnbPhone" ) as PhoneNumberBox;
                            CheckBox cbUnlisted = item.FindControl( "cbUnlisted" ) as CheckBox;
                            CheckBox cbSms = item.FindControl( "cbSms" ) as CheckBox;

                            if ( hfPhoneType != null &&
                                pnbPhone != null &&
                                cbSms != null &&
                                cbUnlisted != null )
                            {
                                if ( !string.IsNullOrWhiteSpace( PhoneNumber.CleanNumber( pnbPhone.Number ) ) )
                                {
                                    int phoneNumberTypeId;
                                    if ( int.TryParse( hfPhoneType.Value, out phoneNumberTypeId ) )
                                    {
                                        var phoneNumber = person.PhoneNumbers.FirstOrDefault( n => n.NumberTypeValueId == phoneNumberTypeId );
                                        string oldPhoneNumber = string.Empty;
                                        if ( phoneNumber == null )
                                        {
                                            phoneNumber = new PhoneNumber { NumberTypeValueId = phoneNumberTypeId };
                                            person.PhoneNumbers.Add( phoneNumber );
                                        }
                                        else
                                        {
                                            oldPhoneNumber = phoneNumber.NumberFormattedWithCountryCode;
                                        }

                                        phoneNumber.CountryCode = PhoneNumber.CleanNumber( pnbPhone.CountryCode );
                                        phoneNumber.Number = PhoneNumber.CleanNumber( pnbPhone.Number );

                                        // Only allow one number to have SMS selected
                                        if ( smsSelected )
                                        {
                                            phoneNumber.IsMessagingEnabled = false;
                                        }
                                        else
                                        {
                                            phoneNumber.IsMessagingEnabled = cbSms.Checked;
                                            smsSelected = cbSms.Checked;
                                        }

                                        phoneNumber.IsUnlisted = cbUnlisted.Checked;
                                        phoneNumberTypeIds.Add( phoneNumberTypeId );
                                    }
                                }
                            }
                        }

                        // Remove any blank numbers
                        var phoneNumberService = new PhoneNumberService( rockContext );
                        foreach ( var phoneNumber in person.PhoneNumbers
                            .Where( n => n.NumberTypeValueId.HasValue && !phoneNumberTypeIds.Contains( n.NumberTypeValueId.Value ) )
                            .ToList() )
                        {
                            person.PhoneNumbers.Remove( phoneNumber );
                            phoneNumberService.Delete( phoneNumber );
                        }
                    }

                    person.Email = tbEmail.Text.Trim();
                    person.EmailPreference = rblEmailPreference.SelectedValue.ConvertToEnum<EmailPreference>();
                    person.CommunicationPreference = rblCommunicationPreference.SelectedValueAsEnum<CommunicationType>();

                    person.LoadAttributes();
                    Rock.Attribute.Helper.GetEditValues( phPersonAttributes, person );

                    if ( person.IsValid )
                    {
                        if ( rockContext.SaveChanges() > 0 )
                        {
                            if ( orphanedPhotoId.HasValue )
                            {
                                BinaryFileService binaryFileService = new BinaryFileService( rockContext );
                                var binaryFile = binaryFileService.Get( orphanedPhotoId.Value );
                                if ( binaryFile != null )
                                {
                                    // marked the old images as IsTemporary so they will get cleaned up later
                                    binaryFile.IsTemporary = true;
                                    rockContext.SaveChanges();
                                }
                            }

                            // if they used the ImageEditor, and cropped it, the un-cropped file is still in BinaryFile. So clean it up
                            if ( imgPhoto.CropBinaryFileId.HasValue )
                            {
                                if ( imgPhoto.CropBinaryFileId != person.PhotoId )
                                {
                                    BinaryFileService binaryFileService = new BinaryFileService( rockContext );
                                    var binaryFile = binaryFileService.Get( imgPhoto.CropBinaryFileId.Value );
                                    if ( binaryFile != null && binaryFile.IsTemporary )
                                    {
                                        string errorMessage;
                                        if ( binaryFileService.CanDelete( binaryFile, out errorMessage ) )
                                        {
                                            binaryFileService.Delete( binaryFile );
                                            rockContext.SaveChanges();
                                        }
                                    }
                                }
                            }
                        }
                        person.SaveAttributeValues( rockContext );

                        // save family information
                        if ( pnlAddress.Visible )
                        {
                            Guid? familyGroupTypeGuid = Rock.SystemGuid.GroupType.GROUPTYPE_FAMILY.AsGuidOrNull();
                            if ( familyGroupTypeGuid.HasValue )
                            {
                                var familyGroup = new GroupService( rockContext )
                                    .Queryable()
                                    .Where( f => 
                                        f.GroupType.Guid == familyGroupTypeGuid.Value && 
                                        f.Members.Any( m => m.PersonId == person.Id ) )
                                    .FirstOrDefault();
                                if ( familyGroup != null )
                                {
                                    Guid? addressTypeGuid = GetAttributeValue( AttributeKey.AddressType ).AsGuidOrNull();
                                    if ( addressTypeGuid.HasValue )
                                    {
                                        var groupLocationService = new GroupLocationService( rockContext );

                                        var dvHomeAddressType = DefinedValueCache.Get( addressTypeGuid.Value );
                                        var familyAddress = groupLocationService.Queryable().Where( l => l.GroupId == familyGroup.Id && l.GroupLocationTypeValueId == dvHomeAddressType.Id ).FirstOrDefault();
                                        if ( familyAddress != null && string.IsNullOrWhiteSpace( acAddress.Street1 ) )
                                        {
                                            // delete the current address
                                            groupLocationService.Delete( familyAddress );
                                            rockContext.SaveChanges();
                                        }
                                        else
                                        {
                                            if ( !string.IsNullOrWhiteSpace( acAddress.Street1 ) )
                                            {
                                                if ( familyAddress == null )
                                                {
                                                    familyAddress = new GroupLocation();
                                                    groupLocationService.Add( familyAddress );
                                                    familyAddress.GroupLocationTypeValueId = dvHomeAddressType.Id;
                                                    familyAddress.GroupId = familyGroup.Id;
                                                    familyAddress.IsMailingLocation = true;
                                                    familyAddress.IsMappedLocation = true;
                                                }
                                                else if ( hfStreet1.Value != string.Empty )
                                                {
                                                    // user clicked move so create a previous address
                                                    var previousAddress = new GroupLocation();
                                                    groupLocationService.Add( previousAddress );

                                                    var previousAddressValue = DefinedValueCache.Get( Rock.SystemGuid.DefinedValue.GROUP_LOCATION_TYPE_PREVIOUS.AsGuid() );
                                                    if ( previousAddressValue != null )
                                                    {
                                                        previousAddress.GroupLocationTypeValueId = previousAddressValue.Id;
                                                        previousAddress.GroupId = familyGroup.Id;

                                                        Location previousAddressLocation = new Location();
                                                        previousAddressLocation.Street1 = hfStreet1.Value;
                                                        previousAddressLocation.Street2 = hfStreet2.Value;
                                                        previousAddressLocation.City = hfCity.Value;
                                                        previousAddressLocation.State = hfState.Value;
                                                        previousAddressLocation.PostalCode = hfPostalCode.Value;
                                                        previousAddressLocation.Country = hfCountry.Value;

                                                        previousAddress.Location = previousAddressLocation;
                                                    }
                                                }

                                                familyAddress.IsMailingLocation = cbIsMailingAddress.Checked;
                                                familyAddress.IsMappedLocation = cbIsPhysicalAddress.Checked;

                                                var loc = new Location();
                                                acAddress.GetValues( loc );

                                                familyAddress.Location = new LocationService( rockContext ).Get(
                                                    loc.Street1, loc.Street2, loc.City, loc.State, loc.PostalCode, loc.Country, familyGroup, true );
                                                        
                                                // since there can only be one mapped location, set the other locations to not mapped
                                                if ( familyAddress.IsMappedLocation )
                                                {
                                                    var groupLocations = groupLocationService.Queryable()
                                                        .Where( l => l.GroupId == familyGroup.Id && l.Id != familyAddress.Id ).ToList();

                                                    foreach ( var groupLocation in groupLocations )
                                                    {
                                                        groupLocation.IsMappedLocation = false;
                                                    }
                                                }

                                                rockContext.SaveChanges();
                                            }
                                        }
                                    }

                                    familyGroup.LoadAttributes();
                                    Rock.Attribute.Helper.GetEditValues( phFamilyAttributes, familyGroup );
                                    familyGroup.SaveAttributeValues();
                                }
                            }
                        }
                    }
                }
            } );

<<<<<<< HEAD
            ShowDetail();
=======
            NavigateToCurrentPage();
>>>>>>> 2751affa
        }

        /// <summary>
        /// Handles the Click event of the btnCancel control.
        /// </summary>
        /// <param name="sender">The source of the event.</param>
        /// <param name="e">The <see cref="EventArgs"/> instance containing the event data.</param>
        protected void btnCancel_Click( object sender, EventArgs e )
        {
            ShowDetail();
        }

        /// <summary>
        /// Handles the SelectedIndexChanged event of the ddlGroup control.
        /// </summary>
        /// <param name="sender">The source of the event.</param>
        /// <param name="e">The <see cref="EventArgs"/> instance containing the event data.</param>
        protected void ddlGroup_SelectedIndexChanged( object sender, EventArgs e )
        {
            ShowDetail();
        }

        /// <summary>
        /// Handles the SelectedIndexChanged event of the rblRole control.
        /// </summary>
        /// <param name="sender">The source of the event.</param>
        /// <param name="e">The <see cref="EventArgs"/> instance containing the event data.</param>
        protected void rblRole_SelectedIndexChanged( object sender, EventArgs e )
        {
            var selectedId = rblRole.SelectedValueAsId();
            DisplayPersonAttributeOnRoleType( selectedId );
            RoleType = selectedId;
        }

        /// <summary>
        /// Handles the ItemDataBound event of the rContactInfo control.
        /// </summary>
        /// <param name="sender">The source of the event.</param>
        /// <param name="e">The <see cref="RepeaterItemEventArgs"/> instance containing the event data.</param>
        void rContactInfo_ItemDataBound( object sender, RepeaterItemEventArgs e )
        {
            var pnbPhone = e.Item.FindControl( "pnbPhone" ) as PhoneNumberBox;
            if (pnbPhone != null)
            {
                pnbPhone.ValidationGroup = BlockValidationGroup;
                var phoneNumber = e.Item.DataItem as PhoneNumber;
                if ( _IsEditRecordAdult && ( phoneNumber != null ) )
                {
                    pnbPhone.Required = _RequiredPhoneNumberGuids.Contains( phoneNumber.NumberTypeValue.Guid );
                    if ( pnbPhone.Required )
                    {
                        pnbPhone.RequiredErrorMessage = string.Format( "{0} phone is required", phoneNumber.NumberTypeValue.Value );
                        HtmlGenericControl phoneNumberContainer = (HtmlGenericControl)e.Item.FindControl( "divPhoneNumberContainer" );
                        phoneNumberContainer.AddCssClass( "required" );
                    }
                }
            }
        }
        #endregion

        #region Methods

        /// <summary>
        /// Shows the detail.
        /// </summary>
        private void ShowDetail()
        {
            var rockContext = new RockContext();
            var groupMemberService = new GroupMemberService( rockContext );
            var attributeValueService = new AttributeValueService( rockContext );

            // invalid situation; return and report nothing.
            if ( CurrentPerson == null )
            {
                return;
            }

            var personId = CurrentPerson.Id;

            // Setup Image
            string imgTag = Rock.Model.Person.GetPersonPhotoImageTag( CurrentPerson, 200, 200 );
            if ( CurrentPerson.PhotoId.HasValue )
            {
                lImage.Text = string.Format( "<a href='{0}'>{1}</a>", CurrentPerson.PhotoUrl, imgTag );
            }
            else
            {
                lImage.Text = imgTag;
            }

            // Person Info
            lName.Text = CurrentPerson.FullName;
            if ( CurrentPerson.BirthDate.HasValue )
            {
                lAge.Text = string.Format( "{0} old <small>({1})</small><br/>", CurrentPerson.FormatAge(), CurrentPerson.BirthYear != DateTime.MinValue.Year ? CurrentPerson.BirthDate.Value.ToShortDateString() : CurrentPerson.BirthDate.Value.ToMonthDayString() );
            }

            lGender.Text = CurrentPerson.Gender != Gender.Unknown ? CurrentPerson.Gender.ToString() : string.Empty;
            lGrade.Text = CurrentPerson.GradeFormatted;
            lMaritalStatus.Text = CurrentPerson.MaritalStatusValueId.DefinedValue();
            if ( CurrentPerson.AnniversaryDate.HasValue )
            {
                lMaritalStatus.Text += string.Format( " {0} yrs <small>({1})</small>", CurrentPerson.AnniversaryDate.Value.Age(), CurrentPerson.AnniversaryDate.Value.ToMonthDayString() );
            }

            if ( CurrentPerson.GetFamily( rockContext ) != null && ddlGroup.Items.Count > 1 )
            {
                ddlGroup.Visible = true;
            }

            // Contact Info
            bool showPhoneNumbers = GetAttributeValue( AttributeKey.ShowPhoneNumbers ).AsBoolean();
            phPhoneDisplay.Visible = showPhoneNumbers;
            if ( showPhoneNumbers )
            {
                if ( CurrentPerson.PhoneNumbers != null )
                {
                    var selectedPhoneTypeGuids = GetAttributeValue( AttributeKey.PhoneTypes ).Split( ',' ).AsGuidList();
                    rptPhones.DataSource = CurrentPerson.PhoneNumbers.Where( pn => selectedPhoneTypeGuids.Contains( pn.NumberTypeValue.Guid ) ).ToList();
                    rptPhones.DataBind();
                }
            }

            lEmail.Text = CurrentPerson.Email;

            // Person Attributes
            List<Guid> attributeGuidList = GetPersonAttributeGuids( personId );
            CurrentPerson.LoadAttributes();
            rptPersonAttributes.DataSource = CurrentPerson.Attributes.Where( a =>
                 attributeGuidList.Contains( a.Value.Guid ) )
                .Select( a => new
                {
                    Name = a.Value.Name,
                    Value = a.Value.FieldType.Field.FormatValue( null, a.Value.EntityTypeId, CurrentPerson.Id, CurrentPerson.GetAttributeValue( a.Key ), a.Value.QualifierValues, a.Value.FieldType.Class == typeof( Rock.Field.Types.ImageFieldType ).FullName )
                } )
                .OrderBy( av => av.Name )
                .ToList()
                .Where( av => !String.IsNullOrWhiteSpace( av.Value ) );
            rptPersonAttributes.DataBind();

            // Families
            if ( GetAttributeValue( AttributeKey.ShowFamilyMembers ).AsBoolean() )
            {
                if ( ddlGroup.SelectedValueAsId().HasValue )
                {
                    var group = new GroupService( rockContext ).Get( ddlGroup.SelectedValueAsId().Value );
                    if ( group != null )
                    {

                        // Family Name
                        lGroupName.Text = group.Name;

                        // Family Address
                        Guid? locationTypeGuid = GetAttributeValue( AttributeKey.AddressType ).AsGuidOrNull();
                        if ( locationTypeGuid.HasValue )
                        {
                            var addressTypeDv = DefinedValueCache.Get( locationTypeGuid.Value );

                            var familyGroupTypeGuid = Rock.SystemGuid.GroupType.GROUPTYPE_FAMILY.AsGuidOrNull();

                            if ( familyGroupTypeGuid.HasValue )
                            {
                                var familyGroupType = GroupTypeCache.Get( familyGroupTypeGuid.Value );

                                var address = new GroupLocationService( rockContext ).Queryable()
                                                    .Where( l => l.Group.GroupTypeId == familyGroupType.Id
                                                         && l.GroupLocationTypeValueId == addressTypeDv.Id
                                                         && l.Group.Members.Any( m => m.PersonId == CurrentPerson.Id )
                                                         && l.Group.Id == group.Id )
                                                    .Select( l => l.Location )
                                                    .FirstOrDefault();
                                if ( address != null )
                                {
                                    lAddress.Text = string.Format( "<div class='margin-b-md'><b>{0} Address</b><br />{1}</div>", addressTypeDv.Value, address.FormattedHtmlAddress );
                                }
                            }
                        }

                        // Family Attributes
                        group.LoadAttributes();
                        List<Guid> familyAttributeGuidList = GetAttributeValue( AttributeKey.FamilyAttributes ).SplitDelimitedValues().AsGuidList();
                        var familyAttributes = group.Attributes.Where( a =>
                             familyAttributeGuidList.Contains( a.Value.Guid ) )
                            .Select( a => new
                            {
                                Name = a.Value.Name,
                                Value = a.Value.FieldType.Field.FormatValue( null, a.Value.EntityTypeId, group.Id, group.GetAttributeValue( a.Key ), a.Value.QualifierValues, a.Value.FieldType.Class == typeof( Rock.Field.Types.ImageFieldType ).FullName )
                            } )
                            .OrderBy( av => av.Name )
                            .ToList()
                            .Where( av => !String.IsNullOrWhiteSpace( av.Value ) );
                        if ( familyAttributes.Count() > 0 )
                        {
                            lFamilyHeader.Visible = true;
                            rptGroupAttributes.DataSource = familyAttributes;
                            rptGroupAttributes.DataBind();
                        }

                        rptGroupMembers.DataSource = group.Members.Where( gm =>
                            gm.PersonId != CurrentPerson.Id &&
                            gm.Person.IsDeceased == false )
                            .OrderBy( m => m.GroupRole.Order )
                            .ToList();
                        rptGroupMembers.DataBind();
                    }
                }
            }

            if ( String.IsNullOrWhiteSpace( GetAttributeValue( AttributeKey.WorkflowLaunchPage ) ) )
            {
                lbRequestChanges.Visible = false;
            }

            hfPersonGuid.Value = Guid.Empty.ToString();
            pnlEdit.Visible = false;
            pnlView.Visible = true;
        }

        /// <summary>
        /// Shows the edit person details.
        /// </summary>
        /// <param name="personGuid">The person's global unique identifier.</param>
        private void ShowEditPersonDetails( Guid personGuid )
        {
            var childGuid = Rock.SystemGuid.GroupRole.GROUPROLE_FAMILY_MEMBER_CHILD.AsGuid();

            RockContext rockContext = new RockContext();

            // invalid situation; return and report nothing.
            if ( ! ddlGroup.SelectedValueAsId().HasValue )
            {
                return;
            }


            var group = new GroupService( rockContext ).Get( ddlGroup.SelectedValueAsId().Value );
            if ( group != null )
            {
                RoleType = null;
                hfPersonGuid.Value = personGuid.ToString();
                var person = new Person();
                if ( personGuid == Guid.Empty )
                {
                    rblRole.DataSource = group.GroupType.Roles.OrderBy( r => r.Order ).ToList();
                    rblRole.DataBind();
                    rblRole.Visible = true;
                    rblRole.Required = true;
                }
                else
                {
                    person = new PersonService( rockContext ).Get( personGuid );
                    if ( GetAttributeValue( AttributeKey.DisableNameEdit ).AsBoolean() )
                    {
                        tbFirstName.Enabled = false;
                        tbLastName.Enabled = false;
                    }
                }

                if ( ddlGroup.SelectedValueAsId().HasValue )
                {
                    if ( person != null )
                    {
                        if ( GetAttributeValue( AttributeKey.DisableNameEdit ).AsBoolean() )
                        {
                            tbFirstName.Enabled = false;
                            tbLastName.Enabled = false;
                        }
                        imgPhoto.BinaryFileId = person.PhotoId;
                        imgPhoto.NoPictureUrl = Person.GetPersonNoPictureUrl( person, 200, 200 );
                        dvpTitle.SetValue( person.TitleValueId );
                        tbFirstName.Text = person.FirstName;
                        tbNickName.Text = person.NickName;
                        tbLastName.Text = person.LastName;
                        dvpSuffix.SetValue( person.SuffixValueId );
                        bpBirthDay.SelectedDate = person.BirthDate;
                        rblGender.SelectedValue = person.Gender.ConvertToString();
                        if ( group.Members.Where( gm => gm.PersonId == person.Id && gm.GroupRole.Guid == childGuid ).Any() )
                        {
                            _IsEditRecordAdult = false;
                            tbEmail.Required = false;
                            // don't display campus selector to children.
                            cpCampus.Visible = false;

                            if ( person.GraduationYear.HasValue )
                            {
                                ypGraduation.SelectedYear = person.GraduationYear.Value;
                            }
                            else
                            {
                                ypGraduation.SelectedYear = null;
                            }

                            ddlGradePicker.Visible = true;
                            if ( !person.HasGraduated ?? false )
                            {
                                int gradeOffset = person.GradeOffset.Value;
                                var maxGradeOffset = ddlGradePicker.MaxGradeOffset;

                                // keep trying until we find a Grade that has a gradeOffset that includes the Person's gradeOffset (for example, there might be combined grades)
                                while ( !ddlGradePicker.Items.OfType<ListItem>().Any( a => a.Value.AsInteger() == gradeOffset ) && gradeOffset <= maxGradeOffset )
                                {
                                    gradeOffset++;
                                }

                                ddlGradePicker.SetValue( gradeOffset );
                            }
                            else
                            {
                                ddlGradePicker.SelectedIndex = 0;
                            }
                        }
                        else
                        {
                            _IsEditRecordAdult = true;
                            bool requireEmail = GetAttributeValue( AttributeKey.RequireAdultEmailAddress ).AsBoolean();
                            tbEmail.Required = requireEmail;
                            ddlGradePicker.Visible = false;
                            // show/hide campus selector
                            bool showCampus = GetAttributeValue( AttributeKey.ShowCampusSelector ).AsBoolean();
                            cpCampus.Visible = showCampus;
                            if ( showCampus )
                            {
                                cpCampus.Campuses = CampusCache.All( false );
                                cpCampus.SetValue( person.GetCampus() );
                            }
                        }
                        tbEmail.Text = person.Email;
                        rblEmailPreference.SelectedValue = person.EmailPreference.ConvertToString( false );

                        rblCommunicationPreference.Visible = this.GetAttributeValue( AttributeKey.ShowCommunicationPreference ).AsBoolean();
                        rblCommunicationPreference.SetValue( person.CommunicationPreference == CommunicationType.SMS ? "2" : "1" );

                        // Person Attributes
                        var displayedAttributeGuids = GetPersonAttributeGuids( person.Id );
                        if ( !displayedAttributeGuids.Any() || personGuid == Guid.Empty )
                        {
                            pnlPersonAttributes.Visible = false;
                        }
                        else
                        {
                            pnlPersonAttributes.Visible = true;
                            DisplayEditAttributes( person, displayedAttributeGuids, phPersonAttributes, pnlPersonAttributes, true );
                        }

                        // Family Attributes
                        if ( person.Id == CurrentPerson.Id )
                        {
                            List<Guid> familyAttributeGuidList = GetAttributeValue( AttributeKey.FamilyAttributes ).SplitDelimitedValues().AsGuidList();
                            if ( familyAttributeGuidList.Any() )
                            {
                                pnlFamilyAttributes.Visible = true;
                                DisplayEditAttributes( group, familyAttributeGuidList, phFamilyAttributes, pnlFamilyAttributes, true );
                            }
                            else
                            {
                                pnlFamilyAttributes.Visible = false;
                            }

                            lPreviousAddress.Text = string.Empty;
                            acAddress.Required = false;

                            Guid? locationTypeGuid = GetAttributeValue( AttributeKey.AddressType ).AsGuidOrNull();
                            if ( locationTypeGuid.HasValue )
                            {
                                pnlAddress.Visible = true;
                                var addressTypeDv = DefinedValueCache.Get( locationTypeGuid.Value );

                                // if address type is home enable the move and is mailing/physical
                                if ( addressTypeDv.Guid == Rock.SystemGuid.DefinedValue.GROUP_LOCATION_TYPE_HOME.AsGuid() )
                                {
                                    lbMoved.Visible = true;
                                    cbIsMailingAddress.Visible = true;
                                    cbIsPhysicalAddress.Visible = true;
                                }
                                else
                                {
                                    lbMoved.Visible = false;
                                    cbIsMailingAddress.Visible = false;
                                    cbIsPhysicalAddress.Visible = false;
                                }

                                lAddressTitle.Text = addressTypeDv.Value + " Address";

                                var familyGroupTypeGuid = Rock.SystemGuid.GroupType.GROUPTYPE_FAMILY.AsGuidOrNull();

                                if ( familyGroupTypeGuid.HasValue )
                                {
                                    var familyGroupType = GroupTypeCache.Get( familyGroupTypeGuid.Value );

                                    var familyAddress = new GroupLocationService( rockContext ).Queryable()
                                                        .Where( l => l.Group.GroupTypeId == familyGroupType.Id
                                                                && l.GroupLocationTypeValueId == addressTypeDv.Id
                                                                && l.Group.Members.Any( m => m.PersonId == person.Id ) )
                                                        .FirstOrDefault();
                                    if ( familyAddress != null )
                                    {
                                        acAddress.SetValues( familyAddress.Location );

                                        cbIsMailingAddress.Checked = familyAddress.IsMailingLocation;
                                        cbIsPhysicalAddress.Checked = familyAddress.IsMappedLocation;
                                    }
                                }
                            }
                        }
                        else
                        {
                            pnlFamilyAttributes.Visible = false;
                            pnlAddress.Visible = false;
                        }

                        BindPhoneNumbers( person );
                        
                    }
                }
            }

            pnlView.Visible = false;
            pnlEdit.Visible = true;
        }

        private void BindPhoneNumbers( Person person = null )
        {
            if ( person == null ) person = new Person();

            bool showPhoneNumbers = GetAttributeValue( AttributeKey.ShowPhoneNumbers ).AsBoolean();
            pnlPhoneNumbers.Visible = showPhoneNumbers;
            if ( showPhoneNumbers )
            {

                var phoneNumbers = new List<PhoneNumber>();
                var phoneNumberTypes = DefinedTypeCache.Get( new Guid( Rock.SystemGuid.DefinedType.PERSON_PHONE_TYPE ) );
                var mobilePhoneType = DefinedValueCache.Get( new Guid( Rock.SystemGuid.DefinedValue.PERSON_PHONE_TYPE_MOBILE ) );
                var selectedPhoneTypeGuids = GetAttributeValue( AttributeKey.PhoneTypes ).Split( ',' ).AsGuidList();

                if (phoneNumberTypes.DefinedValues.Where( pnt => selectedPhoneTypeGuids.Contains( pnt.Guid ) ).Any())
                {
                    foreach ( var phoneNumberType in phoneNumberTypes.DefinedValues.Where( pnt => selectedPhoneTypeGuids.Contains( pnt.Guid) ) )
                    {
                        var phoneNumber = person.PhoneNumbers.FirstOrDefault( n => n.NumberTypeValueId == phoneNumberType.Id );
                        if ( phoneNumber == null )
                        {
                            var numberType = new DefinedValue();
                            numberType.Id = phoneNumberType.Id;
                            numberType.Value = phoneNumberType.Value;
                            numberType.Guid = phoneNumberType.Guid;

                            phoneNumber = new PhoneNumber { NumberTypeValueId = numberType.Id, NumberTypeValue = numberType };
                            phoneNumber.IsMessagingEnabled = mobilePhoneType != null && phoneNumberType.Id == mobilePhoneType.Id;
                        }
                        else
                        {
                            // Update number format, just in case it wasn't saved correctly
                            phoneNumber.NumberFormatted = PhoneNumber.FormattedNumber( phoneNumber.CountryCode, phoneNumber.Number );
                        }

                        phoneNumbers.Add( phoneNumber );
                    }

                    rContactInfo.DataSource = phoneNumbers;
                    rContactInfo.DataBind();
                }
            }

        }

        /// <summary>
        /// Gets the person attribute Guids.
        /// </summary>
        /// <param name="personId">The person identifier.</param>
        /// <returns></returns>
        private List<Guid> GetPersonAttributeGuids( int personId )
        {
            GroupMemberService groupMemberService = new GroupMemberService( new RockContext() );
            List<Guid> attributeGuidList = new List<Guid>();
            var adultGuid = Rock.SystemGuid.GroupRole.GROUPROLE_FAMILY_MEMBER_ADULT.AsGuid();
            var childGuid = Rock.SystemGuid.GroupRole.GROUPROLE_FAMILY_MEMBER_CHILD.AsGuid();
            var groupTypeGuid = Rock.SystemGuid.GroupType.GROUPTYPE_FAMILY.AsGuid();

            if ( groupMemberService.Queryable().Where( gm =>
               gm.PersonId == personId &&
               gm.Group.GroupType.Guid == groupTypeGuid &&
               gm.GroupRole.Guid == adultGuid ).Any() )
            {
                attributeGuidList = GetAttributeValue( AttributeKey.PersonAttributesAdults ).SplitDelimitedValues().AsGuidList();
            }
            else
            {
                attributeGuidList = GetAttributeValue( AttributeKey.PersonAttributesChildren ).SplitDelimitedValues().AsGuidList();
            }

            return attributeGuidList;
        }

        /// <summary>
        /// Display Person Attribute on the Basis of Role
        /// </summary>
        /// <param name="selectedId">The id of the selected group identifier.</param>
        private void DisplayPersonAttributeOnRoleType( int? selectedId )
        {
            GroupTypeRoleService groupTypeRoleService = new GroupTypeRoleService( new RockContext() );
            List<Guid> attributeGuidList = new List<Guid>();
            var adultGuid = Rock.SystemGuid.GroupRole.GROUPROLE_FAMILY_MEMBER_ADULT.AsGuid();
            var groupTypeGuid = Rock.SystemGuid.GroupType.GROUPTYPE_FAMILY.AsGuid();

            if ( selectedId.HasValue )
            {
                if ( groupTypeRoleService.Queryable().Where( gr =>
                               gr.GroupType.Guid == groupTypeGuid &&
                               gr.Guid == adultGuid &&
                               gr.Id == selectedId ).Any() )
                {
                    attributeGuidList = GetAttributeValue( AttributeKey.PersonAttributesAdults ).SplitDelimitedValues().AsGuidList();
                    ddlGradePicker.Visible = false;
                    tbEmail.Required = GetAttributeValue( AttributeKey.RequireAdultEmailAddress ).AsBoolean();
                    _IsEditRecordAdult = true;
                    BindPhoneNumbers();
                }
                else
                {
                    attributeGuidList = GetAttributeValue( AttributeKey.PersonAttributesChildren ).SplitDelimitedValues().AsGuidList();
                    ddlGradePicker.Visible = true;
                    tbEmail.Required = false;
                    _IsEditRecordAdult = false;
                    BindPhoneNumbers();
                }

                if ( attributeGuidList.Any() )
                {
                    pnlPersonAttributes.Visible = true;
                    DisplayEditAttributes( new Person(), attributeGuidList, phPersonAttributes, pnlPersonAttributes, true );
                }
                else
                {
                    pnlPersonAttributes.Visible = false;
                }
            }
        }

        /// <summary>
        /// Displays the edit attributes.
        /// </summary>
        /// <param name="item">The item.</param>
        /// <param name="displayedAttributeGuids">The displayed attribute guids.</param>
        /// <param name="phAttributes">The place holder attributes.</param>
        /// <param name="pnlAttributes">The PNL attributes.</param>
        /// <param name="setValue">a boolean that determines if the value should be preset.</param>
        private void DisplayEditAttributes( Rock.Attribute.IHasAttributes item, List<Guid> displayedAttributeGuids, PlaceHolder phAttributes, Panel pnlAttributes, bool setValue )
        {
            phAttributes.Controls.Clear();
            item.LoadAttributes();
            var excludedAttributeList = item.Attributes.Where( a => !displayedAttributeGuids.Contains( a.Value.Guid ) ).Select( a => a.Value.Key ).ToList();

            if ( item.Attributes != null && item.Attributes.Any() && displayedAttributeGuids.Any() )
            {
                pnlAttributes.Visible = true;
                Helper.AddEditControls( item, phAttributes, setValue, BlockValidationGroup, excludedAttributeList, false, 2 );
            }
            else
            {
                pnlAttributes.Visible = false;
            }
        }

        /// <summary>
        /// Formats the phone number.
        /// </summary>
        /// <param name="countryCode">The country code.</param>
        /// <param name="number">The number.</param>
        /// <returns></returns>
        protected string FormatPhoneNumber( object countryCode, object number )
        {
            string cc = countryCode as string ?? string.Empty;
            string n = number as string ?? string.Empty;
            return PhoneNumber.FormattedNumber( cc, n );
        }

        #endregion
    }
}<|MERGE_RESOLUTION|>--- conflicted
+++ resolved
@@ -947,11 +947,7 @@
                 }
             } );
 
-<<<<<<< HEAD
-            ShowDetail();
-=======
             NavigateToCurrentPage();
->>>>>>> 2751affa
         }
 
         /// <summary>

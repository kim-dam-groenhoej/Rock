﻿// <copyright>
// Copyright by the Spark Development Network
//
// Licensed under the Rock Community License (the "License");
// you may not use this file except in compliance with the License.
// You may obtain a copy of the License at
//
// http://www.rockrms.com/license
//
// Unless required by applicable law or agreed to in writing, software
// distributed under the License is distributed on an "AS IS" BASIS,
// WITHOUT WARRANTIES OR CONDITIONS OF ANY KIND, either express or implied.
// See the License for the specific language governing permissions and
// limitations under the License.
// </copyright>
//
using System;
using System.Collections.Generic;
using System.ComponentModel;
using System.Linq;
using System.Web.UI;
using System.Web.UI.WebControls;

using Rock;
using Rock.Attribute;
using Rock.Data;
using Rock.Model;
using Rock.Web.Cache;
using Rock.Web.UI;
using Rock.Web.UI.Controls;

namespace RockWeb.Blocks.Cms
{
    /// <summary>
    /// The main Person Profile block the main information about a person 
    /// </summary>
    [DisplayName( "Public Profile Edit" )]
    [Category( "CMS" )]
    [Description( "Public block for users to manage their accounts" )]

    [DefinedValueField( Rock.SystemGuid.DefinedType.PERSON_CONNECTION_STATUS, "Default Connection Status", "The connection status that should be set by default", false, false, "", "", order: 0 )]
    [BooleanField( "Disable Name Edit", "Whether the First and Last Names can be edited.", false, order: 1 )]
    [BooleanField( "View Only", "Should people be prevented from editing their profile or family records?", false, "", 2 )]
    [BooleanField( "Show Family Members", "Whether family members are shown or not.", true, order: 3 )]
    [GroupLocationTypeField( Rock.SystemGuid.GroupType.GROUPTYPE_FAMILY, "Address Type", "The type of address to be displayed / edited.", false, Rock.SystemGuid.DefinedValue.GROUP_LOCATION_TYPE_HOME, "", order: 4 )]
    [DefinedValueField( Rock.SystemGuid.DefinedType.PERSON_PHONE_TYPE, "Phone Numbers", "The types of phone numbers to display / edit.", true, true, Rock.SystemGuid.DefinedValue.PERSON_PHONE_TYPE_HOME, order: 5 )]
    [BooleanField( "Show Communication Preference", "Show the communication preference and allow it to be edited", true, order: 6 )]
    [LinkedPage( "Workflow Launch Page", "Page used to launch the workflow to make a profile change request", false, order: 7 )]
    [TextField( "Request Changes Text", "The text to use for the request changes button (only displayed if there is a 'Workflow Launch Page' configured).", false, "Request Additional Changes", "", 8 )]
    [AttributeField( Rock.SystemGuid.EntityType.GROUP, "GroupTypeId", Rock.SystemGuid.GroupType.GROUPTYPE_FAMILY, "Family Attributes", "The family attributes that should be displayed / edited.", false, true, order: 9 )]
    [AttributeField( Rock.SystemGuid.EntityType.PERSON, "Person Attributes (adults)", "The person attributes that should be displayed / edited for adults.", false, true, order: 10 )]
    [AttributeField( Rock.SystemGuid.EntityType.PERSON, "Person Attributes (children)", "The person attributes that should be displayed / edited for children.", false, true, order: 11 )]
    public partial class PublicProfileEdit : RockBlock
    {
        #region Properties

        /// <summary>
        /// Gets or sets the Role Type. Used to help in loading Attribute panel
        /// </summary>
        protected int? RoleType
        {
            get { return ViewState["RoleType"] as int? ?? null; }
            set { ViewState["RoleType"] = value; }
        }

        bool _canEdit = false;

        #endregion

        #region Base Control Methods

        /// <summary>
        /// Raises the <see cref="E:System.Web.UI.Control.Init" /> event.
        /// </summary>
        /// <param name="e">An <see cref="T:System.EventArgs" /> object that contains the event data.</param>
        protected override void OnInit( EventArgs e )
        {        
            base.OnInit( e );
            ScriptManager.RegisterStartupScript( ddlGradePicker, ddlGradePicker.GetType(), "grade-selection-" + BlockId.ToString(), ddlGradePicker.GetJavascriptForYearPicker( ypGraduation ), true );
            dvpTitle.DefinedTypeId = DefinedTypeCache.Get( new Guid( Rock.SystemGuid.DefinedType.PERSON_TITLE ) ).Id;
            dvpSuffix.DefinedTypeId = DefinedTypeCache.Get( new Guid( Rock.SystemGuid.DefinedType.PERSON_SUFFIX ) ).Id;
            RockPage.AddCSSLink( "~/Styles/fluidbox.css" );
            RockPage.AddScriptLink( "~/Scripts/imagesloaded.min.js" );
            RockPage.AddScriptLink( "~/Scripts/jquery.fluidbox.min.js" );

            _canEdit = !GetAttributeValue( "ViewOnly" ).AsBoolean();
            lbEditPerson.Visible = _canEdit;
            lbAddGroupMember.Visible = _canEdit;

            lbRequestChanges.Text = GetAttributeValue( "RequestChangesText" );
        }

        /// <summary>
        /// Raises the <see cref="E:System.Web.UI.Control.Load" /> event.
        /// </summary>
        /// <param name="e">The <see cref="T:System.EventArgs" /> object that contains the event data.</param>
        protected override void OnLoad( EventArgs e )
        {
            base.OnLoad( e );
            if ( CurrentPerson != null )
            {
                if ( !Page.IsPostBack )
                {
                    BindFamilies();
                }
                else
                {
                    var rockContext = new RockContext();
                    var group = new GroupService( rockContext ).Get( ddlGroup.SelectedValueAsId().Value );

                    var person = new PersonService( rockContext ).Get( hfPersonGuid.Value.AsGuid() );
                    if ( person != null && group != null && IsValidPersonForGroup( person, group ) )
                    {
                        // Person Attributes
                        var displayedAttributeGuids = GetPersonAttributeGuids( person.Id );
                        if ( !displayedAttributeGuids.Any() || person.Id == 0 )
                        {
                            pnlPersonAttributes.Visible = false;
                        }
                        else
                        {
                            pnlPersonAttributes.Visible = true;
                            DisplayEditAttributes( person, displayedAttributeGuids, phPersonAttributes, pnlPersonAttributes, false );
                        }

                        // Family Attributes
                        if ( person.Id == CurrentPerson.Id )
                        {
                            List<Guid> familyAttributeGuidList = GetAttributeValue( "FamilyAttributes" ).SplitDelimitedValues().AsGuidList();
                            if ( familyAttributeGuidList.Any() )
                            {
                                pnlFamilyAttributes.Visible = true;
                                DisplayEditAttributes( group, familyAttributeGuidList, phFamilyAttributes, pnlFamilyAttributes, false );
                            }
                            else
                            {
                                pnlFamilyAttributes.Visible = false;
                            }
                        }
                    }

                    if ( person == null && RoleType != null )
                    {
                        DisplayPersonAttributeOnRoleType( RoleType );
                    }
                }
            }
            else
            {
                pnlView.Visible = false;
                pnlEdit.Visible = false;
                nbNotAuthorized.Visible = true;
            }
        }

        /// <summary>
        /// Verifies whether the current person is in the given group.
        /// </summary>
        /// <param name="group">The group.</param>
        /// <returns>
        ///   <c>true</c> if the current person is in the group; otherwise, <c>false</c>.
        /// </returns>
        private bool IsCurrentPersonInGroup( Group group )
        {
            if ( group == null )
            {
                return false;
            }

            return group.Members.Where( gm => gm.PersonId == CurrentPersonId ).Any();
        }

        /// <summary>
        /// Verifies that the personGuid (if not empty) or the given person is a member of the given group.
        /// </summary>
        /// <param name="person">The person.</param>
        /// <param name="group">The group.</param>
        /// <exception cref="NotImplementedException"></exception>
        private bool IsValidPersonForGroup( Guid personGuid, Person person, Group group )
        {
            if ( personGuid == Guid.Empty )
            {
                // When the personGuid is empty, then we check based on the given person's Id is in the group. 
                return IsValidPersonForGroup( person, group );
            }
            else
            {
                // Is the given person (their guid) in the group?
                return group.Members.Where( gm => gm.Person.Guid == personGuid ).Any();
            }
        }

        /// <summary>
        /// Verifies the given person's Id is a member of the given group.
        /// </summary>
        /// <param name="person">The person.</param>
        /// <param name="group">The group.</param>
        /// <exception cref="NotImplementedException"></exception>
        private bool IsValidPersonForGroup( Person person, Group group )
        {
            // Is the given person' (their Id) in the group?
            return group.Members.Where( gm => gm.PersonId == person.Id ).Any();
        }

        /// <summary>
        /// Binds the families.
        /// </summary>
        private void BindFamilies()
        {
            ddlGroup.DataSource = CurrentPerson.GetFamilies().ToList();
            ddlGroup.DataBind();
            ShowDetail();
        }

        #endregion

        #region Events

        #region View Events

        /// <summary>
        /// Handles the Click event of the lbEditPerson control.
        /// </summary>
        /// <param name="sender">The source of the event.</param>
        /// <param name="e">The <see cref="EventArgs"/> instance containing the event data.</param>
        protected void lbEditPerson_Click( object sender, EventArgs e )
        {
            ShowEditPersonDetails( CurrentPerson.Guid );
        }

        /// <summary>
        /// Handles the Click event of the lbMoved control.
        /// </summary>
        /// <param name="sender">The source of the event.</param>
        /// <param name="e">The <see cref="EventArgs"/> instance containing the event data.</param>
        protected void lbMoved_Click( object sender, EventArgs e )
        {
            if ( !string.IsNullOrWhiteSpace( acAddress.Street1 ) )
            {
                hfStreet1.Value = acAddress.Street1;
                hfStreet2.Value = acAddress.Street2;
                hfCity.Value = acAddress.City;
                hfState.Value = acAddress.State;
                hfPostalCode.Value = acAddress.PostalCode;
                hfCountry.Value = acAddress.Country;

                Location currentAddress = new Location();
                acAddress.GetValues( currentAddress );
                lPreviousAddress.Text = string.Format( "<strong>Previous Address</strong><br />{0}", currentAddress.FormattedHtmlAddress );

                acAddress.Street1 = string.Empty;
                acAddress.Street2 = string.Empty;
                acAddress.PostalCode = string.Empty;
                acAddress.City = string.Empty;

                cbIsMailingAddress.Checked = true;
                cbIsPhysicalAddress.Checked = true;
            }
        }

        /// <summary>
        /// Handles the Click event of the lbRequestChanges control.
        /// </summary>
        /// <param name="sender">The source of the event.</param>
        /// <param name="e">The <see cref="EventArgs"/> instance containing the event data.</param>
        protected void lbRequestChanges_Click( object sender, EventArgs e )
        {
            NavigateToLinkedPage( "WorkflowLaunchPage" );
        }

        /// <summary>
        /// Handles the ItemCommand event of the rptGroupMembers control.
        /// </summary>
        /// <param name="source">The source of the event.</param>
        /// <param name="e">The <see cref="RepeaterCommandEventArgs"/> instance containing the event data.</param>
        protected void rptGroupMembers_ItemCommand( object source, RepeaterCommandEventArgs e )
        {
            // the grid's value should be bound to the person's GUID.
            var personGuid = e.CommandArgument.ToString().AsGuid();
            ShowEditPersonDetails( personGuid );
        }

        /// <summary>
        /// Handles the Click event of the lbAddGroupMember control.
        /// </summary>
        /// <param name="sender">The source of the event.</param>
        /// <param name="e">The <see cref="EventArgs"/> instance containing the event data.</param>
        protected void lbAddGroupMember_Click( object sender, EventArgs e )
        {
            if ( ddlGroup.SelectedValueAsId().HasValue )
            {
                ShowEditPersonDetails( Guid.Empty );
            }
        }

        /// <summary>
        /// Handles the ItemDataBound event of the rptGroupMembers control.
        /// </summary>
        /// <param name="sender">The source of the event.</param>
        /// <param name="e">The <see cref="RepeaterItemEventArgs"/> instance containing the event data.</param>
        protected void rptGroupMembers_ItemDataBound( object sender, RepeaterItemEventArgs e )
        {
            var rockContext = new RockContext();
            var groupMemberService = new GroupMemberService( rockContext );
            var attributeValueService = new AttributeValueService( rockContext );

            var groupMember = e.Item.DataItem as GroupMember;
            var person = groupMember.Person;
            var lGroupMemberImage = e.Item.FindControl( "lGroupMemberImage" ) as Literal;
            var lGroupMemberName = e.Item.FindControl( "lGroupMemberName" ) as Literal;
            var lGroupMemberEmail = e.Item.FindControl( "lGroupMemberEmail" ) as Literal;
            var lAge = e.Item.FindControl( "lAge" ) as Literal;
            var lGender = e.Item.FindControl( "lGender" ) as Literal;
            var lMaritalStatus = e.Item.FindControl( "lMaritalStatus" ) as Literal;
            var lGrade = e.Item.FindControl( "lGrade" ) as Literal;
            var rptGroupMemberPhones = e.Item.FindControl( "rptGroupMemberPhones" ) as Repeater;
            var rptGroupMemberAttributes = e.Item.FindControl( "rptGroupMemberAttributes" ) as Repeater;
            var lbEditGroupMember = e.Item.FindControl( "lbEditGroupMember" ) as LinkButton;
            
            if ( lbEditGroupMember != null )
            {
                lbEditGroupMember.Visible = _canEdit;
            }

            // Setup Image
            string imgTag = Rock.Model.Person.GetPersonPhotoImageTag( person, 200, 200 );
            if ( person.PhotoId.HasValue )
            {
                lGroupMemberImage.Text = string.Format( "<a href='{0}'>{1}</a>", person.PhotoUrl, imgTag );
            }
            else
            {
                lGroupMemberImage.Text = imgTag;
            }

            // Person Info
            lGroupMemberName.Text = person.FullName;
            lGroupMemberEmail.Text = person.Email;
            if ( person.BirthDate.HasValue )
            {
                var formattedAge = person.FormatAge();
                if ( formattedAge.IsNotNullOrWhiteSpace() )
                {
                    formattedAge += " old";
                }

                lAge.Text = string.Format( "{0} <small>({1})</small><br/>", formattedAge, ( person.BirthYear.HasValue && person.BirthYear != DateTime.MinValue.Year ) ? person.BirthDate.Value.ToShortDateString() : person.BirthDate.Value.ToMonthDayString() );
            }

            lGender.Text = person.Gender != Gender.Unknown ? person.Gender.ToString() : string.Empty;
            lGrade.Text = person.GradeFormatted;
            lMaritalStatus.Text = person.MaritalStatusValueId.DefinedValue();
            if ( person.AnniversaryDate.HasValue )
            {
                lMaritalStatus.Text += string.Format( " {0} yrs <small>({1})</small>", person.AnniversaryDate.Value.Age(), person.AnniversaryDate.Value.ToMonthDayString() );
            }

            // Contact Info
            if ( person.PhoneNumbers != null )
            {
                var selectedPhoneTypeGuids = GetAttributeValue( "PhoneNumbers" ).Split( ',' ).AsGuidList();
                rptGroupMemberPhones.DataSource = person.PhoneNumbers.Where( pn => selectedPhoneTypeGuids.Contains( pn.NumberTypeValue.Guid ) ).ToList();
                rptGroupMemberPhones.DataBind();
            }

            // Person Attributes
            List<Guid> attributeGuidList = new List<Guid>();
            var adultGuid = Rock.SystemGuid.GroupRole.GROUPROLE_FAMILY_MEMBER_ADULT.AsGuid();
            var childGuid = Rock.SystemGuid.GroupRole.GROUPROLE_FAMILY_MEMBER_CHILD.AsGuid();

            if ( groupMember.GroupRole.Guid == adultGuid )
            {
                attributeGuidList = GetAttributeValue( "PersonAttributes(adults)" ).SplitDelimitedValues().AsGuidList();
            }
            else
            {
                attributeGuidList = GetAttributeValue( "PersonAttributes(children)" ).SplitDelimitedValues().AsGuidList();
            }

            person.LoadAttributes();
            rptGroupMemberAttributes.DataSource = person.Attributes.Where( a =>
             attributeGuidList.Contains( a.Value.Guid ) )
            .Select( a => new
            {
                Name = a.Value.Name,
                Value = a.Value.FieldType.Field.FormatValue( null, a.Value.EntityTypeId, person.Id, person.GetAttributeValue( a.Key ), a.Value.QualifierValues, a.Value.FieldType.Class == typeof( Rock.Field.Types.ImageFieldType ).FullName )
            } )
            .OrderBy( av => av.Name )
            .ToList()
            .Where( av => !String.IsNullOrWhiteSpace( av.Value ) );
            rptGroupMemberAttributes.DataBind();
        }

        #endregion

        /// <summary>
        /// Handles the Click event of the btnSave control.
        /// </summary>
        /// <param name="sender">The source of the event.</param>
        /// <param name="e">The <see cref="EventArgs"/> instance containing the event data.</param>
        protected void btnSave_Click( object sender, EventArgs e )
        {
            var rockContext = new RockContext();
            var personGuid = hfPersonGuid.Value.AsGuid();

            // invalid situation/tampering; return and report nothing.
            if ( !ddlGroup.SelectedValueAsId().HasValue )
            {
                return;
            }

            var groupId = ddlGroup.SelectedValueAsId().Value;
            var group = new GroupService( rockContext ).Get( groupId );

            // invalid situation; return and report nothing.
            if ( group == null || ! IsCurrentPersonInGroup( group ) )
            {
                return;
            }

            // Validate before continuing; either the personGuid or the CurrentPerson must be in the group.
            if ( ! IsValidPersonForGroup( personGuid, CurrentPerson, group ) )
            {
                return;
            }

            rockContext.WrapTransaction( () =>
            {
                var personService = new PersonService( rockContext );

                // The new person situation; they are adding a new family member.
                if ( personGuid == Guid.Empty )
                {
                    var groupMemberService = new GroupMemberService( rockContext );
                    var groupMember = new GroupMember() { Person = new Person(), Group = group, GroupId = group.Id };
                    groupMember.Person.TitleValueId = ddlTitle.SelectedValueAsId();
                    groupMember.Person.FirstName = tbFirstName.Text;
                    groupMember.Person.NickName = tbNickName.Text;
                    groupMember.Person.LastName = tbLastName.Text;
                    groupMember.Person.SuffixValueId = ddlSuffix.SelectedValueAsId();
                    groupMember.Person.Gender = rblGender.SelectedValueAsEnum<Gender>();
                    DateTime? birthdate = bpBirthDay.SelectedDate;
                    if ( birthdate.HasValue )
                    {
                        // If setting a future birth date, subtract a century until birth date is not greater than today.
                        var today = RockDateTime.Today;
                        while ( birthdate.Value.CompareTo( today ) > 0 )
                        {
                            birthdate = birthdate.Value.AddYears( -100 );
                        }
                    }

                    groupMember.Person.SetBirthDate( birthdate );
                    if ( ddlGradePicker.Visible )
                    {
                        groupMember.Person.GradeOffset = ddlGradePicker.SelectedValueAsInt();
                    }

                    var role = group.GroupType.Roles.Where( r => r.Id == ( rblRole.SelectedValueAsInt() ?? 0 ) ).FirstOrDefault();
                    if ( role != null )
                    {
                        groupMember.GroupRole = role;
                        groupMember.GroupRoleId = role.Id;
                    }

                    var connectionStatusGuid = GetAttributeValue( "DefaultConnectionStatus" ).AsGuidOrNull();
                    if ( connectionStatusGuid.HasValue )
                    {
                        groupMember.Person.ConnectionStatusValueId = DefinedValueCache.Get( connectionStatusGuid.Value ).Id;
                    }
                    else
                    {
                        groupMember.Person.ConnectionStatusValueId = CurrentPerson.ConnectionStatusValueId;
                    }

                    var headOfHousehold = GroupServiceExtensions.HeadOfHousehold( group.Members.AsQueryable() );
                    if ( headOfHousehold != null )
                    {
                        DefinedValueCache dvcRecordStatus = DefinedValueCache.Get( headOfHousehold.RecordStatusValueId ?? 0 );
                        if ( dvcRecordStatus != null )
                        {
<<<<<<< HEAD
                            var groupMemberService = new GroupMemberService( rockContext );
                            var groupMember = new GroupMember() { Person = new Person(), Group = group, GroupId = group.Id };
                            groupMember.Person.TitleValueId = dvpTitle.SelectedValueAsId();
                            groupMember.Person.FirstName = tbFirstName.Text;
                            groupMember.Person.NickName = tbNickName.Text;
                            groupMember.Person.LastName = tbLastName.Text;
                            groupMember.Person.SuffixValueId = dvpSuffix.SelectedValueAsId();
                            groupMember.Person.Gender = rblGender.SelectedValueAsEnum<Gender>();
                            DateTime? birthdate = bpBirthDay.SelectedDate;
                            if ( birthdate.HasValue )
                            {
                                // If setting a future birthdate, subtract a century until birthdate is not greater than today.
                                var today = RockDateTime.Today;
                                while ( birthdate.Value.CompareTo( today ) > 0 )
                                {
                                    birthdate = birthdate.Value.AddYears( -100 );
                                }
                            }
=======
                            groupMember.Person.RecordStatusValueId = dvcRecordStatus.Id;
                        }
                    }
>>>>>>> 039ecdb9

                    if ( groupMember.GroupRole.Guid == Rock.SystemGuid.GroupRole.GROUPROLE_FAMILY_MEMBER_ADULT.AsGuid() )
                    {
                        groupMember.Person.GivingGroupId = group.Id;
                    }

                    groupMember.Person.IsEmailActive = true;
                    groupMember.Person.EmailPreference = EmailPreference.EmailAllowed;
                    groupMember.Person.RecordTypeValueId = DefinedValueCache.Get( Rock.SystemGuid.DefinedValue.PERSON_RECORD_TYPE_PERSON.AsGuid() ).Id;

                    groupMemberService.Add( groupMember );
                    rockContext.SaveChanges();
                    personGuid = groupMember.Person.Guid;
                }

                // Now, fetch the person and set any other properties using the data from the form.
                var person = personService.Get( personGuid );
                if ( person != null )
                {
                    int? orphanedPhotoId = null;
                    if ( person.PhotoId != imgPhoto.BinaryFileId )
                    {
                        orphanedPhotoId = person.PhotoId;
                        person.PhotoId = imgPhoto.BinaryFileId;
                    }

                    person.TitleValueId = ddlTitle.SelectedValueAsInt();
                    person.FirstName = tbFirstName.Text;
                    person.NickName = tbNickName.Text;
                    person.LastName = tbLastName.Text;
                    person.SuffixValueId = ddlSuffix.SelectedValueAsInt();

                    var birthMonth = person.BirthMonth;
                    var birthDay = person.BirthDay;
                    var birthYear = person.BirthYear;

                    var birthday = bpBirthDay.SelectedDate;
                    if ( birthday.HasValue )
                    {
                        // If setting a future birth date, subtract a century until birth date is not greater than today.
                        var today = RockDateTime.Today;
                        while ( birthday.Value.CompareTo( today ) > 0 )
                        {
                            birthday = birthday.Value.AddYears( -100 );
                        }

                        person.BirthMonth = birthday.Value.Month;
                        person.BirthDay = birthday.Value.Day;
                        if ( birthday.Value.Year != DateTime.MinValue.Year )
                        {
                            person.BirthYear = birthday.Value.Year;
                        }
                        else
                        {
                            person.BirthYear = null;
                        }
                    }
                    else
                    {
                        person.SetBirthDate( null );
                    }

                    if ( ddlGradePicker.Visible )
                    {
                        int? graduationYear = null;
                        if ( ypGraduation.SelectedYear.HasValue )
                        {
                            graduationYear = ypGraduation.SelectedYear.Value;
                        }
                        person.GraduationYear = graduationYear;
                    }

<<<<<<< HEAD
                            person.TitleValueId = dvpTitle.SelectedValueAsInt();
                            person.FirstName = tbFirstName.Text;
                            person.NickName = tbNickName.Text;
                            person.LastName = tbLastName.Text;
                            person.SuffixValueId = dvpSuffix.SelectedValueAsInt();
=======
                    person.Gender = rblGender.SelectedValue.ConvertToEnum<Gender>();
>>>>>>> 039ecdb9

                    var phoneNumberTypeIds = new List<int>();

                    bool smsSelected = false;

                    foreach ( RepeaterItem item in rContactInfo.Items )
                    {
                        HiddenField hfPhoneType = item.FindControl( "hfPhoneType" ) as HiddenField;
                        PhoneNumberBox pnbPhone = item.FindControl( "pnbPhone" ) as PhoneNumberBox;
                        CheckBox cbUnlisted = item.FindControl( "cbUnlisted" ) as CheckBox;
                        CheckBox cbSms = item.FindControl( "cbSms" ) as CheckBox;

                        if ( hfPhoneType != null &&
                            pnbPhone != null &&
                            cbSms != null &&
                            cbUnlisted != null )
                        {
                            if ( !string.IsNullOrWhiteSpace( PhoneNumber.CleanNumber( pnbPhone.Number ) ) )
                            {
                                int phoneNumberTypeId;
                                if ( int.TryParse( hfPhoneType.Value, out phoneNumberTypeId ) )
                                {
                                    var phoneNumber = person.PhoneNumbers.FirstOrDefault( n => n.NumberTypeValueId == phoneNumberTypeId );
                                    string oldPhoneNumber = string.Empty;
                                    if ( phoneNumber == null )
                                    {
                                        phoneNumber = new PhoneNumber { NumberTypeValueId = phoneNumberTypeId };
                                        person.PhoneNumbers.Add( phoneNumber );
                                    }
                                    else
                                    {
                                        oldPhoneNumber = phoneNumber.NumberFormattedWithCountryCode;
                                    }

                                    phoneNumber.CountryCode = PhoneNumber.CleanNumber( pnbPhone.CountryCode );
                                    phoneNumber.Number = PhoneNumber.CleanNumber( pnbPhone.Number );

                                    // Only allow one number to have SMS selected
                                    if ( smsSelected )
                                    {
                                        phoneNumber.IsMessagingEnabled = false;
                                    }
                                    else
                                    {
                                        phoneNumber.IsMessagingEnabled = cbSms.Checked;
                                        smsSelected = cbSms.Checked;
                                    }

                                    phoneNumber.IsUnlisted = cbUnlisted.Checked;
                                    phoneNumberTypeIds.Add( phoneNumberTypeId );
                                }
                            }
                        }
                    }

                    // Remove any blank numbers
                    var phoneNumberService = new PhoneNumberService( rockContext );
                    foreach ( var phoneNumber in person.PhoneNumbers
                        .Where( n => n.NumberTypeValueId.HasValue && !phoneNumberTypeIds.Contains( n.NumberTypeValueId.Value ) )
                        .ToList() )
                    {
                        person.PhoneNumbers.Remove( phoneNumber );
                        phoneNumberService.Delete( phoneNumber );
                    }

                    person.Email = tbEmail.Text.Trim();
                    person.EmailPreference = rblEmailPreference.SelectedValue.ConvertToEnum<EmailPreference>();
                    person.CommunicationPreference = rblCommunicationPreference.SelectedValueAsEnum<CommunicationType>();

                    person.LoadAttributes();
                    Rock.Attribute.Helper.GetEditValues( phPersonAttributes, person );

                    if ( person.IsValid )
                    {
                        if ( rockContext.SaveChanges() > 0 )
                        {
                            if ( orphanedPhotoId.HasValue )
                            {
                                BinaryFileService binaryFileService = new BinaryFileService( rockContext );
                                var binaryFile = binaryFileService.Get( orphanedPhotoId.Value );
                                if ( binaryFile != null )
                                {
                                    // marked the old images as IsTemporary so they will get cleaned up later
                                    binaryFile.IsTemporary = true;
                                    rockContext.SaveChanges();
                                }
                            }

                            // if they used the ImageEditor, and cropped it, the non-cropped file is still in BinaryFile. So clean it up
                            if ( imgPhoto.CropBinaryFileId.HasValue )
                            {
                                if ( imgPhoto.CropBinaryFileId != person.PhotoId )
                                {
                                    BinaryFileService binaryFileService = new BinaryFileService( rockContext );
                                    var binaryFile = binaryFileService.Get( imgPhoto.CropBinaryFileId.Value );
                                    if ( binaryFile != null && binaryFile.IsTemporary )
                                    {
                                        string errorMessage;
                                        if ( binaryFileService.CanDelete( binaryFile, out errorMessage ) )
                                        {
                                            binaryFileService.Delete( binaryFile );
                                            rockContext.SaveChanges();
                                        }
                                    }
                                }
                            }
                        }

                        person.SaveAttributeValues( rockContext );

                        // save family information
                        if ( pnlAddress.Visible )
                        {
                            Guid? familyGroupTypeGuid = Rock.SystemGuid.GroupType.GROUPTYPE_FAMILY.AsGuidOrNull();
                            if ( familyGroupTypeGuid.HasValue )
                            {
                                var familyGroup = new GroupService( rockContext )
                                    .Queryable()
                                    .Where( f => 
                                        f.GroupType.Guid == familyGroupTypeGuid.Value && 
                                        f.Members.Any( m => m.PersonId == person.Id ) )
                                    .FirstOrDefault();
                                if ( familyGroup != null )
                                {
                                    Guid? addressTypeGuid = GetAttributeValue( "AddressType" ).AsGuidOrNull();
                                    if ( addressTypeGuid.HasValue )
                                    {
                                        var groupLocationService = new GroupLocationService( rockContext );

                                        var dvHomeAddressType = DefinedValueCache.Get( addressTypeGuid.Value );
                                        var familyAddress = groupLocationService.Queryable().Where( l => l.GroupId == familyGroup.Id && l.GroupLocationTypeValueId == dvHomeAddressType.Id ).FirstOrDefault();
                                        if ( familyAddress != null && string.IsNullOrWhiteSpace( acAddress.Street1 ) )
                                        {
                                            // delete the current address
                                            groupLocationService.Delete( familyAddress );
                                            rockContext.SaveChanges();
                                        }
                                        else
                                        {
                                            if ( !string.IsNullOrWhiteSpace( acAddress.Street1 ) )
                                            {
                                                if ( familyAddress == null )
                                                {
                                                    familyAddress = new GroupLocation();
                                                    groupLocationService.Add( familyAddress );
                                                    familyAddress.GroupLocationTypeValueId = dvHomeAddressType.Id;
                                                    familyAddress.GroupId = familyGroup.Id;
                                                    familyAddress.IsMailingLocation = true;
                                                    familyAddress.IsMappedLocation = true;
                                                }
                                                else if ( hfStreet1.Value != string.Empty )
                                                {
                                                    // user clicked move so create a previous address
                                                    var previousAddress = new GroupLocation();
                                                    groupLocationService.Add( previousAddress );

                                                    var previousAddressValue = DefinedValueCache.Get( Rock.SystemGuid.DefinedValue.GROUP_LOCATION_TYPE_PREVIOUS.AsGuid() );
                                                    if ( previousAddressValue != null )
                                                    {
<<<<<<< HEAD
                                                        if ( familyAddress == null )
                                                        {
                                                            familyAddress = new GroupLocation();
                                                            groupLocationService.Add( familyAddress );
                                                            familyAddress.GroupLocationTypeValueId = dvHomeAddressType.Id;
                                                            familyAddress.GroupId = familyGroup.Id;
                                                            familyAddress.IsMailingLocation = true;
                                                            familyAddress.IsMappedLocation = true;
                                                        }
                                                        else if ( hfStreet1.Value != string.Empty )
                                                        {
                                                            // user clicked move so create a previous address
                                                            var previousAddress = new GroupLocation();
                                                            groupLocationService.Add( previousAddress );

                                                            var previousAddressValue = DefinedValueCache.Get( Rock.SystemGuid.DefinedValue.GROUP_LOCATION_TYPE_PREVIOUS.AsGuid() );
                                                            if ( previousAddressValue != null )
                                                            {
                                                                previousAddress.GroupLocationTypeValueId = previousAddressValue.Id;
                                                                previousAddress.GroupId = familyGroup.Id;

                                                                Location previousAddressLocation = new Location();
                                                                previousAddressLocation.Street1 = hfStreet1.Value;
                                                                previousAddressLocation.Street2 = hfStreet2.Value;
                                                                previousAddressLocation.City = hfCity.Value;
                                                                previousAddressLocation.State = hfState.Value;
                                                                previousAddressLocation.PostalCode = hfPostalCode.Value;
                                                                previousAddressLocation.Country = hfCountry.Value;

                                                                previousAddress.Location = previousAddressLocation;
                                                            }
                                                        }

                                                        familyAddress.IsMailingLocation = cbIsMailingAddress.Checked;
                                                        familyAddress.IsMappedLocation = cbIsPhysicalAddress.Checked;

                                                        var loc = new Location();
                                                        acAddress.GetValues( loc );

                                                        familyAddress.Location = new LocationService( rockContext ).Get(
                                                            loc.Street1, loc.Street2, loc.City, loc.State, loc.PostalCode, loc.Country, familyGroup, true );
                                                        
                                                        // since there can only be one mapped location, set the other locations to not mapped
                                                        if ( familyAddress.IsMappedLocation )
                                                        {
                                                            var groupLocations = groupLocationService.Queryable()
                                                                .Where( l => l.GroupId == familyGroup.Id && l.Id != familyAddress.Id ).ToList();

                                                            foreach ( var groupLocation in groupLocations )
                                                            {
                                                                groupLocation.IsMappedLocation = false;
                                                            }
                                                        }

                                                        rockContext.SaveChanges();
=======
                                                        previousAddress.GroupLocationTypeValueId = previousAddressValue.Id;
                                                        previousAddress.GroupId = familyGroup.Id;

                                                        Location previousAddressLocation = new Location();
                                                        previousAddressLocation.Street1 = hfStreet1.Value;
                                                        previousAddressLocation.Street2 = hfStreet2.Value;
                                                        previousAddressLocation.City = hfCity.Value;
                                                        previousAddressLocation.State = hfState.Value;
                                                        previousAddressLocation.PostalCode = hfPostalCode.Value;
                                                        previousAddressLocation.Country = hfCountry.Value;

                                                        previousAddress.Location = previousAddressLocation;
>>>>>>> 039ecdb9
                                                    }
                                                }

                                                familyAddress.IsMailingLocation = cbIsMailingAddress.Checked;
                                                familyAddress.IsMappedLocation = cbIsPhysicalAddress.Checked;

                                                var loc = new Location();
                                                acAddress.GetValues( loc );

                                                familyAddress.Location = new LocationService( rockContext ).Get(
                                                    loc.Street1, loc.Street2, loc.City, loc.State, loc.PostalCode, loc.Country, familyGroup, true );

                                                rockContext.SaveChanges();
                                            }
                                        }
                                    }

                                    familyGroup.LoadAttributes();
                                    Rock.Attribute.Helper.GetEditValues( phFamilyAttributes, familyGroup );
                                    familyGroup.SaveAttributeValues();
                                }
                            }
                        }
                    }
                }
            } );

            //NavigateToCurrentPage();
            ShowDetail();
        }

        /// <summary>
        /// Handles the Click event of the btnCancel control.
        /// </summary>
        /// <param name="sender">The source of the event.</param>
        /// <param name="e">The <see cref="EventArgs"/> instance containing the event data.</param>
        protected void btnCancel_Click( object sender, EventArgs e )
        {
            ShowDetail();
        }

        /// <summary>
        /// Handles the SelectedIndexChanged event of the ddlGroup control.
        /// </summary>
        /// <param name="sender">The source of the event.</param>
        /// <param name="e">The <see cref="EventArgs"/> instance containing the event data.</param>
        protected void ddlGroup_SelectedIndexChanged( object sender, EventArgs e )
        {
            ShowDetail();
        }

        /// <summary>
        /// Handles the SelectedIndexChanged event of the rblRole control.
        /// </summary>
        /// <param name="sender">The source of the event.</param>
        /// <param name="e">The <see cref="EventArgs"/> instance containing the event data.</param>
        protected void rblRole_SelectedIndexChanged( object sender, EventArgs e )
        {
            var selectedId = rblRole.SelectedValueAsId();
            DisplayPersonAttributeOnRoleType( selectedId );
            RoleType = selectedId;
        }

        #endregion

        #region Methods

        /// <summary>
        /// Shows the detail.
        /// </summary>
        private void ShowDetail()
        {
            var rockContext = new RockContext();
            var groupMemberService = new GroupMemberService( rockContext );
            var attributeValueService = new AttributeValueService( rockContext );

            // invalid situation; return and report nothing.
            if ( CurrentPerson == null )
            {
                return;
            }

            var personId = CurrentPerson.Id;

            // Setup Image
            string imgTag = Rock.Model.Person.GetPersonPhotoImageTag( CurrentPerson, 200, 200 );
            if ( CurrentPerson.PhotoId.HasValue )
            {
                lImage.Text = string.Format( "<a href='{0}'>{1}</a>", CurrentPerson.PhotoUrl, imgTag );
            }
            else
            {
                lImage.Text = imgTag;
            }

            // Person Info
            lName.Text = CurrentPerson.FullName;
            if ( CurrentPerson.BirthDate.HasValue )
            {
                lAge.Text = string.Format( "{0} old <small>({1})</small><br/>", CurrentPerson.FormatAge(), CurrentPerson.BirthYear != DateTime.MinValue.Year ? CurrentPerson.BirthDate.Value.ToShortDateString() : CurrentPerson.BirthDate.Value.ToMonthDayString() );
            }

            lGender.Text = CurrentPerson.Gender != Gender.Unknown ? CurrentPerson.Gender.ToString() : string.Empty;
            lGrade.Text = CurrentPerson.GradeFormatted;
            lMaritalStatus.Text = CurrentPerson.MaritalStatusValueId.DefinedValue();
            if ( CurrentPerson.AnniversaryDate.HasValue )
            {
                lMaritalStatus.Text += string.Format( " {0} yrs <small>({1})</small>", CurrentPerson.AnniversaryDate.Value.Age(), CurrentPerson.AnniversaryDate.Value.ToMonthDayString() );
            }

            if ( CurrentPerson.GetFamily( rockContext ) != null && ddlGroup.Items.Count > 1 )
            {
                ddlGroup.Visible = true;
            }

            // Contact Info
            if ( CurrentPerson.PhoneNumbers != null )
            {
                var selectedPhoneTypeGuids = GetAttributeValue( "PhoneNumbers" ).Split( ',' ).AsGuidList();
                rptPhones.DataSource = CurrentPerson.PhoneNumbers.Where( pn => selectedPhoneTypeGuids.Contains( pn.NumberTypeValue.Guid ) ).ToList();
                rptPhones.DataBind();
            }

            lEmail.Text = CurrentPerson.Email;

            // Person Attributes
            List<Guid> attributeGuidList = GetPersonAttributeGuids( personId );
            CurrentPerson.LoadAttributes();
            rptPersonAttributes.DataSource = CurrentPerson.Attributes.Where( a =>
                    attributeGuidList.Contains( a.Value.Guid ) )
                .Select( a => new
                {
                    Name = a.Value.Name,
                    Value = a.Value.FieldType.Field.FormatValue( null, a.Value.EntityTypeId, CurrentPerson.Id, CurrentPerson.GetAttributeValue( a.Key ), a.Value.QualifierValues, a.Value.FieldType.Class == typeof( Rock.Field.Types.ImageFieldType ).FullName )
                } )
                .OrderBy( av => av.Name )
                .ToList()
                .Where( av => !String.IsNullOrWhiteSpace( av.Value ) );
            rptPersonAttributes.DataBind();

            // Families
            if ( GetAttributeValue( "ShowFamilyMembers" ).AsBoolean() )
            {
                if ( ddlGroup.SelectedValueAsId().HasValue )
                {
                    var group = new GroupService( rockContext ).Get( ddlGroup.SelectedValueAsId().Value );
                    if ( group != null )
                    {
                        // Family Name
                        lGroupName.Text = group.Name;

                        // Family Address
                        Guid? locationTypeGuid = GetAttributeValue( "AddressType" ).AsGuidOrNull();
                        if ( locationTypeGuid.HasValue )
                        {
                            var addressTypeDv = DefinedValueCache.Get( locationTypeGuid.Value );

                            var familyGroupTypeGuid = Rock.SystemGuid.GroupType.GROUPTYPE_FAMILY.AsGuidOrNull();

                            if ( familyGroupTypeGuid.HasValue )
                            {
                                var familyGroupType = GroupTypeCache.Get( familyGroupTypeGuid.Value );

                                var address = new GroupLocationService( rockContext ).Queryable()
                                                    .Where( l => l.Group.GroupTypeId == familyGroupType.Id
                                                            && l.GroupLocationTypeValueId == addressTypeDv.Id
                                                            && l.Group.Members.Any( m => m.PersonId == CurrentPerson.Id )
                                                            && l.Group.Id == group.Id )
                                                    .Select( l => l.Location )
                                                    .FirstOrDefault();
                                if ( address != null )
                                {
                                    lAddress.Text = string.Format( "<div class='margin-b-md'><b>{0} Address</b><br />{1}</div>", addressTypeDv.Value, address.FormattedHtmlAddress );
                                }
                            }
                        }

                        // Family Attributes
                        group.LoadAttributes();
                        List<Guid> familyAttributeGuidList = GetAttributeValue( "FamilyAttributes" ).SplitDelimitedValues().AsGuidList();
                        var familyAttributes = group.Attributes.Where( a =>
                                familyAttributeGuidList.Contains( a.Value.Guid ) )
                            .Select( a => new
                            {
                                Name = a.Value.Name,
                                Value = a.Value.FieldType.Field.FormatValue( null, a.Value.EntityTypeId, group.Id, group.GetAttributeValue( a.Key ), a.Value.QualifierValues, a.Value.FieldType.Class == typeof( Rock.Field.Types.ImageFieldType ).FullName )
                            } )
                            .OrderBy( av => av.Name )
                            .ToList()
                            .Where( av => !String.IsNullOrWhiteSpace( av.Value ) );
                        if ( familyAttributes.Count() > 0 )
                        {
                            lFamilyHeader.Visible = true;
                            rptGroupAttributes.DataSource = familyAttributes;
                            rptGroupAttributes.DataBind();
                        }

                        rptGroupMembers.DataSource = group.Members.Where( gm =>
                            gm.PersonId != CurrentPerson.Id &&
                            gm.Person.IsDeceased == false )
                            .OrderBy( m => m.GroupRole.Order )
                            .ToList();
                        rptGroupMembers.DataBind();
                    }
                }
            }

            if ( String.IsNullOrWhiteSpace( GetAttributeValue( "WorkflowLaunchPage" ) ) )
            {
                lbRequestChanges.Visible = false;
            }

            hfPersonGuid.Value = Guid.Empty.ToString();
            pnlEdit.Visible = false;
            pnlView.Visible = true;
        }

        /// <summary>
        /// Shows the edit person details.
        /// </summary>
        /// <param name="personGuid">The person's global unique identifier.</param>
        private void ShowEditPersonDetails( Guid personGuid )
        {
            var childGuid = Rock.SystemGuid.GroupRole.GROUPROLE_FAMILY_MEMBER_CHILD.AsGuid();
            RockContext rockContext = new RockContext();

            // invalid situation; return and report nothing.
            if ( ! ddlGroup.SelectedValueAsId().HasValue )
            {
<<<<<<< HEAD
                var group = new GroupService( rockContext ).Get( ddlGroup.SelectedValueAsId().Value );
                if ( group != null )
                {
                    RoleType = null;
                    hfPersonGuid.Value = personGuid.ToString();
                    var person = new Person();
                    if ( personGuid == Guid.Empty )
                    {
                        rblRole.DataSource = group.GroupType.Roles.OrderBy( r => r.Order ).ToList();
                        rblRole.DataBind();
                        rblRole.Visible = true;
                        rblRole.Required = true;
                    }
                    else
                    {
                        person = new PersonService( rockContext ).Get( personGuid );
                        if ( GetAttributeValue( "DisableNameEdit" ).AsBoolean() )
                        {
                            tbFirstName.Enabled = false;
                            tbLastName.Enabled = false;
                        }
                    }
=======
                return;
            }
>>>>>>> 039ecdb9

            // invalid situation; return and report nothing.
            var group = new GroupService( rockContext ).Get( ddlGroup.SelectedValueAsId().Value );
            if ( group == null )
            {
                return; 
            }

<<<<<<< HEAD
                        if ( person != null )
                        {
                            if ( GetAttributeValue( "DisableNameEdit" ).AsBoolean() )
                            {
                                tbFirstName.Enabled = false;
                                tbLastName.Enabled = false;
                            }
                            imgPhoto.BinaryFileId = person.PhotoId;
                            imgPhoto.NoPictureUrl = Person.GetPersonNoPictureUrl( person, 200, 200 );
                            dvpTitle.SetValue( person.TitleValueId );
                            tbFirstName.Text = person.FirstName;
                            tbNickName.Text = person.NickName;
                            tbLastName.Text = person.LastName;
                            dvpSuffix.SetValue( person.SuffixValueId );
                            bpBirthDay.SelectedDate = person.BirthDate;
                            rblGender.SelectedValue = person.Gender.ConvertToString();
                            if ( group.Members.Where( gm => gm.PersonId == person.Id && gm.GroupRole.Guid == childGuid ).Any() )
                            {
                                if ( person.GraduationYear.HasValue )
                                {
                                    ypGraduation.SelectedYear = person.GraduationYear.Value;
                                }
                                else
                                {
                                    ypGraduation.SelectedYear = null;
                                }
=======
            RoleType = null;
            hfPersonGuid.Value = personGuid.ToString();
            var person = new Person();
            if ( personGuid == Guid.Empty )
            {
                rblRole.DataSource = group.GroupType.Roles.OrderBy( r => r.Order ).ToList();
                rblRole.DataBind();
                rblRole.Visible = true;
                rblRole.Required = true;
            }
            else
            {
                person = new PersonService( rockContext ).Get( personGuid );
            }
>>>>>>> 039ecdb9

            // invalid situation; return and report nothing.
            if ( person == null )
            {
                return;
            }

            if ( GetAttributeValue( "DisableNameEdit" ).AsBoolean() )
            {
                tbFirstName.Enabled = false;
                tbLastName.Enabled = false;
            }

            imgPhoto.BinaryFileId = person.PhotoId;
            imgPhoto.NoPictureUrl = Person.GetPersonNoPictureUrl( person, 200, 200 );
            ddlTitle.SelectedValue = person.TitleValueId.HasValue ? person.TitleValueId.Value.ToString() : string.Empty;
            tbFirstName.Text = person.FirstName;
            tbNickName.Text = person.NickName;
            tbLastName.Text = person.LastName;
            ddlSuffix.SelectedValue = person.SuffixValueId.HasValue ? person.SuffixValueId.Value.ToString() : string.Empty;
            bpBirthDay.SelectedDate = person.BirthDate;
            rblGender.SelectedValue = person.Gender.ConvertToString();

            if ( group.Members.Where( gm => gm.PersonId == person.Id && gm.GroupRole.Guid == childGuid ).Any() )
            {
                if ( person.GraduationYear.HasValue )
                {
                    ypGraduation.SelectedYear = person.GraduationYear.Value;
                }
                else
                {
                    ypGraduation.SelectedYear = null;
                }

                ddlGradePicker.Visible = true;
                if ( !person.HasGraduated ?? false )
                {
                    int gradeOffset = person.GradeOffset.Value;
                    var maxGradeOffset = ddlGradePicker.MaxGradeOffset;

                    // keep trying until we find a Grade that has a gradeOffset that includes the Person's gradeOffset (for example, there might be combined grades)
                    while ( !ddlGradePicker.Items.OfType<ListItem>().Any( a => a.Value.AsInteger() == gradeOffset ) && gradeOffset <= maxGradeOffset )
                    {
                        gradeOffset++;
                    }

                    ddlGradePicker.SetValue( gradeOffset );
                }
                else
                {
                    ddlGradePicker.SelectedIndex = 0;
                }
            }
            else
            {
                ddlGradePicker.Visible = false;
            }

            tbEmail.Text = person.Email;
            rblEmailPreference.SelectedValue = person.EmailPreference.ConvertToString( false );

            rblCommunicationPreference.Visible = this.GetAttributeValue( "ShowCommunicationPreference" ).AsBoolean();
            rblCommunicationPreference.SetValue( person.CommunicationPreference == CommunicationType.SMS ? "2" : "1" );

            // Person Attributes
            var displayedAttributeGuids = GetPersonAttributeGuids( person.Id );

            if ( !displayedAttributeGuids.Any() || personGuid == Guid.Empty )
            {
                pnlPersonAttributes.Visible = false;
            }
            else
            {
                pnlPersonAttributes.Visible = true;
                DisplayEditAttributes( person, displayedAttributeGuids, phPersonAttributes, pnlPersonAttributes, true );
            }

            // Family Attributes
            if ( person.Id == CurrentPerson.Id )
            {
                List<Guid> familyAttributeGuidList = GetAttributeValue( "FamilyAttributes" ).SplitDelimitedValues().AsGuidList();
                if ( familyAttributeGuidList.Any() )
                {
                    pnlFamilyAttributes.Visible = true;
                    DisplayEditAttributes( group, familyAttributeGuidList, phFamilyAttributes, pnlFamilyAttributes, true );
                }
                else
                {
                    pnlFamilyAttributes.Visible = false;
                }

                Guid? locationTypeGuid = GetAttributeValue( "AddressType" ).AsGuidOrNull();
                if ( locationTypeGuid.HasValue )
                {
                    pnlAddress.Visible = true;
                    var addressTypeDv = DefinedValueCache.Get( locationTypeGuid.Value );

                    // if address type is home enable the move and is mailing/physical
                    if ( addressTypeDv.Guid == Rock.SystemGuid.DefinedValue.GROUP_LOCATION_TYPE_HOME.AsGuid() )
                    {
                        lbMoved.Visible = true;
                        cbIsMailingAddress.Visible = true;
                        cbIsPhysicalAddress.Visible = true;
                    }
                    else
                    {
                        lbMoved.Visible = false;
                        cbIsMailingAddress.Visible = false;
                        cbIsPhysicalAddress.Visible = false;
                    }

                    lAddressTitle.Text = addressTypeDv.Value + " Address";

                    var familyGroupTypeGuid = Rock.SystemGuid.GroupType.GROUPTYPE_FAMILY.AsGuidOrNull();

                    if ( familyGroupTypeGuid.HasValue )
                    {
                        var familyGroupType = GroupTypeCache.Get( familyGroupTypeGuid.Value );

                        var familyAddress = new GroupLocationService( rockContext ).Queryable()
                                            .Where( l => l.Group.GroupTypeId == familyGroupType.Id
                                                    && l.GroupLocationTypeValueId == addressTypeDv.Id
                                                    && l.Group.Members.Any( m => m.PersonId == person.Id ) )
                                            .FirstOrDefault();
                        if ( familyAddress != null )
                        {
                            acAddress.SetValues( familyAddress.Location );

                            cbIsMailingAddress.Checked = familyAddress.IsMailingLocation;
                            cbIsPhysicalAddress.Checked = familyAddress.IsMappedLocation;
                        }
                    }
                }
            }
            else
            {
                pnlFamilyAttributes.Visible = false;
                pnlAddress.Visible = false;
            }

            var phoneNumbers = new List<PhoneNumber>();
            var phoneNumberTypes = DefinedTypeCache.Get( new Guid( Rock.SystemGuid.DefinedType.PERSON_PHONE_TYPE ) );
            var mobilePhoneType = DefinedValueCache.Get( new Guid( Rock.SystemGuid.DefinedValue.PERSON_PHONE_TYPE_MOBILE ) );
            var selectedPhoneTypeGuids = GetAttributeValue( "PhoneNumbers" ).Split( ',' ).AsGuidList();

            if ( phoneNumberTypes.DefinedValues.Where( pnt => selectedPhoneTypeGuids.Contains( pnt.Guid ) ).Any() )
            {
                foreach ( var phoneNumberType in phoneNumberTypes.DefinedValues.Where( pnt => selectedPhoneTypeGuids.Contains( pnt.Guid ) ) )
                {
                    var phoneNumber = person.PhoneNumbers.FirstOrDefault( n => n.NumberTypeValueId == phoneNumberType.Id );
                    if ( phoneNumber == null )
                    {
                        var numberType = new DefinedValue();
                        numberType.Id = phoneNumberType.Id;
                        numberType.Value = phoneNumberType.Value;

                        phoneNumber = new PhoneNumber { NumberTypeValueId = numberType.Id, NumberTypeValue = numberType };
                        phoneNumber.IsMessagingEnabled = mobilePhoneType != null && phoneNumberType.Id == mobilePhoneType.Id;
                    }
                    else
                    {
                        // Update number format, just in case it wasn't saved correctly
                        phoneNumber.NumberFormatted = PhoneNumber.FormattedNumber( phoneNumber.CountryCode, phoneNumber.Number );
                    }

                    phoneNumbers.Add( phoneNumber );
                }

                rContactInfo.DataSource = phoneNumbers;
                rContactInfo.DataBind();
            }

            pnlView.Visible = false;
            pnlEdit.Visible = true;
        }

        /// <summary>
        /// Gets the person attribute Guids.
        /// </summary>
        /// <param name="personId">The person identifier.</param>
        /// <returns></returns>
        private List<Guid> GetPersonAttributeGuids( int personId )
        {
            GroupMemberService groupMemberService = new GroupMemberService( new RockContext() );
            List<Guid> attributeGuidList = new List<Guid>();
            var adultGuid = Rock.SystemGuid.GroupRole.GROUPROLE_FAMILY_MEMBER_ADULT.AsGuid();
            var childGuid = Rock.SystemGuid.GroupRole.GROUPROLE_FAMILY_MEMBER_CHILD.AsGuid();
            var groupTypeGuid = Rock.SystemGuid.GroupType.GROUPTYPE_FAMILY.AsGuid();

            if ( groupMemberService.Queryable().Where( gm =>
               gm.PersonId == personId &&
               gm.Group.GroupType.Guid == groupTypeGuid &&
               gm.GroupRole.Guid == adultGuid ).Any() )
            {
                attributeGuidList = GetAttributeValue( "PersonAttributes(adults)" ).SplitDelimitedValues().AsGuidList();
            }
            else
            {
                attributeGuidList = GetAttributeValue( "PersonAttributes(children)" ).SplitDelimitedValues().AsGuidList();
            }

            return attributeGuidList;
        }

        /// <summary>
        /// Display Person Attribute on the Basis of Role
        /// </summary>
        /// <param name="selectedId">The id of the selected group identifier.</param>
        private void DisplayPersonAttributeOnRoleType( int? selectedId )
        {
            GroupTypeRoleService groupTypeRoleService = new GroupTypeRoleService( new RockContext() );
            List<Guid> attributeGuidList = new List<Guid>();
            var adultGuid = Rock.SystemGuid.GroupRole.GROUPROLE_FAMILY_MEMBER_ADULT.AsGuid();
            var groupTypeGuid = Rock.SystemGuid.GroupType.GROUPTYPE_FAMILY.AsGuid();

            if ( selectedId.HasValue )
            {
                if ( groupTypeRoleService.Queryable().Where( gr =>
                               gr.GroupType.Guid == groupTypeGuid &&
                               gr.Guid == adultGuid &&
                               gr.Id == selectedId ).Any() )
                {
                    attributeGuidList = GetAttributeValue( "PersonAttributes(adults)" ).SplitDelimitedValues().AsGuidList();
                    ddlGradePicker.Visible = false;
                }
                else
                {
                    attributeGuidList = GetAttributeValue( "PersonAttributes(children)" ).SplitDelimitedValues().AsGuidList();
                    ddlGradePicker.Visible = true;
                }

                if ( attributeGuidList.Any() )
                {
                    pnlPersonAttributes.Visible = true;
                    DisplayEditAttributes( new Person(), attributeGuidList, phPersonAttributes, pnlPersonAttributes, true );
                }
                else
                {
                    pnlPersonAttributes.Visible = false;
                }
            }
        }

        /// <summary>
        /// Displays the edit attributes.
        /// </summary>
        /// <param name="item">The item.</param>
        /// <param name="displayedAttributeGuids">The displayed attribute guids.</param>
        /// <param name="phAttributes">The place holder attributes.</param>
        /// <param name="pnlAttributes">The PNL attributes.</param>
        /// <param name="setValue">a boolean that determines if the value should be preset.</param>
        private void DisplayEditAttributes( Rock.Attribute.IHasAttributes item, List<Guid> displayedAttributeGuids, PlaceHolder phAttributes, Panel pnlAttributes, bool setValue )
        {
            phAttributes.Controls.Clear();
            item.LoadAttributes();
            var excludedAttributeList = item.Attributes.Where( a => !displayedAttributeGuids.Contains( a.Value.Guid ) ).Select( a => a.Value.Key ).ToList();

            if ( item.Attributes != null && item.Attributes.Any() && displayedAttributeGuids.Any() )
            {
                pnlAttributes.Visible = true;
                Helper.AddEditControls( item, phAttributes, setValue, BlockValidationGroup, excludedAttributeList, false, 2 );
            }
            else
            {
                pnlAttributes.Visible = false;
            }
        }

        /// <summary>
        /// Formats the phone number.
        /// </summary>
        /// <param name="countryCode">The country code.</param>
        /// <param name="number">The number.</param>
        /// <returns></returns>
        protected string FormatPhoneNumber( object countryCode, object number )
        {
            string cc = countryCode as string ?? string.Empty;
            string n = number as string ?? string.Empty;
            return PhoneNumber.FormattedNumber( cc, n );
        }

        #endregion                          
    }
}<|MERGE_RESOLUTION|>--- conflicted
+++ resolved
@@ -408,7 +408,7 @@
             {
                 return;
             }
-
+            
             var groupId = ddlGroup.SelectedValueAsId().Value;
             var group = new GroupService( rockContext ).Get( groupId );
 
@@ -428,21 +428,20 @@
             {
                 var personService = new PersonService( rockContext );
 
-                // The new person situation; they are adding a new family member.
                 if ( personGuid == Guid.Empty )
                 {
                     var groupMemberService = new GroupMemberService( rockContext );
                     var groupMember = new GroupMember() { Person = new Person(), Group = group, GroupId = group.Id };
-                    groupMember.Person.TitleValueId = ddlTitle.SelectedValueAsId();
+                    groupMember.Person.TitleValueId = dvpTitle.SelectedValueAsId();
                     groupMember.Person.FirstName = tbFirstName.Text;
                     groupMember.Person.NickName = tbNickName.Text;
                     groupMember.Person.LastName = tbLastName.Text;
-                    groupMember.Person.SuffixValueId = ddlSuffix.SelectedValueAsId();
+                    groupMember.Person.SuffixValueId = dvpSuffix.SelectedValueAsId();
                     groupMember.Person.Gender = rblGender.SelectedValueAsEnum<Gender>();
                     DateTime? birthdate = bpBirthDay.SelectedDate;
                     if ( birthdate.HasValue )
                     {
-                        // If setting a future birth date, subtract a century until birth date is not greater than today.
+                        // If setting a future birthdate, subtract a century until birthdate is not greater than today.
                         var today = RockDateTime.Today;
                         while ( birthdate.Value.CompareTo( today ) > 0 )
                         {
@@ -479,30 +478,9 @@
                         DefinedValueCache dvcRecordStatus = DefinedValueCache.Get( headOfHousehold.RecordStatusValueId ?? 0 );
                         if ( dvcRecordStatus != null )
                         {
-<<<<<<< HEAD
-                            var groupMemberService = new GroupMemberService( rockContext );
-                            var groupMember = new GroupMember() { Person = new Person(), Group = group, GroupId = group.Id };
-                            groupMember.Person.TitleValueId = dvpTitle.SelectedValueAsId();
-                            groupMember.Person.FirstName = tbFirstName.Text;
-                            groupMember.Person.NickName = tbNickName.Text;
-                            groupMember.Person.LastName = tbLastName.Text;
-                            groupMember.Person.SuffixValueId = dvpSuffix.SelectedValueAsId();
-                            groupMember.Person.Gender = rblGender.SelectedValueAsEnum<Gender>();
-                            DateTime? birthdate = bpBirthDay.SelectedDate;
-                            if ( birthdate.HasValue )
-                            {
-                                // If setting a future birthdate, subtract a century until birthdate is not greater than today.
-                                var today = RockDateTime.Today;
-                                while ( birthdate.Value.CompareTo( today ) > 0 )
-                                {
-                                    birthdate = birthdate.Value.AddYears( -100 );
-                                }
-                            }
-=======
                             groupMember.Person.RecordStatusValueId = dvcRecordStatus.Id;
                         }
                     }
->>>>>>> 039ecdb9
 
                     if ( groupMember.GroupRole.Guid == Rock.SystemGuid.GroupRole.GROUPROLE_FAMILY_MEMBER_ADULT.AsGuid() )
                     {
@@ -518,7 +496,6 @@
                     personGuid = groupMember.Person.Guid;
                 }
 
-                // Now, fetch the person and set any other properties using the data from the form.
                 var person = personService.Get( personGuid );
                 if ( person != null )
                 {
@@ -529,11 +506,11 @@
                         person.PhotoId = imgPhoto.BinaryFileId;
                     }
 
-                    person.TitleValueId = ddlTitle.SelectedValueAsInt();
+                    person.TitleValueId = dvpTitle.SelectedValueAsInt();
                     person.FirstName = tbFirstName.Text;
                     person.NickName = tbNickName.Text;
                     person.LastName = tbLastName.Text;
-                    person.SuffixValueId = ddlSuffix.SelectedValueAsInt();
+                    person.SuffixValueId = dvpSuffix.SelectedValueAsInt();
 
                     var birthMonth = person.BirthMonth;
                     var birthDay = person.BirthDay;
@@ -542,7 +519,7 @@
                     var birthday = bpBirthDay.SelectedDate;
                     if ( birthday.HasValue )
                     {
-                        // If setting a future birth date, subtract a century until birth date is not greater than today.
+                        // If setting a future birthdate, subtract a century until birthdate is not greater than today.
                         var today = RockDateTime.Today;
                         while ( birthday.Value.CompareTo( today ) > 0 )
                         {
@@ -575,15 +552,7 @@
                         person.GraduationYear = graduationYear;
                     }
 
-<<<<<<< HEAD
-                            person.TitleValueId = dvpTitle.SelectedValueAsInt();
-                            person.FirstName = tbFirstName.Text;
-                            person.NickName = tbNickName.Text;
-                            person.LastName = tbLastName.Text;
-                            person.SuffixValueId = dvpSuffix.SelectedValueAsInt();
-=======
                     person.Gender = rblGender.SelectedValue.ConvertToEnum<Gender>();
->>>>>>> 039ecdb9
 
                     var phoneNumberTypeIds = new List<int>();
 
@@ -672,7 +641,7 @@
                                 }
                             }
 
-                            // if they used the ImageEditor, and cropped it, the non-cropped file is still in BinaryFile. So clean it up
+                            // if they used the ImageEditor, and cropped it, the un-cropped file is still in BinaryFile. So clean it up
                             if ( imgPhoto.CropBinaryFileId.HasValue )
                             {
                                 if ( imgPhoto.CropBinaryFileId != person.PhotoId )
@@ -691,7 +660,6 @@
                                 }
                             }
                         }
-
                         person.SaveAttributeValues( rockContext );
 
                         // save family information
@@ -743,63 +711,6 @@
                                                     var previousAddressValue = DefinedValueCache.Get( Rock.SystemGuid.DefinedValue.GROUP_LOCATION_TYPE_PREVIOUS.AsGuid() );
                                                     if ( previousAddressValue != null )
                                                     {
-<<<<<<< HEAD
-                                                        if ( familyAddress == null )
-                                                        {
-                                                            familyAddress = new GroupLocation();
-                                                            groupLocationService.Add( familyAddress );
-                                                            familyAddress.GroupLocationTypeValueId = dvHomeAddressType.Id;
-                                                            familyAddress.GroupId = familyGroup.Id;
-                                                            familyAddress.IsMailingLocation = true;
-                                                            familyAddress.IsMappedLocation = true;
-                                                        }
-                                                        else if ( hfStreet1.Value != string.Empty )
-                                                        {
-                                                            // user clicked move so create a previous address
-                                                            var previousAddress = new GroupLocation();
-                                                            groupLocationService.Add( previousAddress );
-
-                                                            var previousAddressValue = DefinedValueCache.Get( Rock.SystemGuid.DefinedValue.GROUP_LOCATION_TYPE_PREVIOUS.AsGuid() );
-                                                            if ( previousAddressValue != null )
-                                                            {
-                                                                previousAddress.GroupLocationTypeValueId = previousAddressValue.Id;
-                                                                previousAddress.GroupId = familyGroup.Id;
-
-                                                                Location previousAddressLocation = new Location();
-                                                                previousAddressLocation.Street1 = hfStreet1.Value;
-                                                                previousAddressLocation.Street2 = hfStreet2.Value;
-                                                                previousAddressLocation.City = hfCity.Value;
-                                                                previousAddressLocation.State = hfState.Value;
-                                                                previousAddressLocation.PostalCode = hfPostalCode.Value;
-                                                                previousAddressLocation.Country = hfCountry.Value;
-
-                                                                previousAddress.Location = previousAddressLocation;
-                                                            }
-                                                        }
-
-                                                        familyAddress.IsMailingLocation = cbIsMailingAddress.Checked;
-                                                        familyAddress.IsMappedLocation = cbIsPhysicalAddress.Checked;
-
-                                                        var loc = new Location();
-                                                        acAddress.GetValues( loc );
-
-                                                        familyAddress.Location = new LocationService( rockContext ).Get(
-                                                            loc.Street1, loc.Street2, loc.City, loc.State, loc.PostalCode, loc.Country, familyGroup, true );
-                                                        
-                                                        // since there can only be one mapped location, set the other locations to not mapped
-                                                        if ( familyAddress.IsMappedLocation )
-                                                        {
-                                                            var groupLocations = groupLocationService.Queryable()
-                                                                .Where( l => l.GroupId == familyGroup.Id && l.Id != familyAddress.Id ).ToList();
-
-                                                            foreach ( var groupLocation in groupLocations )
-                                                            {
-                                                                groupLocation.IsMappedLocation = false;
-                                                            }
-                                                        }
-
-                                                        rockContext.SaveChanges();
-=======
                                                         previousAddress.GroupLocationTypeValueId = previousAddressValue.Id;
                                                         previousAddress.GroupId = familyGroup.Id;
 
@@ -812,7 +723,6 @@
                                                         previousAddressLocation.Country = hfCountry.Value;
 
                                                         previousAddress.Location = previousAddressLocation;
->>>>>>> 039ecdb9
                                                     }
                                                 }
 
@@ -824,6 +734,18 @@
 
                                                 familyAddress.Location = new LocationService( rockContext ).Get(
                                                     loc.Street1, loc.Street2, loc.City, loc.State, loc.PostalCode, loc.Country, familyGroup, true );
+                                                        
+                                                // since there can only be one mapped location, set the other locations to not mapped
+                                                if ( familyAddress.IsMappedLocation )
+                                                {
+                                                    var groupLocations = groupLocationService.Queryable()
+                                                        .Where( l => l.GroupId == familyGroup.Id && l.Id != familyAddress.Id ).ToList();
+
+                                                    foreach ( var groupLocation in groupLocations )
+                                                    {
+                                                        groupLocation.IsMappedLocation = false;
+                                                    }
+                                                }
 
                                                 rockContext.SaveChanges();
                                             }
@@ -840,8 +762,9 @@
                 }
             } );
 
-            //NavigateToCurrentPage();
             ShowDetail();
+                
+            
         }
 
         /// <summary>
@@ -889,140 +812,138 @@
             var groupMemberService = new GroupMemberService( rockContext );
             var attributeValueService = new AttributeValueService( rockContext );
 
-            // invalid situation; return and report nothing.
-            if ( CurrentPerson == null )
-            {
-                return;
-            }
-
-            var personId = CurrentPerson.Id;
-
-            // Setup Image
-            string imgTag = Rock.Model.Person.GetPersonPhotoImageTag( CurrentPerson, 200, 200 );
-            if ( CurrentPerson.PhotoId.HasValue )
-            {
-                lImage.Text = string.Format( "<a href='{0}'>{1}</a>", CurrentPerson.PhotoUrl, imgTag );
-            }
-            else
-            {
-                lImage.Text = imgTag;
-            }
-
-            // Person Info
-            lName.Text = CurrentPerson.FullName;
-            if ( CurrentPerson.BirthDate.HasValue )
-            {
-                lAge.Text = string.Format( "{0} old <small>({1})</small><br/>", CurrentPerson.FormatAge(), CurrentPerson.BirthYear != DateTime.MinValue.Year ? CurrentPerson.BirthDate.Value.ToShortDateString() : CurrentPerson.BirthDate.Value.ToMonthDayString() );
-            }
-
-            lGender.Text = CurrentPerson.Gender != Gender.Unknown ? CurrentPerson.Gender.ToString() : string.Empty;
-            lGrade.Text = CurrentPerson.GradeFormatted;
-            lMaritalStatus.Text = CurrentPerson.MaritalStatusValueId.DefinedValue();
-            if ( CurrentPerson.AnniversaryDate.HasValue )
-            {
-                lMaritalStatus.Text += string.Format( " {0} yrs <small>({1})</small>", CurrentPerson.AnniversaryDate.Value.Age(), CurrentPerson.AnniversaryDate.Value.ToMonthDayString() );
-            }
-
-            if ( CurrentPerson.GetFamily( rockContext ) != null && ddlGroup.Items.Count > 1 )
-            {
-                ddlGroup.Visible = true;
-            }
-
-            // Contact Info
-            if ( CurrentPerson.PhoneNumbers != null )
-            {
-                var selectedPhoneTypeGuids = GetAttributeValue( "PhoneNumbers" ).Split( ',' ).AsGuidList();
-                rptPhones.DataSource = CurrentPerson.PhoneNumbers.Where( pn => selectedPhoneTypeGuids.Contains( pn.NumberTypeValue.Guid ) ).ToList();
-                rptPhones.DataBind();
-            }
-
-            lEmail.Text = CurrentPerson.Email;
-
-            // Person Attributes
-            List<Guid> attributeGuidList = GetPersonAttributeGuids( personId );
-            CurrentPerson.LoadAttributes();
-            rptPersonAttributes.DataSource = CurrentPerson.Attributes.Where( a =>
-                    attributeGuidList.Contains( a.Value.Guid ) )
-                .Select( a => new
-                {
-                    Name = a.Value.Name,
-                    Value = a.Value.FieldType.Field.FormatValue( null, a.Value.EntityTypeId, CurrentPerson.Id, CurrentPerson.GetAttributeValue( a.Key ), a.Value.QualifierValues, a.Value.FieldType.Class == typeof( Rock.Field.Types.ImageFieldType ).FullName )
-                } )
-                .OrderBy( av => av.Name )
-                .ToList()
-                .Where( av => !String.IsNullOrWhiteSpace( av.Value ) );
-            rptPersonAttributes.DataBind();
-
-            // Families
-            if ( GetAttributeValue( "ShowFamilyMembers" ).AsBoolean() )
-            {
-                if ( ddlGroup.SelectedValueAsId().HasValue )
-                {
-                    var group = new GroupService( rockContext ).Get( ddlGroup.SelectedValueAsId().Value );
-                    if ( group != null )
-                    {
-                        // Family Name
-                        lGroupName.Text = group.Name;
-
-                        // Family Address
-                        Guid? locationTypeGuid = GetAttributeValue( "AddressType" ).AsGuidOrNull();
-                        if ( locationTypeGuid.HasValue )
-                        {
-                            var addressTypeDv = DefinedValueCache.Get( locationTypeGuid.Value );
-
-                            var familyGroupTypeGuid = Rock.SystemGuid.GroupType.GROUPTYPE_FAMILY.AsGuidOrNull();
-
-                            if ( familyGroupTypeGuid.HasValue )
-                            {
-                                var familyGroupType = GroupTypeCache.Get( familyGroupTypeGuid.Value );
-
-                                var address = new GroupLocationService( rockContext ).Queryable()
-                                                    .Where( l => l.Group.GroupTypeId == familyGroupType.Id
-                                                            && l.GroupLocationTypeValueId == addressTypeDv.Id
-                                                            && l.Group.Members.Any( m => m.PersonId == CurrentPerson.Id )
-                                                            && l.Group.Id == group.Id )
-                                                    .Select( l => l.Location )
-                                                    .FirstOrDefault();
-                                if ( address != null )
-                                {
-                                    lAddress.Text = string.Format( "<div class='margin-b-md'><b>{0} Address</b><br />{1}</div>", addressTypeDv.Value, address.FormattedHtmlAddress );
+            if ( CurrentPerson != null )
+            {
+                var personId = CurrentPerson.Id;
+
+                // Setup Image
+                string imgTag = Rock.Model.Person.GetPersonPhotoImageTag( CurrentPerson, 200, 200 );
+                if ( CurrentPerson.PhotoId.HasValue )
+                {
+                    lImage.Text = string.Format( "<a href='{0}'>{1}</a>", CurrentPerson.PhotoUrl, imgTag );
+                }
+                else
+                {
+                    lImage.Text = imgTag;
+                }
+
+                // Person Info
+                lName.Text = CurrentPerson.FullName;
+                if ( CurrentPerson.BirthDate.HasValue )
+                {
+                    lAge.Text = string.Format( "{0} old <small>({1})</small><br/>", CurrentPerson.FormatAge(), CurrentPerson.BirthYear != DateTime.MinValue.Year ? CurrentPerson.BirthDate.Value.ToShortDateString() : CurrentPerson.BirthDate.Value.ToMonthDayString() );
+                }
+
+                lGender.Text = CurrentPerson.Gender != Gender.Unknown ? CurrentPerson.Gender.ToString() : string.Empty;
+                lGrade.Text = CurrentPerson.GradeFormatted;
+                lMaritalStatus.Text = CurrentPerson.MaritalStatusValueId.DefinedValue();
+                if ( CurrentPerson.AnniversaryDate.HasValue )
+                {
+                    lMaritalStatus.Text += string.Format( " {0} yrs <small>({1})</small>", CurrentPerson.AnniversaryDate.Value.Age(), CurrentPerson.AnniversaryDate.Value.ToMonthDayString() );
+                }
+
+                if ( CurrentPerson.GetFamily( rockContext ) != null && ddlGroup.Items.Count > 1 )
+                {
+                    ddlGroup.Visible = true;
+                }
+
+                // Contact Info
+                if ( CurrentPerson.PhoneNumbers != null )
+                {
+                    var selectedPhoneTypeGuids = GetAttributeValue( "PhoneNumbers" ).Split( ',' ).AsGuidList();
+                    rptPhones.DataSource = CurrentPerson.PhoneNumbers.Where( pn => selectedPhoneTypeGuids.Contains( pn.NumberTypeValue.Guid ) ).ToList();
+                    rptPhones.DataBind();
+                }
+
+                lEmail.Text = CurrentPerson.Email;
+
+                // Person Attributes
+                List<Guid> attributeGuidList = GetPersonAttributeGuids( personId );
+                CurrentPerson.LoadAttributes();
+                rptPersonAttributes.DataSource = CurrentPerson.Attributes.Where( a =>
+                     attributeGuidList.Contains( a.Value.Guid ) )
+                    .Select( a => new
+                    {
+                        Name = a.Value.Name,
+                        Value = a.Value.FieldType.Field.FormatValue( null, a.Value.EntityTypeId, CurrentPerson.Id, CurrentPerson.GetAttributeValue( a.Key ), a.Value.QualifierValues, a.Value.FieldType.Class == typeof( Rock.Field.Types.ImageFieldType ).FullName )
+                    } )
+                    .OrderBy( av => av.Name )
+                    .ToList()
+                    .Where( av => !String.IsNullOrWhiteSpace( av.Value ) );
+                rptPersonAttributes.DataBind();
+
+                // Families
+                if ( GetAttributeValue( "ShowFamilyMembers" ).AsBoolean() )
+                {
+                    if ( ddlGroup.SelectedValueAsId().HasValue )
+                    {
+                        var group = new GroupService( rockContext ).Get( ddlGroup.SelectedValueAsId().Value );
+                        if ( group != null )
+                        {
+
+                            // Family Name
+                            lGroupName.Text = group.Name;
+
+                            // Family Address
+                            Guid? locationTypeGuid = GetAttributeValue( "AddressType" ).AsGuidOrNull();
+                            if ( locationTypeGuid.HasValue )
+                            {
+                                var addressTypeDv = DefinedValueCache.Get( locationTypeGuid.Value );
+
+                                var familyGroupTypeGuid = Rock.SystemGuid.GroupType.GROUPTYPE_FAMILY.AsGuidOrNull();
+
+                                if ( familyGroupTypeGuid.HasValue )
+                                {
+                                    var familyGroupType = GroupTypeCache.Get( familyGroupTypeGuid.Value );
+
+                                    var address = new GroupLocationService( rockContext ).Queryable()
+                                                        .Where( l => l.Group.GroupTypeId == familyGroupType.Id
+                                                             && l.GroupLocationTypeValueId == addressTypeDv.Id
+                                                             && l.Group.Members.Any( m => m.PersonId == CurrentPerson.Id )
+                                                             && l.Group.Id == group.Id )
+                                                        .Select( l => l.Location )
+                                                        .FirstOrDefault();
+                                    if ( address != null )
+                                    {
+                                        lAddress.Text = string.Format( "<div class='margin-b-md'><b>{0} Address</b><br />{1}</div>", addressTypeDv.Value, address.FormattedHtmlAddress );
+                                    }
                                 }
                             }
-                        }
-
-                        // Family Attributes
-                        group.LoadAttributes();
-                        List<Guid> familyAttributeGuidList = GetAttributeValue( "FamilyAttributes" ).SplitDelimitedValues().AsGuidList();
-                        var familyAttributes = group.Attributes.Where( a =>
-                                familyAttributeGuidList.Contains( a.Value.Guid ) )
-                            .Select( a => new
-                            {
-                                Name = a.Value.Name,
-                                Value = a.Value.FieldType.Field.FormatValue( null, a.Value.EntityTypeId, group.Id, group.GetAttributeValue( a.Key ), a.Value.QualifierValues, a.Value.FieldType.Class == typeof( Rock.Field.Types.ImageFieldType ).FullName )
-                            } )
-                            .OrderBy( av => av.Name )
-                            .ToList()
-                            .Where( av => !String.IsNullOrWhiteSpace( av.Value ) );
-                        if ( familyAttributes.Count() > 0 )
-                        {
-                            lFamilyHeader.Visible = true;
-                            rptGroupAttributes.DataSource = familyAttributes;
-                            rptGroupAttributes.DataBind();
-                        }
-
-                        rptGroupMembers.DataSource = group.Members.Where( gm =>
-                            gm.PersonId != CurrentPerson.Id &&
-                            gm.Person.IsDeceased == false )
-                            .OrderBy( m => m.GroupRole.Order )
-                            .ToList();
-                        rptGroupMembers.DataBind();
-                    }
-                }
-            }
-
-            if ( String.IsNullOrWhiteSpace( GetAttributeValue( "WorkflowLaunchPage" ) ) )
-            {
-                lbRequestChanges.Visible = false;
+
+                            // Family Attributes
+                            group.LoadAttributes();
+                            List<Guid> familyAttributeGuidList = GetAttributeValue( "FamilyAttributes" ).SplitDelimitedValues().AsGuidList();
+                            var familyAttributes = group.Attributes.Where( a =>
+                                 familyAttributeGuidList.Contains( a.Value.Guid ) )
+                                .Select( a => new
+                                {
+                                    Name = a.Value.Name,
+                                    Value = a.Value.FieldType.Field.FormatValue( null, a.Value.EntityTypeId, group.Id, group.GetAttributeValue( a.Key ), a.Value.QualifierValues, a.Value.FieldType.Class == typeof( Rock.Field.Types.ImageFieldType ).FullName )
+                                } )
+                                .OrderBy( av => av.Name )
+                                .ToList()
+                                .Where( av => !String.IsNullOrWhiteSpace( av.Value ) );
+                            if ( familyAttributes.Count() > 0 )
+                            {
+                                lFamilyHeader.Visible = true;
+                                rptGroupAttributes.DataSource = familyAttributes;
+                                rptGroupAttributes.DataBind();
+                            }
+
+                            rptGroupMembers.DataSource = group.Members.Where( gm =>
+                                gm.PersonId != CurrentPerson.Id &&
+                                gm.Person.IsDeceased == false )
+                                .OrderBy( m => m.GroupRole.Order )
+                                .ToList();
+                            rptGroupMembers.DataBind();
+                        }
+                    }
+                }
+
+                if ( String.IsNullOrWhiteSpace( GetAttributeValue( "WorkflowLaunchPage" ) ) )
+                {
+                    lbRequestChanges.Visible = false;
+                }
             }
 
             hfPersonGuid.Value = Guid.Empty.ToString();
@@ -1037,12 +958,10 @@
         private void ShowEditPersonDetails( Guid personGuid )
         {
             var childGuid = Rock.SystemGuid.GroupRole.GROUPROLE_FAMILY_MEMBER_CHILD.AsGuid();
+
             RockContext rockContext = new RockContext();
-
-            // invalid situation; return and report nothing.
-            if ( ! ddlGroup.SelectedValueAsId().HasValue )
-            {
-<<<<<<< HEAD
+            if ( ddlGroup.SelectedValueAsId().HasValue )
+            {
                 var group = new GroupService( rockContext ).Get( ddlGroup.SelectedValueAsId().Value );
                 if ( group != null )
                 {
@@ -1065,19 +984,10 @@
                             tbLastName.Enabled = false;
                         }
                     }
-=======
-                return;
-            }
->>>>>>> 039ecdb9
-
-            // invalid situation; return and report nothing.
-            var group = new GroupService( rockContext ).Get( ddlGroup.SelectedValueAsId().Value );
-            if ( group == null )
-            {
-                return; 
-            }
-
-<<<<<<< HEAD
+
+                    if ( ddlGroup.SelectedValueAsId().HasValue )
+                    {
+
                         if ( person != null )
                         {
                             if ( GetAttributeValue( "DisableNameEdit" ).AsBoolean() )
@@ -1104,192 +1014,145 @@
                                 {
                                     ypGraduation.SelectedYear = null;
                                 }
-=======
-            RoleType = null;
-            hfPersonGuid.Value = personGuid.ToString();
-            var person = new Person();
-            if ( personGuid == Guid.Empty )
-            {
-                rblRole.DataSource = group.GroupType.Roles.OrderBy( r => r.Order ).ToList();
-                rblRole.DataBind();
-                rblRole.Visible = true;
-                rblRole.Required = true;
-            }
-            else
-            {
-                person = new PersonService( rockContext ).Get( personGuid );
-            }
->>>>>>> 039ecdb9
-
-            // invalid situation; return and report nothing.
-            if ( person == null )
-            {
-                return;
-            }
-
-            if ( GetAttributeValue( "DisableNameEdit" ).AsBoolean() )
-            {
-                tbFirstName.Enabled = false;
-                tbLastName.Enabled = false;
-            }
-
-            imgPhoto.BinaryFileId = person.PhotoId;
-            imgPhoto.NoPictureUrl = Person.GetPersonNoPictureUrl( person, 200, 200 );
-            ddlTitle.SelectedValue = person.TitleValueId.HasValue ? person.TitleValueId.Value.ToString() : string.Empty;
-            tbFirstName.Text = person.FirstName;
-            tbNickName.Text = person.NickName;
-            tbLastName.Text = person.LastName;
-            ddlSuffix.SelectedValue = person.SuffixValueId.HasValue ? person.SuffixValueId.Value.ToString() : string.Empty;
-            bpBirthDay.SelectedDate = person.BirthDate;
-            rblGender.SelectedValue = person.Gender.ConvertToString();
-
-            if ( group.Members.Where( gm => gm.PersonId == person.Id && gm.GroupRole.Guid == childGuid ).Any() )
-            {
-                if ( person.GraduationYear.HasValue )
-                {
-                    ypGraduation.SelectedYear = person.GraduationYear.Value;
-                }
-                else
-                {
-                    ypGraduation.SelectedYear = null;
-                }
-
-                ddlGradePicker.Visible = true;
-                if ( !person.HasGraduated ?? false )
-                {
-                    int gradeOffset = person.GradeOffset.Value;
-                    var maxGradeOffset = ddlGradePicker.MaxGradeOffset;
-
-                    // keep trying until we find a Grade that has a gradeOffset that includes the Person's gradeOffset (for example, there might be combined grades)
-                    while ( !ddlGradePicker.Items.OfType<ListItem>().Any( a => a.Value.AsInteger() == gradeOffset ) && gradeOffset <= maxGradeOffset )
-                    {
-                        gradeOffset++;
-                    }
-
-                    ddlGradePicker.SetValue( gradeOffset );
-                }
-                else
-                {
-                    ddlGradePicker.SelectedIndex = 0;
-                }
-            }
-            else
-            {
-                ddlGradePicker.Visible = false;
-            }
-
-            tbEmail.Text = person.Email;
-            rblEmailPreference.SelectedValue = person.EmailPreference.ConvertToString( false );
-
-            rblCommunicationPreference.Visible = this.GetAttributeValue( "ShowCommunicationPreference" ).AsBoolean();
-            rblCommunicationPreference.SetValue( person.CommunicationPreference == CommunicationType.SMS ? "2" : "1" );
-
-            // Person Attributes
-            var displayedAttributeGuids = GetPersonAttributeGuids( person.Id );
-
-            if ( !displayedAttributeGuids.Any() || personGuid == Guid.Empty )
-            {
-                pnlPersonAttributes.Visible = false;
-            }
-            else
-            {
-                pnlPersonAttributes.Visible = true;
-                DisplayEditAttributes( person, displayedAttributeGuids, phPersonAttributes, pnlPersonAttributes, true );
-            }
-
-            // Family Attributes
-            if ( person.Id == CurrentPerson.Id )
-            {
-                List<Guid> familyAttributeGuidList = GetAttributeValue( "FamilyAttributes" ).SplitDelimitedValues().AsGuidList();
-                if ( familyAttributeGuidList.Any() )
-                {
-                    pnlFamilyAttributes.Visible = true;
-                    DisplayEditAttributes( group, familyAttributeGuidList, phFamilyAttributes, pnlFamilyAttributes, true );
-                }
-                else
-                {
-                    pnlFamilyAttributes.Visible = false;
-                }
-
-                Guid? locationTypeGuid = GetAttributeValue( "AddressType" ).AsGuidOrNull();
-                if ( locationTypeGuid.HasValue )
-                {
-                    pnlAddress.Visible = true;
-                    var addressTypeDv = DefinedValueCache.Get( locationTypeGuid.Value );
-
-                    // if address type is home enable the move and is mailing/physical
-                    if ( addressTypeDv.Guid == Rock.SystemGuid.DefinedValue.GROUP_LOCATION_TYPE_HOME.AsGuid() )
-                    {
-                        lbMoved.Visible = true;
-                        cbIsMailingAddress.Visible = true;
-                        cbIsPhysicalAddress.Visible = true;
-                    }
-                    else
-                    {
-                        lbMoved.Visible = false;
-                        cbIsMailingAddress.Visible = false;
-                        cbIsPhysicalAddress.Visible = false;
-                    }
-
-                    lAddressTitle.Text = addressTypeDv.Value + " Address";
-
-                    var familyGroupTypeGuid = Rock.SystemGuid.GroupType.GROUPTYPE_FAMILY.AsGuidOrNull();
-
-                    if ( familyGroupTypeGuid.HasValue )
-                    {
-                        var familyGroupType = GroupTypeCache.Get( familyGroupTypeGuid.Value );
-
-                        var familyAddress = new GroupLocationService( rockContext ).Queryable()
-                                            .Where( l => l.Group.GroupTypeId == familyGroupType.Id
-                                                    && l.GroupLocationTypeValueId == addressTypeDv.Id
-                                                    && l.Group.Members.Any( m => m.PersonId == person.Id ) )
-                                            .FirstOrDefault();
-                        if ( familyAddress != null )
-                        {
-                            acAddress.SetValues( familyAddress.Location );
-
-                            cbIsMailingAddress.Checked = familyAddress.IsMailingLocation;
-                            cbIsPhysicalAddress.Checked = familyAddress.IsMappedLocation;
-                        }
-                    }
-                }
-            }
-            else
-            {
-                pnlFamilyAttributes.Visible = false;
-                pnlAddress.Visible = false;
-            }
-
-            var phoneNumbers = new List<PhoneNumber>();
-            var phoneNumberTypes = DefinedTypeCache.Get( new Guid( Rock.SystemGuid.DefinedType.PERSON_PHONE_TYPE ) );
-            var mobilePhoneType = DefinedValueCache.Get( new Guid( Rock.SystemGuid.DefinedValue.PERSON_PHONE_TYPE_MOBILE ) );
-            var selectedPhoneTypeGuids = GetAttributeValue( "PhoneNumbers" ).Split( ',' ).AsGuidList();
-
-            if ( phoneNumberTypes.DefinedValues.Where( pnt => selectedPhoneTypeGuids.Contains( pnt.Guid ) ).Any() )
-            {
-                foreach ( var phoneNumberType in phoneNumberTypes.DefinedValues.Where( pnt => selectedPhoneTypeGuids.Contains( pnt.Guid ) ) )
-                {
-                    var phoneNumber = person.PhoneNumbers.FirstOrDefault( n => n.NumberTypeValueId == phoneNumberType.Id );
-                    if ( phoneNumber == null )
-                    {
-                        var numberType = new DefinedValue();
-                        numberType.Id = phoneNumberType.Id;
-                        numberType.Value = phoneNumberType.Value;
-
-                        phoneNumber = new PhoneNumber { NumberTypeValueId = numberType.Id, NumberTypeValue = numberType };
-                        phoneNumber.IsMessagingEnabled = mobilePhoneType != null && phoneNumberType.Id == mobilePhoneType.Id;
-                    }
-                    else
-                    {
-                        // Update number format, just in case it wasn't saved correctly
-                        phoneNumber.NumberFormatted = PhoneNumber.FormattedNumber( phoneNumber.CountryCode, phoneNumber.Number );
-                    }
-
-                    phoneNumbers.Add( phoneNumber );
-                }
-
-                rContactInfo.DataSource = phoneNumbers;
-                rContactInfo.DataBind();
+
+                                ddlGradePicker.Visible = true;
+                                if ( !person.HasGraduated ?? false )
+                                {
+                                    int gradeOffset = person.GradeOffset.Value;
+                                    var maxGradeOffset = ddlGradePicker.MaxGradeOffset;
+
+                                    // keep trying until we find a Grade that has a gradeOffset that that includes the Person's gradeOffset (for example, there might be combined grades)
+                                    while ( !ddlGradePicker.Items.OfType<ListItem>().Any( a => a.Value.AsInteger() == gradeOffset ) && gradeOffset <= maxGradeOffset )
+                                    {
+                                        gradeOffset++;
+                                    }
+
+                                    ddlGradePicker.SetValue( gradeOffset );
+                                }
+                                else
+                                {
+                                    ddlGradePicker.SelectedIndex = 0;
+                                }
+                            }
+                            else
+                            {
+                                ddlGradePicker.Visible = false;
+                            }
+                            tbEmail.Text = person.Email;
+                            rblEmailPreference.SelectedValue = person.EmailPreference.ConvertToString( false );
+
+                            rblCommunicationPreference.Visible = this.GetAttributeValue( "ShowCommunicationPreference" ).AsBoolean();
+                            rblCommunicationPreference.SetValue( person.CommunicationPreference == CommunicationType.SMS ? "2" : "1" );
+
+                            // Person Attributes
+                            var displayedAttributeGuids = GetPersonAttributeGuids( person.Id );
+                            if ( !displayedAttributeGuids.Any() || personGuid == Guid.Empty )
+                            {
+                                pnlPersonAttributes.Visible = false;
+                            }
+                            else
+                            {
+                                pnlPersonAttributes.Visible = true;
+                                DisplayEditAttributes( person, displayedAttributeGuids, phPersonAttributes, pnlPersonAttributes, true );
+                            }
+
+                            // Family Attributes
+                            if ( person.Id == CurrentPerson.Id )
+                            {
+                                List<Guid> familyAttributeGuidList = GetAttributeValue( "FamilyAttributes" ).SplitDelimitedValues().AsGuidList();
+                                if ( familyAttributeGuidList.Any() )
+                                {
+                                    pnlFamilyAttributes.Visible = true;
+                                    DisplayEditAttributes( group, familyAttributeGuidList, phFamilyAttributes, pnlFamilyAttributes, true );
+                                }
+                                else
+                                {
+                                    pnlFamilyAttributes.Visible = false;
+                                }
+
+                                Guid? locationTypeGuid = GetAttributeValue( "AddressType" ).AsGuidOrNull();
+                                if ( locationTypeGuid.HasValue )
+                                {
+                                    pnlAddress.Visible = true;
+                                    var addressTypeDv = DefinedValueCache.Get( locationTypeGuid.Value );
+
+                                    // if address type is home enable the move and is mailing/physical
+                                    if ( addressTypeDv.Guid == Rock.SystemGuid.DefinedValue.GROUP_LOCATION_TYPE_HOME.AsGuid() )
+                                    {
+                                        lbMoved.Visible = true;
+                                        cbIsMailingAddress.Visible = true;
+                                        cbIsPhysicalAddress.Visible = true;
+                                    }
+                                    else
+                                    {
+                                        lbMoved.Visible = false;
+                                        cbIsMailingAddress.Visible = false;
+                                        cbIsPhysicalAddress.Visible = false;
+                                    }
+
+                                    lAddressTitle.Text = addressTypeDv.Value + " Address";
+
+                                    var familyGroupTypeGuid = Rock.SystemGuid.GroupType.GROUPTYPE_FAMILY.AsGuidOrNull();
+
+                                    if ( familyGroupTypeGuid.HasValue )
+                                    {
+                                        var familyGroupType = GroupTypeCache.Get( familyGroupTypeGuid.Value );
+
+                                        var familyAddress = new GroupLocationService( rockContext ).Queryable()
+                                                            .Where( l => l.Group.GroupTypeId == familyGroupType.Id
+                                                                 && l.GroupLocationTypeValueId == addressTypeDv.Id
+                                                                 && l.Group.Members.Any( m => m.PersonId == person.Id ) )
+                                                            .FirstOrDefault();
+                                        if ( familyAddress != null )
+                                        {
+                                            acAddress.SetValues( familyAddress.Location );
+
+                                            cbIsMailingAddress.Checked = familyAddress.IsMailingLocation;
+                                            cbIsPhysicalAddress.Checked = familyAddress.IsMappedLocation;
+                                        }
+                                    }
+                                }
+                            }
+                            else
+                            {
+                                pnlFamilyAttributes.Visible = false;
+                                pnlAddress.Visible = false;
+                            }
+
+                            var mobilePhoneType = DefinedValueCache.Get( new Guid( Rock.SystemGuid.DefinedValue.PERSON_PHONE_TYPE_MOBILE ) );
+
+                            var phoneNumbers = new List<PhoneNumber>();
+                            var phoneNumberTypes = DefinedTypeCache.Get( new Guid( Rock.SystemGuid.DefinedType.PERSON_PHONE_TYPE ) );
+                            var selectedPhoneTypeGuids = GetAttributeValue( "PhoneNumbers" ).Split( ',' ).AsGuidList();
+                            if ( phoneNumberTypes.DefinedValues.Where( pnt => selectedPhoneTypeGuids.Contains( pnt.Guid ) ).Any() )
+                            {
+                                foreach ( var phoneNumberType in phoneNumberTypes.DefinedValues.Where( pnt => selectedPhoneTypeGuids.Contains( pnt.Guid ) ) )
+                                {
+                                    var phoneNumber = person.PhoneNumbers.FirstOrDefault( n => n.NumberTypeValueId == phoneNumberType.Id );
+                                    if ( phoneNumber == null )
+                                    {
+                                        var numberType = new DefinedValue();
+                                        numberType.Id = phoneNumberType.Id;
+                                        numberType.Value = phoneNumberType.Value;
+
+                                        phoneNumber = new PhoneNumber { NumberTypeValueId = numberType.Id, NumberTypeValue = numberType };
+                                        phoneNumber.IsMessagingEnabled = mobilePhoneType != null && phoneNumberType.Id == mobilePhoneType.Id;
+                                    }
+                                    else
+                                    {
+                                        // Update number format, just in case it wasn't saved correctly
+                                        phoneNumber.NumberFormatted = PhoneNumber.FormattedNumber( phoneNumber.CountryCode, phoneNumber.Number );
+                                    }
+
+                                    phoneNumbers.Add( phoneNumber );
+                                }
+
+                                rContactInfo.DataSource = phoneNumbers;
+                                rContactInfo.DataBind();
+                            }
+                        }
+                    }
+                }
             }
 
             pnlView.Visible = false;

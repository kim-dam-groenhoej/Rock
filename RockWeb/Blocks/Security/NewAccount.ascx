--- conflicted
+++ resolved
@@ -147,11 +147,7 @@
         </div>
 
         <div class="actions">
-<<<<<<< HEAD
-            <asp:Button ID="btnDuplicatesPrev" runat="server" Text="Previous" CssClass="btn" OnClick="btnDuplicatesPrev_Click" />
-=======
             <asp:Button ID="btnDuplicatesPrev" runat="server" Text="Previous" CssClass="btn btn-secondary" OnClick="btnDuplicatesPrev_Click" />
->>>>>>> 80ade674
             <asp:Button ID="btnDuplicatesNext" runat="server" Text="Next" CssClass="btn btn-primary" OnClick="btnDuplicatesNext_Click" />
         </div>
 
@@ -166,11 +162,7 @@
         </div>
 
         <div class="actions">
-<<<<<<< HEAD
-            <asp:Button ID="btnSendPrev" runat="server" Text="Previous" CssClass="btn" OnClick="btnSendPrev_Click" />
-=======
             <asp:Button ID="btnSendPrev" runat="server" Text="Previous" CssClass="btn btn-secondary" OnClick="btnSendPrev_Click" />
->>>>>>> 80ade674
             <asp:Button ID="btnSendYes" runat="server" Text="Yes, send it" CssClass="btn btn-primary" OnClick="btnSendYes_Click" />
             <asp:Button ID="btnSendLogin" runat="server" Text="No, just let me login" CssClass="btn btn-primary" OnClick="btnSendLogin_Click" />
         </div>

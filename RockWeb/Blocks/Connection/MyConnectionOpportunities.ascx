﻿<%@ Control Language="C#" AutoEventWireup="true" CodeFile="MyConnectionOpportunities.ascx.cs" Inherits="RockWeb.Blocks.Connection.MyConnectionOpportunities" %>
<%@ Import namespace="Rock" %>
<script>
    Sys.Application.add_load(function () {
        $('.js-legend-badge').tooltip({ html: true, container: 'body', delay: { show: 200, hide: 100 } });
    });

    //Sys.WebForms.PageRequestManager.getInstance().add_endRequest(scrollToGrid);
    function scrollToGrid() {
        if (!$('.js-grid-header').visible(true)) {
            $('html, body').animate({
                scrollTop: $('.js-grid-header').offset().top + 'px'
            }, 'fast');
        }
    }
</script>

<asp:UpdatePanel ID="upnlContent" runat="server">
    <ContentTemplate>
        <div class="row">
            <div class="pull-right">
                <div class="form-horizontal label-md margin-r-lg">
                    <Rock:CampusPicker ID="cpCampusFilterForPage" runat="server" CssClass="input-width-lg" AutoPostBack="true" OnSelectedIndexChanged="cpCampusPickerForPage_SelectedIndexChanged" />
                </div>
            </div>
        </div>
        <div class="panel panel-block">
            <div class="panel-heading">
                <h1 class="panel-title">
                    <i class='fa fa-plug'></i>
                    My Connection Requests</h1>

                <div class="pull-right">
                    <asp:Literal ID="lStatusBarContent" runat="server" />
                    <Rock:Toggle ID="tglMyOpportunities" CssClass="margin-r-sm pull-left" runat="server" OnText="My Requests" ActiveButtonCssClass="btn-info" ButtonSizeCssClass="btn-xs" OffText="All Requests" AutoPostBack="true" OnCheckedChanged="tglMyOpportunities_CheckedChanged" Checked="true" />
<<<<<<< HEAD
                    <asp:Label ID="lTotal" runat="server" CssClass="margin-r-sm pull-left" />
=======
                    <asp:Label ID="lTotal" runat="server" CssClass="margin-r-sm pull-left label label-info" Style="line-height:1.6" />
>>>>>>> 4b89deb4
                    <asp:LinkButton ID="lbConnectionTypes" runat="server" CssClass=" pull-right" OnClick="lbConnectionTypes_Click" CausesValidation="false"><i class="fa fa-gear"></i></asp:LinkButton>
                </div>

            </div>

            <div class="panel-body">
                <Rock:NotificationBox ID="nbNoOpportunities" runat="server" NotificationBoxType="Info" Text="There are no current connection requests." Visible="" />

                <asp:Repeater ID="rptConnnectionTypes" runat="server" OnItemDataBound="rptConnnectionTypes_ItemDataBound">
                    <ItemTemplate>
                        <asp:Literal ID="lConnectionTypeName" runat="server" />
                        <div class="list-as-blocks clearfix">    
                            <ul>
                                <asp:Repeater ID="rptConnectionOpportunities" runat="server" OnItemCommand="rptConnectionOpportunities_ItemCommand">
                                    <ItemTemplate>
                                        <li class='<%# SelectedOpportunityId.HasValue && (int)Eval("Id") == SelectedOpportunityId.Value ? "selected" : "" %> block-status <%# (bool)Eval("IsActive") ? "" : "inactive-item"  %>' title='<%# (bool)Eval("IsActive") ? "" : "This opportunity is inactive."  %>' >
                                            <asp:LinkButton ID="lbConnectionOpportunity" runat="server" CommandArgument='<%# Eval("Id") %>' CommandName="Display">
                                                <%# this.GetOpportunitySummaryHtml( Container.DataItem as OpportunitySummary ) %>
                                            </asp:LinkButton>
                                        </li>
                                    </ItemTemplate>
                                </asp:Repeater>
                            </ul>
                        </div>
                    </ItemTemplate>
                </asp:Repeater>

            </div>
        </div>
        <asp:Panel ID="pnlGrid" runat="server" CssClass="panel panel-block js-grid-header" Visible="false">
            <div class="panel-heading">
                <h1 class="panel-title"><asp:Literal ID="lOpportunityIcon" runat="server" /> <asp:Literal ID="lConnectionRequest" runat="server"></asp:Literal></h1>
            </div>
            <div class="panel-body">
                <Rock:ModalAlert ID="mdGridWarning" runat="server" />
                <div class="grid grid-panel">
                    <Rock:GridFilter ID="rFilter" runat="server" OnDisplayFilterValue="rFilter_DisplayFilterValue">
                        <Rock:PersonPicker ID="ppRequester" runat="server" Label="Requester" />
                        <Rock:PersonPicker ID="ppConnector" runat="server" Label="Connector" />
                        <Rock:RockCheckBoxList ID="cblStatus" runat="server" Label="Status" DataTextField="Name" DataValueField="Id" RepeatDirection="Horizontal" />
                        <Rock:RockCheckBoxList ID="cblState" runat="server" Label="State" RepeatDirection="Horizontal">
                            <asp:ListItem Text="Active" Value="0" />
                            <asp:ListItem Text="Inactive" Value="1" />
                            <asp:ListItem Text="Future Follow Up" Value="2" />
                            <asp:ListItem Text="Future Follow Up (Past Due)" Value="-2" />
                            <asp:ListItem Text="Connected" Value="3" />
                        </Rock:RockCheckBoxList>
                        <Rock:CampusesPicker ID="cblCampusGridFilter" runat="server" Label="Campus" DataTextField="Name" DataValueField="Id" RepeatDirection="Horizontal" />
                        <Rock:RockCheckBoxList ID="cblLastActivity" runat="server" Label="Last Activity" DataTextField="Name" DataValueField="Id" RepeatDirection="Horizontal" />
                    </Rock:GridFilter>
                    <Rock:Grid ID="gRequests" runat="server" OnRowSelected="gRequests_Edit" CssClass="js-grid-requests" AllowSorting="true" OnRowDataBound="gRequests_RowDataBound" >
                        <Columns>
                            <Rock:SelectField />
                            <Rock:RockLiteralField ID="lStatusIcons" HeaderText="" ItemStyle-HorizontalAlign="Left" />
                            <Rock:RockBoundField DataField="Name" HeaderText="Name" SortExpression="PersonAlias.Person.LastName,PersonAlias.Person.NickName" />
                            <Rock:RockBoundField DataField="Campus" HeaderText="Campus" SortExpression="Campus.Name" />
                            <Rock:RockTemplateField HeaderText="Group" SortExpression="AssignedGroup.Name">
                                <ItemTemplate>
                                    <%# FormatGroupName( Eval("Group"), Eval("GroupRole"), Eval("GroupStatus") )  %>
                                </ItemTemplate>
                            </Rock:RockTemplateField>
                            <Rock:RockBoundField DataField="Connector" HeaderText="Connector" SortExpression="Connector.PersonAlias.Person.LastName,Connector.PersonAlias.Person.NickName" />
                            <Rock:RockBoundField DataField="LastActivity" HeaderText="Last Activity" HtmlEncode="false" />
                            <Rock:RockBoundField DataField="LastActivityNote" HeaderText="Last Activity Note" HtmlEncode="false" />
                            <asp:TemplateField HeaderText="State" SortExpression="ConnectionState" >
                                <ItemTemplate>
                                    <%# Eval("StateLabel") %>
                                </ItemTemplate>
                            </asp:TemplateField>
                            <asp:TemplateField HeaderText="Status" SortExpression="ConnectionStatus.Name">
                                <ItemTemplate>
                                    <span class='label label-<%# Eval("StatusLabel") %>'><%# Eval("Status") %></span>
                                </ItemTemplate>
                            </asp:TemplateField>
                            <Rock:DeleteField OnClick="gRequests_Delete" />
                        </Columns>
                    </Rock:Grid>
                </div>
            </div>
        </asp:Panel>
        <script>
            $(".my-workflows .list-as-blocks li").on("click", function () {
                $(".my-workflows .list-as-blocks li").removeClass('active');
                $(this).addClass('active');
            });
        </script>
    </ContentTemplate>
</asp:UpdatePanel><|MERGE_RESOLUTION|>--- conflicted
+++ resolved
@@ -33,11 +33,7 @@
                 <div class="pull-right">
                     <asp:Literal ID="lStatusBarContent" runat="server" />
                     <Rock:Toggle ID="tglMyOpportunities" CssClass="margin-r-sm pull-left" runat="server" OnText="My Requests" ActiveButtonCssClass="btn-info" ButtonSizeCssClass="btn-xs" OffText="All Requests" AutoPostBack="true" OnCheckedChanged="tglMyOpportunities_CheckedChanged" Checked="true" />
-<<<<<<< HEAD
-                    <asp:Label ID="lTotal" runat="server" CssClass="margin-r-sm pull-left" />
-=======
                     <asp:Label ID="lTotal" runat="server" CssClass="margin-r-sm pull-left label label-info" Style="line-height:1.6" />
->>>>>>> 4b89deb4
                     <asp:LinkButton ID="lbConnectionTypes" runat="server" CssClass=" pull-right" OnClick="lbConnectionTypes_Click" CausesValidation="false"><i class="fa fa-gear"></i></asp:LinkButton>
                 </div>
 

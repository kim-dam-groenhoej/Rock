﻿// <copyright>
// Copyright 2013 by the Spark Development Network
//
// Licensed under the Apache License, Version 2.0 (the "License");
// you may not use this file except in compliance with the License.
// You may obtain a copy of the License at
//
// http://www.apache.org/licenses/LICENSE-2.0
//
// Unless required by applicable law or agreed to in writing, software
// distributed under the License is distributed on an "AS IS" BASIS,
// WITHOUT WARRANTIES OR CONDITIONS OF ANY KIND, either express or implied.
// See the License for the specific language governing permissions and
// limitations under the License.
// </copyright>
//
using System;
using System.ComponentModel;
using System.Linq;
using System.Web;
using System.Web.UI;
using System.Web.UI.WebControls;
using Microsoft.Security.Application;
using Rock;
using Rock.Attribute;
using Rock.Constants;
using Rock.Data;
using Rock.Model;
using Rock.Web;
using Rock.Web.UI;
using Rock.Web.UI.Controls;

namespace RockWeb.Blocks.Prayer
{
    [DisplayName( "Prayer Request Detail" )]
    [Category( "Prayer > Admin" )]
    [Description( "Displays the details of a given Prayer Request for viewing or editing." )]

    [IntegerField( "Expires After (Days)", "Number of days until the request will expire (only applies when auto-approved is enabled).", false, 14, "", 0, "ExpireDays" )]
    [CategoryField( "Default Category", "If a category is not selected, choose a default category to use for all new prayer requests.", false, "Rock.Model.PrayerRequest", "", "", false, "4B2D88F5-6E45-4B4B-8776-11118C8E8269", "", 1, "DefaultCategory" )]

    public partial class PrayerRequestDetail : RockBlock, IDetailBlock
    {
        #region Fields
        private static readonly string _prayerRequestKeyParameter = "prayerRequestId";
        #endregion

        #region Properties
        #endregion

        #region Base Control Methods

        /// <summary>
        /// Handles the <see cref="E:System.Web.UI.Control.Init" /> event.
        /// </summary>
        /// <param name="e">An <see cref="T:System.EventArgs" /> object that contains the event data.</param>
        protected override void OnInit( EventArgs e )
        {
            base.OnInit( e );
        }

        /// <summary>
        /// Handles the <see cref="E:System.Web.UI.Control.Load" /> event.
        /// </summary>
        /// <param name="e">The <see cref="T:System.EventArgs" /> object that contains the event data.</param>
        protected override void OnLoad( EventArgs e )
        {
            if ( !Page.IsPostBack )
            {
                string itemId = PageParameter( _prayerRequestKeyParameter );
                if ( !string.IsNullOrWhiteSpace( itemId ) )
                {
                    ShowDetail( _prayerRequestKeyParameter, int.Parse( itemId ) );
                }
                else
                {
                    pnlDetails.Visible = false;
                }
            }

            base.OnLoad( e );
        }

        #endregion

        #region Events
        /// <summary>
        /// Handles the edit Click event of the lbEdit control.
        /// </summary>
        /// <param name="sender">The source of the event.</param>
        /// <param name="e">The <see cref="EventArgs" /> instance containing the event data.</param>
        protected void lbEdit_Click( object sender, EventArgs e )
        {
            PrayerRequestService service = new PrayerRequestService();
            PrayerRequest item = service.Get( hfPrayerRequestId.ValueAsInt() );
            ShowEditDetails( item );
        }

        /// <summary>
        /// Handles the Click event of the lbSave control.
        /// </summary>
        /// <param name="sender">The source of the event.</param>
        /// <param name="e">The <see cref="EventArgs" /> instance containing the event data.</param>
        protected void lbSave_Click( object sender, EventArgs e )
        {
            SaveRequest();
        }

        /// <summary>
        /// Handles the Click event of the lbCancel control.
        /// </summary>
        /// <param name="sender">The source of the event.</param>
        /// <param name="e">The <see cref="EventArgs" /> instance containing the event data.</param>
        protected void lbCancel_Click( object sender, EventArgs e )
        {
            NavigateToParentPage();
        }

        #endregion

        #region Methods

        /// <summary>
        /// Shows the prayer request's detail.
        /// </summary>
        /// <param name="itemKey">The item key.</param>
        /// <param name="itemKeyValue">The item key value.</param>
        public void ShowDetail( string itemKey, int itemKeyValue )
        {
            if ( !itemKey.Equals( _prayerRequestKeyParameter ) )
            {
                return;
            }

            PrayerRequest prayerRequest;

            if ( !itemKeyValue.Equals( 0 ) )
            {
                prayerRequest = new PrayerRequestService().Get( itemKeyValue );
            }
            else
            {
                prayerRequest = new PrayerRequest { Id = 0, IsActive = true, IsApproved = true, AllowComments = true };
            }

            if ( prayerRequest == null )
                return;

            hfPrayerRequestId.Value = prayerRequest.Id.ToString();

            // render UI based on Authorized and IsSystem
            bool readOnly = false;

            nbEditModeMessage.Text = string.Empty;
            if ( !IsUserAuthorized( "Edit" ) )
            {
                readOnly = true;
                nbEditModeMessage.Title = "Information";
                nbEditModeMessage.Text = EditModeMessage.ReadOnlyEditActionNotAllowed( PrayerRequest.FriendlyTypeName );
            }

            if ( readOnly )
            {
                lbEdit.Visible = false;
                ShowReadonlyDetails( prayerRequest );
            }
            else
            {
                if ( prayerRequest.Id > 0 )
                {
                    ShowReadonlyDetails( prayerRequest );
                }
                else
                {
                    ShowEditDetails( prayerRequest );
                }
            }
        }

        /// <summary>
        /// Shows the readonly details.
        /// </summary>
        /// <param name="prayerRequest">The prayer request.</param>
        private void ShowReadonlyDetails( PrayerRequest prayerRequest )
        {
            SetEditMode( false );
            lActionTitle.Text = string.Format( "{0} Prayer Request", prayerRequest.FullName ).FormatAsHtmlTitle();

            DescriptionList descriptionList = new DescriptionList();
            descriptionList.Add( "Name", Sanitizer.GetSafeHtmlFragment( prayerRequest.FullName ) );
            descriptionList.Add( "Category", prayerRequest.Category != null ? prayerRequest.Category.Name : "" );
            descriptionList.Add( "Request", ScrubHtmlAndConvertCrLfToBr( prayerRequest.Text ) );
            descriptionList.Add( "Answer", ScrubHtmlAndConvertCrLfToBr( prayerRequest.Answer ) );
            lMainDetails.Text = descriptionList.Html;

            ShowStatus( prayerRequest, this.CurrentPerson, hlblFlaggedMessageRO );
            ShowPrayerCount( prayerRequest );

            if ( ! prayerRequest.IsApproved.HasValue )
            {
                hlblStatus.Visible = true;
                hlblStatus.Text = "Pending Approval";
            }
            else if ( prayerRequest.IsApproved.HasValue && ( !prayerRequest.IsApproved ?? false ) )
            {
                hlblStatus.Visible = true;
                hlblStatus.Text = "Unapproved";
            }

            hlblUrgent.Visible = ( prayerRequest.IsUrgent ?? false );
        }

        /// <summary>
        /// Shows the edit details.
        /// </summary>
        /// <param name="prayerRequest">The prayer request.</param>
        private void ShowEditDetails( PrayerRequest prayerRequest )
        {
            SetEditMode(true);

            lActionTitle.Text = ( prayerRequest.Id > 0 ) ?
                ActionTitle.Edit( PrayerRequest.FriendlyTypeName ).FormatAsHtmlTitle() :
                ActionTitle.Add( PrayerRequest.FriendlyTypeName ).FormatAsHtmlTitle();

            pnlDetails.Visible = true;

            catpCategory.SetValue( prayerRequest.Category );

            dtbFirstName.Text = prayerRequest.FirstName;
            dtbLastName.Text = prayerRequest.LastName;
            dtbText.Text =  prayerRequest.Text;
            dtbAnswer.Text = prayerRequest.Answer;

            // If no expiration date is set, then use the default setting.
            if ( !prayerRequest.ExpirationDate.HasValue )
            {
                var expireDays = Convert.ToDouble( GetAttributeValue( "ExpireDays" ) );
                dpExpirationDate.SelectedDate = RockDateTime.Now.AddDays( expireDays );
            }
            else
            {
                dpExpirationDate.SelectedDate = prayerRequest.ExpirationDate;
            }

            ShowStatus( prayerRequest, this.CurrentPerson, hlblFlaggedMessage );

            cbIsPublic.Checked = prayerRequest.IsPublic ?? false;
            cbIsUrgent.Checked = prayerRequest.IsUrgent ?? false;
            cbIsActive.Checked = prayerRequest.IsActive ?? false;
            cbAllowComments.Checked = prayerRequest.AllowComments ?? false;
        }

        /// <summary>
        /// Sets the edit mode.
        /// </summary>
        /// <param name="enableEdit">if set to <c>true</c> [enable edit].</param>
        private void SetEditMode(bool enableEdit)
        {
            fieldsetViewDetails.Visible = !enableEdit;
            pnlEditDetails.Visible = enableEdit;
        }

        /// <summary>
        /// Shows the prayer count.
        /// </summary>
        /// <param name="prayerRequest">The prayer request.</param>
        private void ShowPrayerCount( PrayerRequest prayerRequest )
        {
            if ( prayerRequest.PrayerCount > 10 )
            {
                badgePrayerCount.BadgeType="success";
            }

            if ( prayerRequest.PrayerCount > 0 )
            {
                badgePrayerCount.Text = string.Format( "{0} prayers", prayerRequest.PrayerCount ?? 0 );
            }
            badgePrayerCount.ToolTip = string.Format( "{0} prayers offered by the team for this request.", prayerRequest.PrayerCount ?? 0 );
        }

        /// <summary>
        /// Shows the status flags
        /// </summary>
        /// <param name="prayerRequest">The prayer request.</param>
        /// <param name="person">The person.</param>
        /// <param name="lFlagged">The l flagged.</param>
        private void ShowStatus( PrayerRequest prayerRequest, Person person, HighlightLabel lFlagged )
        {
            int flagCount = prayerRequest.FlagCount ?? 0;
            if ( flagCount > 0 )
            {
                lFlagged.Visible = true;
                lFlagged.Text = string.Format( "flagged {0} times", flagCount );
            }

            cbApproved.Enabled = IsUserAuthorized( "Approve" );
            cbApproved.Checked = prayerRequest.IsApproved ?? false;

            if ( person != null && ( prayerRequest.IsApproved ?? false ) && prayerRequest.ApprovedByPersonId.HasValue )
            {
                lblApprovedByPerson.Visible = true;
                lblApprovedByPerson.Text = string.Format( "approved by {0}", prayerRequest.ApprovedByPerson.FullName );
            }
            else
            {
                lblApprovedByPerson.Visible = false;
            }
        }

        /// <summary>
        /// Saves the prayer request.
        /// </summary>
        private void SaveRequest()
        {
            PrayerRequest prayerRequest;
            PrayerRequestService prayerRequestService = new PrayerRequestService();

            int prayerRequestId = int.Parse( hfPrayerRequestId.Value );

            // Fetch the prayer request or create a new one if needed
            if ( prayerRequestId == 0 )
            {
                prayerRequest = new PrayerRequest();
<<<<<<< HEAD
                prayerRequestService.Add( prayerRequest, CurrentPersonId );
                prayerRequest.EnteredDateTime = RockDateTime.Now;
=======
                prayerRequestService.Add( prayerRequest, CurrentPersonAlias );
                prayerRequest.EnteredDateTime = DateTime.Now;
>>>>>>> e15858ac
            }
            else
            {
                prayerRequest = prayerRequestService.Get( prayerRequestId );
            }

            // If changing from NOT-approved to approved, record who and when
            if ( !(prayerRequest.IsApproved ?? false) && cbApproved.Checked )
            {
                prayerRequest.ApprovedByPersonId = CurrentPerson.Id;
                prayerRequest.ApprovedOnDateTime = RockDateTime.Now;
                // reset the flag count only to zero ONLY if it had a value previously.
                if ( prayerRequest.FlagCount.HasValue && prayerRequest.FlagCount > 0 )
                {
                    prayerRequest.FlagCount = 0;
                }
            }

            // If no expiration date was manually set, then use the default setting.
            if ( !dpExpirationDate.SelectedDate.HasValue )
            {
                var expireDays = Convert.ToDouble( GetAttributeValue( "ExpireDays" ) );
                prayerRequest.ExpirationDate = RockDateTime.Now.AddDays( expireDays );
            }
            else
            {
                prayerRequest.ExpirationDate = dpExpirationDate.SelectedDate;
            }

            // If no category was selected, then use the default category if there is one.
            int? categoryId = catpCategory.SelectedValueAsInt();
            var defaultCategoryGuid = GetAttributeValue( "DefaultCategory" );
            if ( categoryId == null && !string.IsNullOrEmpty( defaultCategoryGuid ) )
            {
                var category = new CategoryService().Get( new Guid( defaultCategoryGuid ) );
                categoryId = category.Id;
            }
            prayerRequest.CategoryId = categoryId;

            // Now record all the bits...
            prayerRequest.IsApproved = cbApproved.Checked;
            prayerRequest.IsActive = cbIsActive.Checked;
            prayerRequest.IsUrgent = cbIsUrgent.Checked;
            prayerRequest.AllowComments = cbAllowComments.Checked;
            prayerRequest.IsPublic = cbIsPublic.Checked;
            prayerRequest.FirstName = dtbFirstName.Text;
            prayerRequest.LastName = dtbLastName.Text;
            prayerRequest.Text = dtbText.Text.Trim();
            prayerRequest.Answer = dtbAnswer.Text.Trim();

            if ( !Page.IsValid )
            {
                return;
            }

            if ( !prayerRequest.IsValid )
            {
                // field controls render error messages
                return;
            }

            prayerRequestService.Save( prayerRequest, CurrentPersonAlias );

            NavigateToParentPage();
        }

        #endregion

        # region Possible Extension Method -- but it depends on Microsoft.Security.Application.Sanitizer

        /// <summary>
        /// Scrubs any html from the string but converts carriage returns into html &lt;br/&gt; suitable for web display.
        /// </summary>
        /// <param name="str">a string that may contain unsanitized html and carriage returns</param>
        /// <returns>a string that has been scrubbed of any html with carriage returns converted to html br</returns>
        public static string ScrubHtmlAndConvertCrLfToBr( string str )
        {
            if ( str == null )
            {
                return string.Empty;
            }

            // Note: \u00A7 is the section symbol

            // First we convert newlines and carriage returns to a character that can
            // pass through the Sanitizer.
            str = str.Replace( Environment.NewLine, "\u00A7" ).Replace( "\x0A", "\u00A7" );

            // Now we pass it to sanitizer and then convert those section-symbols to <br/>
            return Sanitizer.GetSafeHtmlFragment( str ).ConvertCrLfToHtmlBr().Replace( "\u00A7", "<br/>" );
        }

        #endregion
    }
}<|MERGE_RESOLUTION|>--- conflicted
+++ resolved
@@ -321,13 +321,8 @@
             if ( prayerRequestId == 0 )
             {
                 prayerRequest = new PrayerRequest();
-<<<<<<< HEAD
-                prayerRequestService.Add( prayerRequest, CurrentPersonId );
+                prayerRequestService.Add( prayerRequest, CurrentPersonAlias );
                 prayerRequest.EnteredDateTime = RockDateTime.Now;
-=======
-                prayerRequestService.Add( prayerRequest, CurrentPersonAlias );
-                prayerRequest.EnteredDateTime = DateTime.Now;
->>>>>>> e15858ac
             }
             else
             {

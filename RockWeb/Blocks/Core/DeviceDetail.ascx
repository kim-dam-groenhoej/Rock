--- conflicted
+++ resolved
@@ -44,11 +44,7 @@
                     <div class="row">
                         <div class="col-md-6">
                             <Rock:DataTextBox ID="tbIpAddress" runat="server" SourceTypeName="Rock.Model.Device, Rock" PropertyName="IPAddress"
-<<<<<<< HEAD
-                                Help="What is the IP Address or Hostname of this device?" LabelTextFromPropertyName="false" Label="IPAddress / Hostname" />
-=======
                                 Help="What is the IP Address or Hostname of this device? Note: when using Hostname to match a Check-in Kiosk to this device, the 'Enable Kiosk Match By Name' setting on the check-in Admin block must be enabled." LabelTextFromPropertyName="false" Label="IPAddress / Hostname" />
->>>>>>> 1264bf50
                             <asp:CustomValidator ID="cvIpAddress" runat="server" ControlToValidate="tbIpAddress" Display="None"
                                 OnServerValidate="cvIpAddress_ServerValidate" ErrorMessage="IP address must be unique to the device type." />
                             <Rock:DataDropDownList ID="ddlDeviceType" runat="server" SourceTypeName="Rock.Model.Device, Rock" PropertyName="DeviceTypeValueId" Required="true" Label="Device Type"

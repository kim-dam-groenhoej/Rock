﻿// <copyright>
// Copyright 2013 by the Spark Development Network
//
// Licensed under the Apache License, Version 2.0 (the "License");
// you may not use this file except in compliance with the License.
// You may obtain a copy of the License at
//
// http://www.apache.org/licenses/LICENSE-2.0
//
// Unless required by applicable law or agreed to in writing, software
// distributed under the License is distributed on an "AS IS" BASIS,
// WITHOUT WARRANTIES OR CONDITIONS OF ANY KIND, either express or implied.
// See the License for the specific language governing permissions and
// limitations under the License.
// </copyright>
//
using System;
using System.Collections.Generic;
using System.ComponentModel;
using System.IO;
using System.Linq;
using System.Text;
using System.Text.RegularExpressions;
using System.Web.UI;
using System.Web.UI.HtmlControls;
using System.Web.UI.WebControls;

using NuGet;
using RestSharp;

using Rock;
using Rock.Constants;
using Rock.Data;
using Rock.Model;
using Rock.Services.NuGet;
using Rock.VersionInfo;
using Rock.Web.Cache;

namespace RockWeb.Blocks.Core
{
    [DisplayName( "RockUpdate" )]
    [Category( "Core" )]
    [Description( "Handles checking for and performing upgrades to the Rock system." )]
    public partial class RockUpdate : Rock.Web.UI.RockBlock
    {
        #region Fields

        WebProjectManager nuGetService = null;
        private string _rockPackageId = "Rock";
        IEnumerable<IPackage> _availablePackages = null;
        SemanticVersion _installedVersion = new SemanticVersion( "0.0.0" );

        #endregion

        #region Properties

        /// <summary>
        /// Obtains a WebProjectManager from the Global "UpdateServerUrl" Attribute.
        /// </summary>
        protected WebProjectManager NuGetService
        {
            get
            {
                if ( nuGetService == null )
                {
                    var globalAttributesCache = GlobalAttributesCache.Read();
                    string packageSource = globalAttributesCache.GetValue( "UpdateServerUrl" );
                    string siteRoot = Request.MapPath( "~/" );
                    nuGetService = new WebProjectManager( packageSource, siteRoot );
                }
                return nuGetService;
            }
        }

        #endregion

        #region Base Control Methods
        /// <summary>
        /// Invoked on page load.
        /// </summary>
        /// <param name="e">An <see cref="T:System.EventArgs" /> object that contains the event data.</param>
        protected override void OnLoad( EventArgs e )
        {
            // Set timeout for up to 15 minutes (just like installer)
            Server.ScriptTimeout = 900;
            ScriptManager.GetCurrent( Page ).AsyncPostBackTimeout = 900;

            DisplayRockVersion();
            if ( !IsPostBack )
            {
                _availablePackages = NuGetService.SourceRepository.FindPackagesById( _rockPackageId ).OrderByDescending( p => p.Version );
                if ( IsUpdateAvailable() )
                {
                    pnlUpdatesAvailable.Visible = true;
                    pnlNoUpdates.Visible = false;
                    cbIncludeStats.Visible = true;
                    BindGrid();
                }
            }
        }
        #endregion

        #region Events

        /// <summary>
        /// Bind the available packages to the repeater.
        /// </summary>
        private void BindGrid()
        {
            rptPackageVersions.DataSource = _availablePackages;
            rptPackageVersions.DataBind();
        }
        
        /// <summary>
        /// Wraps the install or update process in some guarded code while putting the app in "offline"
        /// mode and then back "online" when it's complete.
        /// </summary>
        /// <param name="version">the semantic version number</param>
        private void Update( string version )
        {
            WriteAppOffline();
            try
            {
                if ( ! UpdateRockPackage( version ) )
                {
                    pnlError.Visible = true;
                    pnlUpdateSuccess.Visible = false;
                }

                pnlUpdatesAvailable.Visible = false;
                lRockVersion.Text = "";

                SendStatictics( version );
            }
            catch ( Exception ex )
            {
                pnlError.Visible = true;
                pnlUpdateSuccess.Visible = false;
                nbErrors.Text = string.Format( "Something went wrong.  Although the errors were written to the error log, they are listed for your review:<br/>{0}", ex.Message );
                LogException( ex );
            }
            RemoveAppOffline();
        }

        protected void rptPackageVersions_ItemDataBound( object sender, RepeaterItemEventArgs e )
        {
            if ( e.Item.ItemType == ListItemType.Item || e.Item.ItemType == ListItemType.AlternatingItem )
            {
                IPackage package = e.Item.DataItem as IPackage;
                if ( package != null )
                {
                    Boolean isExactPackageInstalled = NuGetService.IsPackageInstalled( package );
                    LinkButton lbInstall = e.Item.FindControl( "lbInstall" ) as LinkButton;
                    var divPanel = e.Item.FindControl( "divPanel" ) as HtmlGenericControl;
                    // Only the first item in the list is the primary
                    if ( e.Item.ItemIndex == 0 )
                    {
                        lbInstall.Enabled = true;
                        lbInstall.AddCssClass( "btn-primary" );
                        divPanel.AddCssClass( "panel-primary" );
                    }
                    else
                    {
                        lbInstall.Enabled = true;
                        lbInstall.AddCssClass( "btn-default" );
                        divPanel.AddCssClass( "panel-default" );
                    }
                }
            }
        }

        protected void rptPackageVersions_ItemCommand( object source, RepeaterCommandEventArgs e )
        {
            string version = e.CommandArgument.ToString();
            Update( version );
        }

        #endregion

        #region Methods
        /// <summary>
        /// Updates an existing Rock package to the given version and returns true if successful.
        /// </summary>
        /// <returns>true if the update was successful; false if errors were encountered</returns>
        protected bool UpdateRockPackage( string version )
        {
            IEnumerable<string> errors = Enumerable.Empty<string>();

            try
            {
                var update = NuGetService.SourceRepository.FindPackage( _rockPackageId, ( version != null ) ? SemanticVersion.Parse( version ) : null, false, false );
                var installed = NuGetService.GetInstalledPackage( _rockPackageId );
                
                if ( installed == null )
                {
                    errors = NuGetService.InstallPackage( update );
                }
                else
                {
                    errors = NuGetService.UpdatePackage( update );
                }
                nbSuccess.Text = ConvertToHtmlLiWrappedUl( update.ReleaseNotes).ConvertCrLfToHtmlBr();
                lSuccessVersion.Text = update.Title;

                // Record the current version to the database
                Rock.Web.SystemSettings.SetValue( SystemSettingKeys.ROCK_INSTANCE_ID, version );

                // register any new REST controllers
                try
                {
                    RestControllerService.RegisterControllers();
                }
                catch (Exception ex)
                {
                    errors = errors.Concat( new[] { string.Format( "The update was installed but there was a problem registering any new REST controllers. ({0})", ex.Message ) } );
                    LogException( ex );
                }
            }
            catch ( InvalidOperationException ex )
            {
                errors = errors.Concat( new[] { string.Format( "There is a problem installing v{0}: {1}", version, ex.Message ) } );
                LogException( ex );
            }

            if ( errors != null && errors.Count() > 0 )
            {
                pnlError.Visible = true;
                nbErrors.Text = errors.Aggregate( new StringBuilder( "<ul class='list-padded'>" ), ( sb, s ) => sb.AppendFormat( "<li>{0}</li>", s ) ).Append( "</ul>" ).ToString();
                return false;
            }
            else
            {
                pnlUpdateSuccess.Visible = true;
                rptPackageVersions.Visible = false;
                return true;
            }
        }

        /// <summary>
        /// Fetches and displays the official Rock product version.
        /// </summary>
        protected void DisplayRockVersion()
        {
            lRockVersion.Text = string.Format( "<b>Current Version: </b> {0}", VersionInfo.GetRockProductVersionFullName() );
            lNoUpdateVersion.Text = VersionInfo.GetRockProductVersionFullName();
        }
        
        /// <summary>
        /// Determines if there is an update available to install and
        /// puts the valid ones (that is those that meet the requirements)
        /// into the _availablePackages list.
        /// </summary>
        /// <returns>true if updates are available; false otherwise</returns>
        private bool IsUpdateAvailable()
        {
            List<IPackage> verifiedPackages = new List<IPackage>();

            try
            {
                // Get the installed package so we can check its version...
                var installedPackage = NuGetService.GetInstalledPackage( _rockPackageId );
                if ( installedPackage != null )
                {
                    _installedVersion = installedPackage.Version;
                }

                // Now go though all versions to find the newest, installable package
                // taking into consideration that a package may require that an earlier package
                // must already be installed -- in which case *that* package would be the
                // newest, most installable one.
                foreach ( IPackage package in _availablePackages )
                {
                    if ( package.Version <= _installedVersion )
                        break;

                    verifiedPackages.Add( package );

                    if ( package.Tags != null && package.Tags.Contains( "requires-" ) )
                    {
                        var requiredVersion = ExtractRequiredVersionFromTags( package );
                        // if that required version is greater than our currently installed version
                        // then we can't have any of the prior packages in the verifiedPackages list
                        // so we clear it out and keep processing.
                        if ( requiredVersion > _installedVersion )
                        {
                            verifiedPackages.Clear();
                        }
                    }
                }
                _availablePackages = verifiedPackages;
            }
            catch ( InvalidOperationException ex )
            {
                pnlNoUpdates.Visible = false;
                pnlError.Visible = true;
                lMessage.Text = string.Format( "<div class='alert alert-danger'>There is a problem with the packaging system. {0}</p>", ex.Message );
            }

            if (verifiedPackages.Count > 0 )
            {
                return true;
            }
            else
            {
                return false;
            }
        }

        /// <summary>
        /// Extracts the required SemanticVersion from the package's tags.
        /// </summary>
        /// <param name="package">a Rock nuget package</param>
        /// <returns>the SemanticVersion of the package that this particular package requires</returns>
        protected SemanticVersion ExtractRequiredVersionFromTags( IPackage package )
        {
            Regex regex = new Regex( @"requires-([\.\d]+)" );
            Match match = regex.Match( package.Tags );
            if ( match.Success )
            {
                return new SemanticVersion( match.Groups[1].Value );
            }
            else
            {
                throw new ArgumentException( string.Format( "There is a malformed 'requires-' tag in a Rock package ({0})", package.Version ) );
            }
        }

        /// <summary>
        /// Removes the app_offline.htm file so the app can be used again.
        /// </summary>
        private void RemoveAppOffline()
        {
            var root = this.Request.PhysicalApplicationPath;
            var file = System.IO.Path.Combine( root, "app_offline.htm" );
            System.IO.File.Delete( file );
        }

        /// <summary>
        /// Copies the app_offline-template.htm file to app_offline.htm so no one else can hit the app.
        /// If the template file does not exist an app_offline.htm file will be created from scratch.
        /// </summary>
        private void WriteAppOffline()
        {
            var root = this.Request.PhysicalApplicationPath;

            var templateFile = System.IO.Path.Combine( root, "app_offline-template.htm" );
            var offlineFile = System.IO.Path.Combine( root, "app_offline.htm" );

            try
            {
                if ( File.Exists( templateFile ) )
                {
                    System.IO.File.Copy( templateFile, offlineFile, overwrite: true );
                }
                else
                {
                    CreateOfflineFileFromScratch( offlineFile );
                }
            }
            catch ( Exception )
            {
                if ( ! File.Exists( offlineFile ) )
                {
                    CreateOfflineFileFromScratch( offlineFile );
                }
            }
        }

        /// <summary>
        /// Simply creates an app_offline.htm file so no one else can hit the app.
        /// </summary>
        private void CreateOfflineFileFromScratch( string offlineFile )
        {
            System.IO.File.WriteAllText( offlineFile, @"
<html>
    <head>
    <title>Application Updating...</title>
    </head>
    <body>
        <h1>One Moment Please</h1>
        This application is undergoing an essential update and is temporarily offline.  Please give me a minute or two to wrap things up.
    </body>
</html>
" );
        }

        /// <summary>
        /// Converts + and * to html line items (li) wrapped in unordered lists (ul).
        /// </summary>
        /// <param name="str">a string that contains lines that start with + or *</param>
        /// <returns>an html string of <code>li</code> wrapped in <code>ul</code></returns>
        public string ConvertToHtmlLiWrappedUl( string str )
        {
            if ( str == null )
            {
                return string.Empty;
            }

            bool foundMatch = false;

            // Lines that start with  "+ *" or "+" or "*"
            var re = new System.Text.RegularExpressions.Regex( @"^\s*(\+ \* |[\+\*]+)(.*)" );
            var htmlBuilder = new StringBuilder();

            // split the string on newlines...
            string[] splits = str.Split( new[] { Environment.NewLine, "\x0A" }, StringSplitOptions.RemoveEmptyEntries );
            // look at each line to see if it starts with a + or * and then strip it and wrap it in <li></li>
            for ( int i = 0; i < splits.Length; i++ )
            {
                var match = re.Match( splits[i] );
                if ( match.Success )
                {
                    foundMatch = true;
                    htmlBuilder.AppendFormat( "<li>{0}</li>", match.Groups[2] );
                }
                else
                {
                    htmlBuilder.Append( splits[i] );
                }
            }

            // if we had a match then wrap it in <ul></ul> markup
            return foundMatch ? string.Format( "<ul class='list-padded'>{0}</ul>", htmlBuilder.ToString() ) : htmlBuilder.ToString();
        }

        /// <summary>
        /// Sends statistics to the SDN server but only if the sample data has not been 
        /// loaded. The statistics are:
        ///     * Rock Instance Id
        ///     * Update Version
        ///     * IP Address - The IP address of your Rock server.
        ///     
        /// ...and we only send these if they checked the "Include Impact Statistics":
        ///     * Organization Name and Address
        ///     * Public Web Address
        ///     * Number of Active Records
        ///     
        /// As per http://www.rockrms.com/Rock/Impact
        /// </summary>
        /// <param name="version">the semantic version number</param>
        private void SendStatictics( string version )
        {
            try
            {
                DateTime? sampleDataLoadDate = Rock.Web.SystemSettings.GetValue( SystemSettingKeys.SAMPLEDATA_DATE ).AsDateTime();
                string organizationName = string.Empty;
<<<<<<< HEAD
                Location organizationLocation = null;
=======
                ImpactLocation organizationLocation = null;
>>>>>>> 8df9a86b
                int numberOfActiveRecords = 0;
                string publicUrl = string.Empty;

                if ( sampleDataLoadDate == null )
                {
                    var rockInstanceId = Rock.Web.SystemSettings.GetRockInstanceId();
                    var ipAddress = Request.ServerVariables["LOCAL_ADDR"];

                    if ( cbIncludeStats.Checked )
                    {
                        var globalAttributes = GlobalAttributesCache.Read();
                        organizationName = globalAttributes.GetValue( "OrganizationName" );
                        publicUrl = globalAttributes.GetValue( "PublicApplicationRoot" );

                        var rockContext = new RockContext();

                        // Fetch the organization address
                        var organizationAddressLocationGuid = globalAttributes.GetValue( "OrganizationAddress" ).AsGuid();
                        if ( !organizationAddressLocationGuid.Equals( Guid.Empty ) )
                        {
                            var location = new Rock.Model.LocationService( rockContext ).Get( organizationAddressLocationGuid );
                            if ( location != null )
                            {
<<<<<<< HEAD
                                organizationLocation = location.Clone( false );
=======
                                organizationLocation = new ImpactLocation( location );
>>>>>>> 8df9a86b
                            }
                        }

                        numberOfActiveRecords = new PersonService( rockContext ).Queryable( includeDeceased: false, includeBusinesses: false ).Count();
                    }

                    // TODO now send them to SDN/Rock server
                    SendToSpark( rockInstanceId, version, ipAddress, publicUrl, organizationName, organizationLocation, numberOfActiveRecords );
                }
            }
            catch ( Exception ex )
            {
                // Just catch any exceptions, log it, and keep moving... We don't want to mess up the experience
                // over a few statistics/metrics.
                try
                {
                    LogException( ex );
                }
                catch { }
            }
        }

        /// <summary>
        /// Sends the public data and impact statistics to the Rock server.
        /// </summary>
        /// <param name="rockInstanceId"></param>
        /// <param name="version"></param>
        /// <param name="ipAddress"></param>
        /// <param name="publicUrl"></param>
        /// <param name="organizationName"></param>
        /// <param name="organizationAddress"></param>
        /// <param name="numberOfActiveRecords"></param>
<<<<<<< HEAD
        private void SendToSpark( Guid rockInstanceId, string version, string ipAddress, string publicUrl, string organizationName, Location organizationLocation, int numberOfActiveRecords )
=======
        private void SendToSpark( Guid rockInstanceId, string version, string ipAddress, string publicUrl, string organizationName, ImpactLocation organizationLocation, int numberOfActiveRecords )
>>>>>>> 8df9a86b
        {
            ImpactStatistic impactStatistic = new ImpactStatistic()
            {
                RockInstanceId = rockInstanceId,
                Version = version,
                IpAddress = ipAddress,
                PublicUrl = publicUrl,
                OrganizationName = organizationName,
<<<<<<< HEAD
                //OrganizationLocation = organizationLocation,
=======
                OrganizationLocation = organizationLocation,
>>>>>>> 8df9a86b
                NumberOfActiveRecords = numberOfActiveRecords
            };

            var client = new RestClient( "http://www.rockrms.com/api/impacts/save" );
            var request = new RestRequest( Method.POST );
            request.RequestFormat = DataFormat.Json;
            request.AddBody( impactStatistic );
            var response = client.Execute( request );
        }

        #endregion
    }

    [Serializable]
    public class ImpactStatistic
    {
        public Guid RockInstanceId { get; set; }
        public string Version { get; set; }
        public string IpAddress { get; set; }
        public string PublicUrl { get; set; }
        public string OrganizationName { get; set; }
<<<<<<< HEAD
        //public Location OrganizationLocation { get; set; }
        public int NumberOfActiveRecords { get; set; }
    }
=======
        public ImpactLocation OrganizationLocation { get; set; }
        public int NumberOfActiveRecords { get; set; }
    }

    [Serializable]
    public class ImpactLocation
    {
        public string Street1 { get; set; }
        public string Street2 { get; set; }
        public string City { get; set; }
        public string State { get; set; }
        public string Zip { get; set; }

        public ImpactLocation( Rock.Model.Location location)
        {
            Street1 = location.Street1;
            Street2 = location.Street2;
            City = location.City;
            State = location.State;
            Zip = location.Zip;
        }
    }
>>>>>>> 8df9a86b
}<|MERGE_RESOLUTION|>--- conflicted
+++ resolved
@@ -444,11 +444,7 @@
             {
                 DateTime? sampleDataLoadDate = Rock.Web.SystemSettings.GetValue( SystemSettingKeys.SAMPLEDATA_DATE ).AsDateTime();
                 string organizationName = string.Empty;
-<<<<<<< HEAD
-                Location organizationLocation = null;
-=======
                 ImpactLocation organizationLocation = null;
->>>>>>> 8df9a86b
                 int numberOfActiveRecords = 0;
                 string publicUrl = string.Empty;
 
@@ -472,11 +468,7 @@
                             var location = new Rock.Model.LocationService( rockContext ).Get( organizationAddressLocationGuid );
                             if ( location != null )
                             {
-<<<<<<< HEAD
-                                organizationLocation = location.Clone( false );
-=======
                                 organizationLocation = new ImpactLocation( location );
->>>>>>> 8df9a86b
                             }
                         }
 
@@ -509,11 +501,7 @@
         /// <param name="organizationName"></param>
         /// <param name="organizationAddress"></param>
         /// <param name="numberOfActiveRecords"></param>
-<<<<<<< HEAD
-        private void SendToSpark( Guid rockInstanceId, string version, string ipAddress, string publicUrl, string organizationName, Location organizationLocation, int numberOfActiveRecords )
-=======
         private void SendToSpark( Guid rockInstanceId, string version, string ipAddress, string publicUrl, string organizationName, ImpactLocation organizationLocation, int numberOfActiveRecords )
->>>>>>> 8df9a86b
         {
             ImpactStatistic impactStatistic = new ImpactStatistic()
             {
@@ -522,11 +510,7 @@
                 IpAddress = ipAddress,
                 PublicUrl = publicUrl,
                 OrganizationName = organizationName,
-<<<<<<< HEAD
-                //OrganizationLocation = organizationLocation,
-=======
                 OrganizationLocation = organizationLocation,
->>>>>>> 8df9a86b
                 NumberOfActiveRecords = numberOfActiveRecords
             };
 
@@ -548,11 +532,6 @@
         public string IpAddress { get; set; }
         public string PublicUrl { get; set; }
         public string OrganizationName { get; set; }
-<<<<<<< HEAD
-        //public Location OrganizationLocation { get; set; }
-        public int NumberOfActiveRecords { get; set; }
-    }
-=======
         public ImpactLocation OrganizationLocation { get; set; }
         public int NumberOfActiveRecords { get; set; }
     }
@@ -575,5 +554,4 @@
             Zip = location.Zip;
         }
     }
->>>>>>> 8df9a86b
 }
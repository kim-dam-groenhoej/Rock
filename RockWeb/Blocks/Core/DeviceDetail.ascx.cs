--- conflicted
+++ resolved
@@ -175,18 +175,6 @@
 
             if ( device != null )
             {
-<<<<<<< HEAD
-                Device.Name = tbName.Text;
-                Device.Description = tbDescription.Text;
-                Device.IPAddress = tbIpAddress.Text;
-                Device.DeviceTypeValueId = ddlDeviceType.SelectedValueAsInt().Value;
-                Device.PrintToOverride = (PrintTo)System.Enum.Parse( typeof( PrintTo ), ddlPrintTo.SelectedValue );
-                Device.PrinterDeviceId = ddlPrinter.SelectedValueAsInt();
-                Device.PrintFrom = (PrintFrom)System.Enum.Parse( typeof( PrintFrom ), ddlPrintFrom.SelectedValue );
-                Device.IsActive = cbIsActive.Checked;
-
-                if ( Device.Location == null )
-=======
                 device.Name = tbName.Text;
                 device.Description = tbDescription.Text;
                 device.IPAddress = tbIpAddress.Text;
@@ -194,9 +182,9 @@
                 device.PrintToOverride = ( PrintTo ) System.Enum.Parse( typeof( PrintTo ), ddlPrintTo.SelectedValue );
                 device.PrinterDeviceId = ddlPrinter.SelectedValueAsInt();
                 device.PrintFrom = ( PrintFrom ) System.Enum.Parse( typeof( PrintFrom ), ddlPrintFrom.SelectedValue );
+                device.IsActive = cbIsActive.Checked;
 
                 if ( device.Location == null )
->>>>>>> 4607f32a
                 {
                     device.Location = new Location();
                 }
@@ -416,24 +404,14 @@
 
             hfDeviceId.Value = device.Id.ToString();
 
-<<<<<<< HEAD
-            tbName.Text = Device.Name;
-            tbDescription.Text = Device.Description;
-            tbIpAddress.Text = Device.IPAddress;
-            cbIsActive.Checked = Device.IsActive;
-            ddlDeviceType.SetValue( Device.DeviceTypeValueId );
-            ddlPrintTo.SetValue( Device.PrintToOverride.ConvertToInt().ToString() );
-            ddlPrinter.SetValue( Device.PrinterDeviceId );
-            ddlPrintFrom.SetValue( Device.PrintFrom.ConvertToInt().ToString() );
-=======
             tbName.Text = device.Name;
             tbDescription.Text = device.Description;
             tbIpAddress.Text = device.IPAddress;
+            cbIsActive.Checked = device.IsActive;
             ddlDeviceType.SetValue( device.DeviceTypeValueId );
             ddlPrintTo.SetValue( device.PrintToOverride.ConvertToInt().ToString() );
             ddlPrinter.SetValue( device.PrinterDeviceId );
             ddlPrintFrom.SetValue( device.PrintFrom.ConvertToInt().ToString() );
->>>>>>> 4607f32a
 
             SetPrinterVisibility();
             SetPrinterSettingsVisibility();
@@ -501,7 +479,7 @@
             ddlPrintTo.Enabled = !readOnly;
             ddlPrinter.Enabled = !readOnly;
             ddlPrintFrom.Enabled = !readOnly;
-            SetHighlightLabelVisibility( Device, readOnly );
+            SetHighlightLabelVisibility( device, readOnly );
 
             btnSave.Visible = !readOnly;
         }

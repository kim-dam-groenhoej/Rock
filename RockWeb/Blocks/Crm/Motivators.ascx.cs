--- conflicted
+++ resolved
@@ -83,17 +83,6 @@
         IsRequired = true,
         DefaultIntegerValue = 20,
         Order = 4 )]
-<<<<<<< HEAD
-
-    [BooleanField(
-        "Allow Retakes",
-        Key = AttributeKey.AllowRetakes,
-        Description = "If enabled, the person can retake the test after the minimum days passes.",
-        DefaultBooleanValue = true,
-        Order = 5 )]
-
-=======
->>>>>>> 55e6e79f
     #endregion Block Attributes
 
     public partial class Motivators : Rock.Web.UI.RockBlock
@@ -105,12 +94,7 @@
             public const string SetPageTitle = "SetPageTitle";
             public const string SetPageIcon = "SetPageIcon";
             public const string ResultsMessage = "ResultsMessage";
-<<<<<<< HEAD
-            public const string AllowRetakes = "AllowRetakes";
-            public const string NumberOfQuestions = "NumberofQuestions";
-=======
             public const string NumberofQuestions = "NumberofQuestions";
->>>>>>> 55e6e79f
         }
 
         #endregion Attribute Keys
@@ -729,16 +713,12 @@
             pnlResult.Visible = true;
             btnRetakeTest.Visible = false;
 
-<<<<<<< HEAD
-            var allowRetakes = GetAttributeValue( AttributeKey.AllowRetakes ).AsBoolean();
-=======
             if ( isPrevious )
             {
                 ShowNotification( "A more recent assessment request has been made but has not been taken. Displaying the most recently completed test.", NotificationBoxType.Info );
             }
 
             bool requiresRequest = assessment.AssessmentType.RequiresRequest;
->>>>>>> 55e6e79f
             var minDays = assessment.AssessmentType.MinimumDaysToRetake;
 
             if ( !_isQuerystringPersonKey && !requiresRequest && assessment.CompletedDateTime.HasValue && assessment.CompletedDateTime.Value.AddDays( minDays ) <= RockDateTime.Now )

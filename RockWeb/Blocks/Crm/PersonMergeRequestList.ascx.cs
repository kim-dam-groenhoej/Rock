--- conflicted
+++ resolved
@@ -38,11 +38,7 @@
     /// </summary>
     [DisplayName( "Person Merge Request List" )]
     [Category( "CRM" )]
-<<<<<<< HEAD
-    [Description( "Lists Purge Merge Requests" )]
-=======
     [Description( "Lists Person Merge Requests" )]
->>>>>>> 1c4bcb39
 
     public partial class PersonMergeRequestList : RockBlock, ICustomGridColumns
     {

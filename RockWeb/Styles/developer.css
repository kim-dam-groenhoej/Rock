--- conflicted
+++ resolved
@@ -306,7 +306,7 @@
     height: 50px;
 }
 
-<<<<<<< HEAD
+
 /*css for RSS Item paging*/
 
 
@@ -343,7 +343,8 @@
     margin: 20px 0;
     padding-left: 0;
     text-align: center;
-=======
+}
+
 /*
     NA - This is used to style the secondary text <small> http://getbootstrap.com/css/#type
         inside a panel-title.  See example in the RockUpdate block.
@@ -355,5 +356,5 @@
 */
 .panel-title small {
     color: #ccc;
->>>>>>> bf627fc8
+
 }
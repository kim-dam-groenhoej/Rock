--- conflicted
+++ resolved
@@ -1428,50 +1428,6 @@
 // 6. Components          */
 // -------------------------
 
-<<<<<<< HEAD
-.panel-block {
-  position: relative;
-  display: -ms-flexbox;
-  display: flex;
-  -ms-flex-direction: column;
-  flex-direction: column;
-  min-width: 0;
-
-  .is-fullscreen & {
-    height: 100vh !important;
-    margin: 0;
-    overflow: auto;
-    background-color: #fff;
-  }
-
-  .panel-heading {
-    display: -ms-flexbox;
-    display: flex;
-    align-content: center;
-    align-items: center;
-
-    .panel-title {
-      margin-right: auto;
-    }
-
-    .filter-toggle {
-      margin-top: 0;
-    }
-
-    .pull-right {
-      margin-left: auto;
-    }
-  }
-
-  .panel-body {
-    -ms-flex: 1 1 auto;
-    flex: 1 1 auto;
-  }
-}
-
-
-=======
->>>>>>> c3ed9a70
 .note-editor.note-frame {
   margin: 0;
   border: 0;

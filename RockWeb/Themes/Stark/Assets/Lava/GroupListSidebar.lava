--- conflicted
+++ resolved
@@ -1,31 +1,4 @@
-<style>
-    .list-group > a.disabled, .list-group-item > a.disabled {
-        color: #999999;
-    }
-
-        .list-group > a.disabled:hover,
-        .list-group > a.disabled:focus,
-        .list-group-item > a.disabled:hover,
-        .list-group-item > a.disabled:focus {
-            color: #999999;
-            text-decoration: none;
-            background-color: transparent;
-            cursor: not-allowed;
-        }
-</style>
 <div class="panel panel-default">
-<<<<<<< HEAD
-    <div class="panel-heading">
-        {% if ShowInactive -%}{% assign inactiveParamVal = 'Global' | PageParameter:InactiveParameter -%}
-        <div class="pull-right btn-group btn-toggle">
-            <a class="btn btn-default btn-xs {% if inactiveParamVal == '0' or InitialActive == 1 and inactiveParamVal == null %}active{% endif %}" href='{{ 'Global' | Page:'Path' }}?{{ InactiveParameter }}=0'>Active</a>
-            <a class="btn btn-default btn-xs {% if inactiveParamVal == '1' or InitialActive == 0 and PainactiveParamVal == null %}active{% endif %}" href='{{ 'Global' | Page:'Path' }}?{{ InactiveParameter }}=1'>All</a>
-        </div>
-        {% endif -%}
-        Groups
-    </div>
-    {% assign groupCount = Groups | Size %}
-=======
   <div class="panel-heading">
     {% if ShowInactive -%}{% assign inactiveParamVal = 'Global' | PageParameter:InactiveParameter -%}
     <div class="pull-right btn-group btn-toggle">
@@ -35,39 +8,16 @@
     {% endif -%}
     Groups
   </div>
->>>>>>> 8bf84725
 
-    {% if groupCount == 0 %}
-    <div class="margin-all-md"> No Groups Available To List</div>
-    {% endif %}
+  {% assign groupCount = Groups | Size %}
 
-    <ul class="list-group list-group-panel">
-        {% for group in Groups %}
+  {% if groupCount == 0 %}
+  <div class="margin-all-md"> No Groups Available To List</div>
+  {% endif %}
 
-        {% capture isLeaderIcon -%}
-        {% if group.IsLeader -%}
-        <i class='fa fa-asterisk'></i>
-        {% endif -%}
-        {% endcapture -%}
+  <ul class="list-group list-group-panel">
+    {% for group in Groups %}
 
-<<<<<<< HEAD
-        <li class="list-group-item {% if group.Group.IsActive == false %}inactive{% endif %}">
-            <a href="{{ LinkedPages.DetailPage }}?GroupId={{group.Group.Id}}" class="js-group-item {% if group.Group.IsActive == false %}disabled{% endif %}" data-toggle="tooltip" data-placement="top" title="{{ group.GroupType }}">
-            {{ group.Group.Name }} <small>({{ group.Role }}{{ isLeaderIcon }})</small>
-                {% if group.IsLeader -%}
-                  {% assign pending = 0 -%}
-                  {% for member in group.Group.Members -%}
-                    {% if member.GroupMemberStatus == 'Pending' -%}
-                      {% assign pending = pending | Plus:1 -%}
-                    {% endif -%}
-                  {% endfor -%}
-                  {% if pending != 0 -%}
-                    <span title="number of pending members" class="badge badge-danger">{{ pending }}</span>
-                  {% endif -%}
-                {% endif -%}
-          </a>
-        </li>
-=======
     {% capture isLeaderIcon -%}
     {% if group.IsLeader -%}
     <i class='fa fa-asterisk'></i>
@@ -100,7 +50,6 @@
       </div>
       {% endif %}
     </li>
->>>>>>> 8bf84725
     {% endfor %}
   </ul>
 
@@ -109,7 +58,7 @@
 <script type="text/javascript">
 
   $( document ).ready(function() {
-      $('.js-group-item').tooltip();
+  $('.js-group-item').tooltip();
   });
 
 </script>
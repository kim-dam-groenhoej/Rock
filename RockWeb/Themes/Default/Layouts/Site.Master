--- conflicted
+++ resolved
@@ -10,11 +10,6 @@
         <script src="<%# ResolveUrl("~/Themes/Default/Scripts/html5.js") %>" ></script>
     <![endif]-->
 
-<<<<<<< HEAD
-=======
-    
-
->>>>>>> 59d3158a
     <asp:ContentPlaceHolder ID="head" runat="server"></asp:ContentPlaceHolder>
 
 </head>

--- conflicted
+++ resolved
@@ -432,11 +432,7 @@
                     LogError( ex.InnerException, exceptionLog.Id, status, context );
 
             }
-<<<<<<< HEAD
-            catch 
-=======
             catch ( Exception )
->>>>>>> 32540396
             {
                 // if you get an exception while logging an exception I guess you're hosed...
                 try

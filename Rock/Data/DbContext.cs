﻿// <copyright>
// Copyright 2013 by the Spark Development Network
//
// Licensed under the Apache License, Version 2.0 (the "License");
// you may not use this file except in compliance with the License.
// You may obtain a copy of the License at
//
// http://www.apache.org/licenses/LICENSE-2.0
//
// Unless required by applicable law or agreed to in writing, software
// distributed under the License is distributed on an "AS IS" BASIS,
// WITHOUT WARRANTIES OR CONDITIONS OF ANY KIND, either express or implied.
// See the License for the specific language governing permissions and
// limitations under the License.
// </copyright>
//
using System;
using System.Collections.Generic;
using System.Data.Entity;
using System.Data.Entity.Infrastructure;
using System.Linq;
using System.Reflection;
using System.Web;

using Rock.Model;
using Rock.Workflow;

namespace Rock.Data
{
    /// <summary>
    /// Entity Framework Context
    /// </summary>
    public abstract class DbContext : System.Data.Entity.DbContext
    {
        private bool _transactionInProgress = false;

        /// <summary>
        /// Initializes a new instance of the <see cref="DbContext"/> class.
        /// </summary>
        public DbContext() : base() { }

        /// <summary>
        /// Initializes a new instance of the <see cref="DbContext"/> class.
        /// </summary>
        /// <param name="nameOrConnectionString">Either the database name or a connection string.</param>
        public DbContext( string nameOrConnectionString ) : base( nameOrConnectionString ) { }

        /// <summary>
        /// Gets any error messages that occurred during a SaveChanges
        /// </summary>
        /// <value>
        /// The save error messages.
        /// </value>
        public virtual List<string> SaveErrorMessages { get; private set; }

        /// <summary>
        /// Wraps code in a BeginTransaction and CommitTransaction
        /// </summary>
        /// <param name="action">The action.</param>
        public void WrapTransaction( Action action )
        {
            if ( !_transactionInProgress )
            {
                _transactionInProgress = true;
                using ( var dbContextTransaction = this.Database.BeginTransaction() )
                {
                    try
                    {
                        action.Invoke();
                        dbContextTransaction.Commit();
                    }
                    catch ( Exception ex )
                    {
                        dbContextTransaction.Rollback();
                        throw ( ex );
                    }
                    finally
                    {
                        _transactionInProgress = false;
                    }
                }
            }
            else
            {
                action.Invoke();
            }
        }

        /// <summary>
        /// Saves all changes made in this context to the underlying database.
        /// </summary>
        /// <returns>
        /// The number of objects written to the underlying database.
        /// </returns>
        public override int SaveChanges()
        {
            return SaveChanges( false );
        }

        /// <summary>
        /// Saves all changes made in this context to the underlying database.  The
        /// default pre and post processing can also optionally be disabled.  This
        /// would disable audit records being created, workflows being triggered, and
        /// any PreSaveChanges() methods being called for changed entities.
        /// </summary>
        /// <param name="disablePrePostProcessing">if set to <c>true</c> disables
        /// the Pre and Post processing from being run. This should only be disabled
        /// when updating a large number of records at a time (e.g. importing records).</param>
        /// <returns></returns>
        public int SaveChanges( bool disablePrePostProcessing )
        {
            // Pre and Post processing has been disabled, just call the base
            // SaveChanges() method and return
            if ( disablePrePostProcessing )
            {
                return base.SaveChanges();
            }

            int result = 0;

            SaveErrorMessages = new List<string>();

            // Try to get the current person alias and id
            PersonAlias personAlias = null;
            if ( HttpContext.Current != null && HttpContext.Current.Items.Contains( "CurrentPerson" ) )
            {
                var currentPerson = HttpContext.Current.Items["CurrentPerson"] as Person;
                if ( currentPerson != null && currentPerson.PrimaryAlias != null )
                {
                    personAlias = currentPerson.PrimaryAlias;
                }
            }

            bool enableAuditing = Rock.Web.Cache.GlobalAttributesCache.Value( "EnableAuditing" ).AsBoolean();

            // Evaluate the current context for items that have changes
            var updatedItems = RockPreSave( this, personAlias, enableAuditing );

            // If update was not cancelled by triggered workflow
            if ( updatedItems != null )
            {
                try
                {
                    // Save the context changes
                    result = base.SaveChanges();
                }
                catch ( System.Data.Entity.Validation.DbEntityValidationException ex )
                {
                    var validationErrors = new List<string>();
                    foreach ( var error in ex.EntityValidationErrors )
                    {
                        foreach ( var prop in error.ValidationErrors )
                        {
                            validationErrors.Add( string.Format( "{0} ({1}): {2}", error.Entry.Entity.GetType().Name, prop.PropertyName, prop.ErrorMessage ) );
                        }
                    }

                    throw new SystemException( "Entity Validation Error: " + validationErrors.AsDelimited( ";" ), ex );
                }

                // If any items changed process audit and triggers
                if ( updatedItems.Any() )
                {
                    RockPostSave( updatedItems, personAlias, enableAuditing );
                }
            }

            return result;
        }

        /// <summary>
        /// Updates the Created/Modified data for any model being created or modified
        /// </summary>
        /// <param name="dbContext">The database context.</param>
        /// <param name="personAlias">The person alias.</param>
        /// <param name="enableAuditing">if set to <c>true</c> [enable auditing].</param>
        /// <returns></returns>
        protected virtual List<ContextItem> RockPreSave( DbContext dbContext, PersonAlias personAlias, bool enableAuditing = false )
        {
            int? personAliasId = null;
            if ( personAlias != null )
            {
                personAliasId = personAlias.Id;
            }

            var preSavedEntities = new HashSet<Guid>();

            // First loop through all models calling the PreSaveChanges
            foreach ( var entry in dbContext.ChangeTracker.Entries()
                .Where( c =>
                    c.Entity is IEntity &&
                    ( c.State == EntityState.Added || c.State == EntityState.Modified || c.State == EntityState.Deleted ) ) )
            {
                if ( entry.Entity is IModel )
                {
                    var model = entry.Entity as IModel;
                    model.PreSaveChanges( this, entry );

                    if ( !preSavedEntities.Contains( model.Guid ) )
                    {
                        preSavedEntities.Add( model.Guid );
                    }
                }
            }

            // Then loop again, as new models may have been added by PreSaveChanges events
            var updatedItems = new List<ContextItem>();
            foreach ( var entry in dbContext.ChangeTracker.Entries()
                .Where( c =>
                    c.Entity is IEntity &&
                    ( c.State == EntityState.Added || c.State == EntityState.Modified || c.State == EntityState.Deleted ) ) )
            {
                // Cast entry as IEntity
                var entity = entry.Entity as IEntity;

                // Get the context item to track audits
                var contextItem = new ContextItem( entity, entry );

                // If entity was added or modified, update the Created/Modified fields
                if ( entry.State == EntityState.Added || entry.State == EntityState.Modified )
                {
                    if ( !TriggerWorkflows( entity, WorkflowTriggerType.PreSave, personAlias ) )
                    {
                        return null;
                    }

                    if ( entry.Entity is IModel )
                    {
                        var model = entry.Entity as IModel;

                        if ( !preSavedEntities.Contains( model.Guid ) )
                        {
                            model.PreSaveChanges( this, entry );
                        }

                        // Update Guid/Created/Modified person and times
                        if ( entry.State == EntityState.Added )
                        {
                            if ( !model.CreatedDateTime.HasValue )
                            {
                                model.CreatedDateTime = RockDateTime.Now;
                            }
                            if ( !model.CreatedByPersonAliasId.HasValue )
                            {
                                model.CreatedByPersonAliasId = personAliasId;
                            }

                            if ( model.Guid == Guid.Empty )
                            {
                                model.Guid = Guid.NewGuid();
                            }

                            model.ModifiedDateTime = RockDateTime.Now;
                            model.ModifiedByPersonAliasId = personAliasId;
                        }
                        else if ( entry.State == EntityState.Modified )
                        {
                            model.ModifiedDateTime = RockDateTime.Now;
                            model.ModifiedByPersonAliasId = personAliasId;
                        }
                    }
                }
                else if ( entry.State == EntityState.Deleted )
                {
                    if ( !TriggerWorkflows( entity, WorkflowTriggerType.PreDelete, personAlias ) )
                    {
                        return null;
                    }
                }

                if ( enableAuditing )
                {
                    try
                    {
                            GetAuditDetails( dbContext, contextItem, personAliasId );
                    }
                    catch ( SystemException ex )
                    {
                        ExceptionLogService.LogException( ex, null );
                    }
                }

                updatedItems.Add( contextItem );
            }

            return updatedItems;
        }

        /// <summary>
        /// Creates audit logs and/or triggers workflows for items that were changed
        /// </summary>
        /// <param name="updatedItems">The updated items.</param>
        /// <param name="personAlias">The person alias.</param>
<<<<<<< HEAD
=======
        /// <param name="enableAuditing">if set to <c>true</c> [enable auditing].</param>
>>>>>>> 9609345a
        protected virtual void RockPostSave( List<ContextItem> updatedItems, PersonAlias personAlias, bool enableAuditing = false )
        {
            if ( enableAuditing )
            {
                try
                {
                    var audits = updatedItems.Select( i => i.Audit ).ToList();
                    if ( audits.Any( a => a.Details.Any() ) )
                    {
                        var transaction = new Rock.Transactions.AuditTransaction();
                        transaction.Audits = audits;
                        Rock.Transactions.RockQueue.TransactionQueue.Enqueue( transaction );
                    }
                }
                catch ( SystemException ex )
                {
                    ExceptionLogService.LogException( ex, null );
                }
            }

            foreach ( var item in updatedItems )
            {
                if ( item.State == EntityState.Detached || item.State == EntityState.Deleted )
                {
                    TriggerWorkflows( item.Entity, WorkflowTriggerType.PostDelete, personAlias );
                }
                else
                {
                    TriggerWorkflows( item.Entity, WorkflowTriggerType.ImmediatePostSave, personAlias );
                    TriggerWorkflows( item.Entity, WorkflowTriggerType.PostSave, personAlias );
                }
            }
        }

        private bool TriggerWorkflows( IEntity entity, WorkflowTriggerType triggerType, PersonAlias personAlias )
        {
            Dictionary<string, PropertyInfo> properties = null;

            using ( var rockContext = new RockContext() )
            {
                var workflowTypeService = new WorkflowTypeService( rockContext );
                var workflowService = new WorkflowService( rockContext );

                foreach ( var trigger in TriggerCache.Triggers( entity.TypeName, triggerType ).Where( t => t.IsActive == true ) )
                {
                    bool match = true;

                    if ( !string.IsNullOrWhiteSpace( trigger.EntityTypeQualifierColumn ) )
                    {
                        if ( properties == null )
                        {
                            properties = new Dictionary<string, PropertyInfo>();
                            foreach ( PropertyInfo propertyInfo in entity.GetType().GetProperties() )
                            {
                                properties.Add( propertyInfo.Name.ToLower(), propertyInfo );
                            }
                        }

                        match = ( properties.ContainsKey( trigger.EntityTypeQualifierColumn.ToLower() ) &&
                            properties[trigger.EntityTypeQualifierColumn.ToLower()].GetValue( entity, null ).ToString()
                                == trigger.EntityTypeQualifierValue );
                    }

                    if ( match )
                    {
                        if ( triggerType == WorkflowTriggerType.PreSave || triggerType == WorkflowTriggerType.PreDelete || triggerType == WorkflowTriggerType.ImmediatePostSave )
                        {
                            var workflowType = workflowTypeService.Get( trigger.WorkflowTypeId );

                            if ( workflowType != null )
                            {
                                var workflow = Rock.Model.Workflow.Activate( workflowType, trigger.WorkflowName );

                                List<string> workflowErrors;
                                if ( !workflow.Process( rockContext, entity, out workflowErrors ) )
                                {
                                    SaveErrorMessages.AddRange( workflowErrors );
                                    return false;
                                }
                                else
                                {
                                    if ( workflow.IsPersisted || workflowType.IsPersisted )
                                    {
                                        workflowService.Add( workflow );
                                        rockContext.SaveChanges();
                                    }
                                }
                            }
                        }
                        else
                        {
                            var transaction = new Rock.Transactions.WorkflowTriggerTransaction();
                            transaction.Trigger = trigger;
                            transaction.Entity = entity.Clone();
                            transaction.PersonAlias = personAlias;
                            Rock.Transactions.RockQueue.TransactionQueue.Enqueue( transaction );
                        }
                    }
                }
            }

            return true;
        }

        private static void GetAuditDetails( DbContext dbContext, ContextItem item, int? personAliasId )
        {
            // Get the base class (not the proxy class)
            Type rockEntityType = item.Entity.GetType();
            if ( rockEntityType.IsDynamicProxyType() )
            {
                rockEntityType = rockEntityType.BaseType;
            }

            // Check to make sure class does not have [NotAudited] attribute
            if ( AuditClass( rockEntityType ) )
            {
                var dbEntity = item.DbEntityEntry;
                var audit = item.Audit;

                PropertyInfo[] properties = rockEntityType.GetProperties();

                foreach ( PropertyInfo propInfo in properties )
                {
                    // Check to make sure property does not have the [NotAudited] attribute
                    if ( AuditProperty( propInfo ) )
                    {
                        // If entire entity was added or deleted or this property was modified
                        var dbPropertyEntry = dbEntity.Property( propInfo.Name );
                        if ( dbPropertyEntry != null && (
                            dbEntity.State == EntityState.Added ||
                            dbEntity.State == EntityState.Deleted ||
                            dbPropertyEntry.IsModified ) )
                        {
                            var currentValue = dbEntity.State == EntityState.Deleted ? string.Empty : dbPropertyEntry.CurrentValue;
                            var originalValue = dbEntity.State == EntityState.Added ? string.Empty : dbPropertyEntry.OriginalValue;

                            var detail = new AuditDetail();
                            detail.Property = propInfo.Name;
                            detail.CurrentValue = currentValue != null ? currentValue.ToString() : string.Empty;
                            detail.OriginalValue = originalValue != null ? originalValue.ToString() : string.Empty;
                            if ( detail.CurrentValue != detail.OriginalValue )
                            {
                                audit.Details.Add( detail );
                            }
                        }
                    }
                }

                if ( audit.Details.Any() )
                {
                    var entityType = Rock.Web.Cache.EntityTypeCache.Read( rockEntityType );
                    if ( entityType != null )
                    {
                        string title;
                        try
                        {
                            title = item.Entity.ToString();
                        }
                        catch
                        {
                            // ignore exception (Entity often overrides ToString() and we don't want that prevent the audit if it fails)
                            title = null;
                        }

                        if ( string.IsNullOrWhiteSpace( title ) )
                        {
                            title = entityType.FriendlyName ?? string.Empty;
                        }
                        audit.DateTime = RockDateTime.Now;
                        audit.PersonAliasId = personAliasId;
                        audit.EntityTypeId = entityType.Id;
                        audit.EntityId = item.Entity.Id;
                        audit.Title = title.Truncate( 195 );
                    }
                }
            }
        }

        private static bool AuditClass( Type baseType )
        {
            var attribute = baseType.GetCustomAttribute( typeof( NotAuditedAttribute ) );
            return ( attribute == null );
        }

        private static bool AuditProperty( PropertyInfo propertyInfo )
        {
            if ( propertyInfo.GetCustomAttribute( typeof( NotAuditedAttribute ) ) == null &&
                ( !propertyInfo.GetGetMethod().IsVirtual || propertyInfo.Name == "Id" || propertyInfo.Name == "Guid" || propertyInfo.Name == "Order" ) )
            {
                return true;
            }
            return false;
        }

        /// <summary>
        /// State of entity being changed during a context save
        /// </summary>
        protected class ContextItem
        {
            /// <summary>
            /// Gets or sets the entity.
            /// </summary>
            /// <value>
            /// The entity.
            /// </value>
            public IEntity Entity { get; set; }

            /// <summary>
            /// Gets or sets the state.
            /// </summary>
            /// <value>
            /// The state.
            /// </value>
            public EntityState State
            {
                get
                {
                    return this.DbEntityEntry.State;
                }
            }

            /// <summary>
            /// Gets or sets the database entity entry.
            /// </summary>
            /// <value>
            /// The database entity entry.
            /// </value>
            public DbEntityEntry DbEntityEntry { get; set; }

            /// <summary>
            /// Gets or sets the audit.
            /// </summary>
            /// <value>
            /// The audit.
            /// </value>
            public Audit Audit { get; set; }

            /// <summary>
            /// Initializes a new instance of the <see cref="ContextItem" /> class.
            /// </summary>
            /// <param name="entity">The entity.</param>
            /// <param name="dbEntityEntry">The database entity entry.</param>
            public ContextItem( IEntity entity, DbEntityEntry dbEntityEntry )
            {
                Entity = entity;
                DbEntityEntry = dbEntityEntry;
                Audit = new Audit();

                switch ( dbEntityEntry.State )
                {
                    case EntityState.Added:
                        {
                            Audit.AuditType = AuditType.Add;
                            break;
                        }
                    case EntityState.Deleted:
                        {
                            Audit.AuditType = AuditType.Delete;
                            break;
                        }
                    case EntityState.Modified:
                        {
                            Audit.AuditType = AuditType.Modify;
                            break;
                        }
                }
            }
        }
    }
}<|MERGE_RESOLUTION|>--- conflicted
+++ resolved
@@ -291,10 +291,7 @@
         /// </summary>
         /// <param name="updatedItems">The updated items.</param>
         /// <param name="personAlias">The person alias.</param>
-<<<<<<< HEAD
-=======
         /// <param name="enableAuditing">if set to <c>true</c> [enable auditing].</param>
->>>>>>> 9609345a
         protected virtual void RockPostSave( List<ContextItem> updatedItems, PersonAlias personAlias, bool enableAuditing = false )
         {
             if ( enableAuditing )

﻿//
// THIS WORK IS LICENSED UNDER A CREATIVE COMMONS ATTRIBUTION-NONCOMMERCIAL-
// SHAREALIKE 3.0 UNPORTED LICENSE:
// http://creativecommons.org/licenses/by-nc-sa/3.0/
//

using System;
using System.Collections.Generic;
using System.Data.Entity;
using System.Data.Entity.Infrastructure;
using System.Data.Objects;
using System.Linq;
using System.Linq.Expressions;
using System.Reflection;

using Rock;
using Rock.Core;

namespace Rock.Data
{
<<<<<<< HEAD
	/// <summary>
	/// Repository for working with the Entity Framework
	/// </summary>
	/// <typeparam name="T"></typeparam>
	public class EFRepository<T> : IRepository<T>, IDisposable
		where T : Rock.Data.Entity<T>
	{
		private bool IsDisposed;
		private DbContext _context;

		/// <summary>
		/// Gets the context.
		/// </summary>
		internal DbContext Context
		{
			get
			{
				if ( UnitOfWorkScope.CurrentObjectContext != null )
					return UnitOfWorkScope.CurrentObjectContext;

				if ( _context == null )
					_context = new RockContext();

				return _context;
			}
		}

		internal DbSet<T> _objectSet;
		internal DbSet<Audit> _auditSet;

		/// <summary>
		/// Initializes a new instance of the <see cref="EFRepository&lt;T&gt;"/> class.
		/// </summary>
		public EFRepository() :
			this( new RockContext() )
		{ }

		/// <summary>
		/// Initializes a new instance of the <see cref="EFRepository&lt;T&gt;"/> class.
		/// </summary>
		/// <param name="objectContext">The object context.</param>
		public EFRepository( DbContext objectContext )
		{
			IsDisposed = false;
			_context = objectContext;
			_objectSet = Context.Set<T>();
			_auditSet = Context.Set<Audit>();
		}

		/// <summary>
		/// An <see cref="IQueryable{T}"/> list of entitities
		/// </summary>
		/// <returns></returns>
		public virtual IQueryable<T> AsQueryable()
		{
			return _objectSet;
		}

		/// <summary>
		/// An <see cref="IQueryable{T}"/> list of entitities
		/// with a eager load of includes properties
		/// </summary>
		/// <returns></returns>
		public virtual IQueryable<T> AsQueryable( string includes )
		{
			DbQuery<T> value = _objectSet;
			if ( !String.IsNullOrEmpty( includes ) )
				foreach ( var include in includes.SplitDelimitedValues() )
					value = value.Include( include );
			return value;
		}

		/// <summary>
		/// An <see cref="IEnumerable{T}"/> list of all entities
		/// </summary>
		/// <returns></returns>
		public virtual IEnumerable<T> GetAll()
		{
			return _objectSet.ToList();
		}

		/// <summary>
		/// An <see cref="IEnumerable{T}"/> list of all entities that match the where clause
		/// </summary>
		/// <param name="where">
		/// <example>An example where clause: <c>t => t.Id == id</c></example>
		/// </param>
		/// <returns></returns>
		public virtual IEnumerable<T> Find( Expression<Func<T, bool>> where )
		{
			return _objectSet.Where( where );
		}

		/// <summary>
		/// Gets the only entity that matches the where clause
		/// </summary>
		/// <remarks>If more than one entity matches the where clause, and exception occurs</remarks>
		/// <param name="where">
		/// <example>An example where clause: <c>t => t.Id == id</c></example>
		/// </param>
		/// <returns></returns>
		public virtual T Single( Expression<Func<T, bool>> where )
		{
			return _objectSet.Single( where );
		}

		/// <summary>
		/// Get's the first entity that matches the where clause
		/// </summary>
		/// <remarks>If an entity that matches the where clause does not exist, an exception occurs</remarks>
		/// <param name="where">
		/// <example>An example where clause: <c>t => t.Id == id</c></example>
		/// </param>
		/// <returns></returns>
		public virtual T First( Expression<Func<T, bool>> where )
		{
			return _objectSet.First( where );
		}

		/// <summary>
		/// Get's the first entity that matches the where clause
		/// </summary>
		/// <remarks>If an entity that matches the where clause does not exist, a null value is returned</remarks>
		/// <param name="where">
		/// <example>An example where clause: <c>t => t.Id == id</c></example>
		/// </param>
		/// <returns></returns>
		public virtual T FirstOrDefault( Expression<Func<T, bool>> where )
		{
			return _objectSet.FirstOrDefault( where );
		}

		/// <summary>
		/// Date the entity was created.
		/// </summary>
		/// <param name="entity">The entity.</param>
		/// <returns></returns>
		public virtual DateTimeOffset? DateCreated( T entity )
		{
			return DateCreated( entity.EntityTypeName, entity.Id );
		}

		/// <summary>
		/// Date the entity was created.
		/// </summary>
		/// <param name="entityTypeName">Name of the entity type.</param>
		/// <param name="entityId">The entity id.</param>
		/// <returns></returns>
		public virtual DateTimeOffset? DateCreated( string entityTypeName, int entityId )
		{
			return _auditSet
				.Where( a =>
					a.EntityType == entityTypeName &&
					a.EntityId == entityId &&
					a.AuditType == AuditType.Add
				)
				.OrderByDescending( a => a.DateTime )
				.Select( a => a.DateTime )
				.FirstOrDefault();
		}

		/// <summary>
		/// Date the entity was last modified.
		/// </summary>
		/// <param name="entity">The entity.</param>
		/// <returns></returns>
		public virtual DateTimeOffset? DateLastModified( T entity )
		{
			return DateLastModified( entity.EntityTypeName, entity.Id );
		}

		/// <summary>
		/// Date the entity was last modified.
		/// </summary>
		/// <param name="entityTypeName">Name of the entity type.</param>
		/// <param name="entityId">The entity id.</param>
		/// <returns></returns>
		public virtual DateTimeOffset? DateLastModified( string entityTypeName, int entityId )
		{
			return _auditSet
				.Where( a =>
					a.EntityType == entityTypeName &&
					a.EntityId == entityId &&
					( a.AuditType == AuditType.Modify && a.AuditType == AuditType.Add )
				)
				.OrderByDescending( a => a.DateTime )
				.Select( a => a.DateTime )
				.FirstOrDefault();
		}

		/// <summary>
		/// The person id who created entity.
		/// </summary>
		/// <param name="entity">The entity.</param>
		/// <returns></returns>
		public virtual int? CreatedByPersonId( T entity )
		{
			return CreatedByPersonId( entity.EntityTypeName, entity.Id );
		}

		/// <summary>
		/// The person id who created entity.
		/// </summary>
		/// <param name="entityTypeName">Name of the entity type.</param>
		/// <param name="entityId">The entity id.</param>
		/// <returns></returns>
		public virtual int? CreatedByPersonId( string entityTypeName, int entityId )
		{
			return _auditSet
				.Where( a =>
					a.EntityType == entityTypeName &&
					a.EntityId == entityId &&
					a.AuditType == AuditType.Add
				)
				.OrderByDescending( a => a.DateTime )
				.Select( a => a.PersonId )
				.FirstOrDefault();
		}

		/// <summary>
		/// The person id who last modified the entity.
		/// </summary>
		/// <param name="entity">The entity.</param>
		/// <returns></returns>
		public virtual int? LastModifiedByPersonId( T entity )
		{
			return LastModifiedByPersonId( entity.EntityTypeName, entity.Id );
		}

		/// <summary>
		/// The person id who last modified the entity.
		/// </summary>
		/// <param name="entityTypeName">Name of the entity type.</param>
		/// <param name="entityId">The entity id.</param>
		/// <returns></returns>
		public virtual int? LastModifiedByPersonId( string entityTypeName, int entityId )
		{
			return _auditSet
				.Where( a =>
					a.EntityType == entityTypeName &&
					a.EntityId == entityId &&
					( a.AuditType == AuditType.Modify || a.AuditType == AuditType.Add )
				)
				.OrderByDescending( a => a.DateTime )
				.Select( a => a.PersonId )
				.FirstOrDefault();
		}

		/// <summary>
		/// All the audits made to the entity.
		/// </summary>
		/// <param name="entity">The entity.</param>
		/// <returns></returns>
		public virtual IQueryable<Audit> Audits( T entity )
		{
			return Audits( entity.EntityTypeName, entity.Id );
		}

		/// <summary>
		/// All the audits made to the entity.
		/// </summary>
		/// <param name="entityTypeName">Name of the entity type.</param>
		/// <param name="entityId">The entity id.</param>
		/// <returns></returns>
		public virtual IQueryable<Audit> Audits( string entityTypeName, int entityId )
		{
			return _auditSet
				.Where( a =>
					a.EntityType == entityTypeName &&
					a.EntityId == entityId
				);
		}

		/// <summary>
		/// Adds the specified entity.
		/// </summary>
		/// <param name="entity">The entity.</param>
		public virtual void Add( T entity )
		{
			_objectSet.Add( entity );
		}

		/// <summary>
		/// Attaches the specified entity.
		/// </summary>
		/// <param name="entity">The entity.</param>
		public virtual void Attach( T entity )
		{
			_objectSet.Attach( entity );
		}

		/// <summary>
		/// Deletes the specified entity.
		/// </summary>
		/// <param name="entity">The entity.</param>
		public virtual void Delete( T entity )
		{
			_objectSet.Remove( entity );
		}

		/// <summary>
		/// Saves the entity and returns a list of any entity changes that
		/// need to be logged
		/// </summary>
		/// <param name="PersonId">The id of the person making the change</param>
		/// <param name="audits">The audits.</param>
		/// <returns></returns>
		public List<Rock.Core.EntityChange> Save( int? PersonId, List<Rock.Core.AuditDto> audits )
		{
			var entityChanges = new List<Core.EntityChange>();

			Context.ChangeTracker.DetectChanges();

			List<object> addedEntities = new List<object>();
			List<object> deletedEntities = new List<object>();
			List<object> modifiedEntities = new List<object>();

			var contextAdapter = ( (IObjectContextAdapter)Context );

			foreach ( ObjectStateEntry entry in contextAdapter.ObjectContext.ObjectStateManager.GetObjectStateEntries(
				System.Data.EntityState.Added | System.Data.EntityState.Deleted | System.Data.EntityState.Modified | System.Data.EntityState.Unchanged ) )
			{
				var rockEntity = entry.Entity as Entity<T>;
				var audit = new Rock.Core.AuditDto();

				switch ( entry.State )
				{
					case System.Data.EntityState.Added:
						addedEntities.Add( entry.Entity );
						audit.AuditType = AuditType.Add;
						break;

					case System.Data.EntityState.Deleted:
						deletedEntities.Add( entry.Entity );
						audit.AuditType = AuditType.Delete;
						break;

					case System.Data.EntityState.Modified:

						if ( rockEntity != null )
						{
							bool cancel = false;
							rockEntity.RaiseUpdatingEvent( out cancel, PersonId );
							if ( cancel )
							{
								contextAdapter.ObjectContext.Detach( entry );
							}
							else
							{
								modifiedEntities.Add( entry.Entity );
								audit.AuditType = AuditType.Modify;
							}
						}

						break;
				}

				if ( rockEntity != null )
				{
					Type rockEntityType = rockEntity.GetType();
					if ( rockEntityType.Namespace == "System.Data.Entity.DynamicProxies" )
						rockEntityType = rockEntityType.BaseType;

					if ( AuditClass( rockEntityType ) )
					{
						var dbEntity = Context.Entry( entry.Entity );

						var modifiedProperties = new List<string>();
						PropertyInfo[] properties = rockEntityType.GetProperties();

						foreach ( PropertyInfo propInfo in properties )
						{
							if ( AuditProperty( propInfo ) )
							{
								var dbPropertyEntry = dbEntity.Property( propInfo.Name );
								if ( dbPropertyEntry != null && dbPropertyEntry.IsModified )
									modifiedProperties.Add( propInfo.Name );
							}
						}

						if ( modifiedProperties.Count > 0 )
						{
							audit.DateTime = DateTimeOffset.Now;
							audit.PersonId = PersonId;
							audit.EntityType = rockEntity.EntityTypeName;
							audit.EntityId = rockEntity.Id;
							audit.EntityName = rockEntity.ToString().Ellipsis( 195 );
							audit.Properties = modifiedProperties.AsDelimited( ";" );
							audits.Add( audit );
						}
					}
				}
			}

			Context.SaveChanges();

			foreach ( object modifiedEntity in addedEntities )
			{
				var model = modifiedEntity as Entity<T>;
				if ( model != null )
					model.RaiseAddedEvent( PersonId );
			}

			foreach ( object deletedEntity in deletedEntities )
			{
				var model = deletedEntity as Entity<T>;
				if ( model != null )
					model.RaiseDeletedEvent( PersonId );
			}

			foreach ( object modifiedEntity in modifiedEntities )
			{
				var model = modifiedEntity as Entity<T>;
				if ( model != null )
					model.RaiseUpdatedEvent( PersonId );
			}

			return entityChanges;
		}

		private bool AuditClass( Type baseType )
		{
			var attribute = baseType.GetCustomAttribute( typeof( NotAuditedAttribute ) );
			return ( attribute == null );
		}

		private bool AuditProperty( PropertyInfo propertyInfo )
		{
			if (propertyInfo.GetCustomAttribute( typeof( NotAuditedAttribute ) ) == null &&
				propertyInfo.GetCustomAttribute( typeof( System.Runtime.Serialization.DataMemberAttribute ) ) != null )
				return true;
			return false;
		}

		private List<Rock.Core.EntityChange> GetEntityChanges( object entity, Type baseType, int? personId )
		{
			List<Rock.Core.EntityChange> entityChanges = new List<Core.EntityChange>();

			// Do not track changes on the 'EntityChange' entity type. 
			if ( !( entity is Rock.Core.EntityChange ) )
			{
				Guid changeSet = Guid.NewGuid();

				// Look for properties that have the "TrackChanges" attribute
				foreach ( PropertyInfo propInfo in entity.GetType().GetProperties() )
				{
					object[] customAttributes = propInfo.GetCustomAttributes( typeof( TrackChangesAttribute ), true );
					if ( customAttributes.Length > 0 )
					{
						var currentValue = Context.Entry( entity ).Property( propInfo.Name ).CurrentValue;
						var originalValue = Context.Entry( entity ).State != System.Data.EntityState.Added ?
							Context.Entry( entity ).Property( propInfo.Name ).OriginalValue : string.Empty;

						string currentValueStr = currentValue == null ? string.Empty : currentValue.ToString();
						string originalValueStr = originalValue == null ? string.Empty : originalValue.ToString();

						if ( currentValueStr != originalValueStr )
						{
							if ( entityChanges == null )
								entityChanges = new List<Core.EntityChange>();

							Rock.Core.EntityChange change = new Core.EntityChange();
							change.ChangeSet = changeSet;
							change.ChangeType = Context.Entry( entity ).State.ToString();
							change.EntityType = baseType.Name;
							change.Property = propInfo.Name;
							change.OriginalValue = originalValueStr;
							change.CurrentValue = currentValueStr;
							change.CreatedByPersonId = personId;
							change.CreatedDateTime = DateTime.Now;

							entityChanges.Add( change );
						}
					}
				}
			}

			return entityChanges;
		}

		/// <summary>
		/// Dispose object
		/// </summary>
		public void Dispose()
		{
			Dispose( true );
			GC.SuppressFinalize( this );
		}

		/// <summary>
		/// Dispose
		/// </summary>
		/// <param name="disposing"></param>
		protected virtual void Dispose( bool disposing )
		{
			if ( !IsDisposed )
			{
				if ( disposing )
				{
					if ( _context != null )
						_context.Dispose();
				}

				_context = null;
				IsDisposed = true;
			}
		}
	}
=======
    /// <summary>
    /// Repository for working with the Entity Framework
    /// </summary>
    /// <typeparam name="T"></typeparam>
    public class EFRepository<T> : IRepository<T>, IDisposable
        where T : Rock.Data.Model<T>
    {
        /// <summary>
        /// 
        /// </summary>
        private bool IsDisposed;

        /// <summary>
        /// 
        /// </summary>
        private DbContext _context;

        /// <summary>
        /// Gets the context.
        /// </summary>
        internal DbContext Context
        {
            get
            {
                if ( UnitOfWorkScope.CurrentObjectContext != null )
                    return UnitOfWorkScope.CurrentObjectContext;

                if ( _context == null )
                    _context = new RockContext();

                return _context;
            }
        }

        /// <summary>
        /// 
        /// </summary>
        internal DbSet<T> _objectSet;

        /// <summary>
        /// Initializes a new instance of the <see cref="EFRepository&lt;T&gt;"/> class.
        /// </summary>
        public EFRepository() :
            this( new RockContext() )
        { }

        /// <summary>
        /// Initializes a new instance of the <see cref="EFRepository&lt;T&gt;"/> class.
        /// </summary>
        /// <param name="objectContext">The object context.</param>
        public EFRepository( DbContext objectContext )
        {
            IsDisposed = false;
            _context = objectContext;
            _objectSet = Context.Set<T>();
        }

        /// <summary>
        /// An <see cref="IQueryable{T}"/> list of entitities
        /// </summary>
        /// <returns></returns>
        public virtual IQueryable<T> AsQueryable()
        {
            return _objectSet;
        }

        /// <summary>
        /// An <see cref="IQueryable{T}"/> list of entitities
        /// with a eager load of includes properties
        /// </summary>
        /// <returns></returns>
        public virtual IQueryable<T> AsQueryable( string includes )
        {
            DbQuery<T> value = _objectSet;
            if ( !String.IsNullOrEmpty( includes ) )
                foreach ( var include in includes.SplitDelimitedValues() )
                    value = value.Include( include );
            return value;
        }

        /// <summary>
        /// An <see cref="IEnumerable{T}"/> list of all entities
        /// </summary>
        /// <returns></returns>
        public virtual IEnumerable<T> GetAll()
        {
            return _objectSet.ToList();
        }

        /// <summary>
        /// An <see cref="IEnumerable{T}"/> list of all entities that match the where clause
        /// </summary>
        /// <param name="where">
        /// <example>An example where clause: <c>t => t.Id == id</c></example>
        /// </param>
        /// <returns></returns>
        public virtual IEnumerable<T> Find( Expression<Func<T, bool>> where )
        {
            return _objectSet.Where( where );
        }

        /// <summary>
        /// Gets the only entity that matches the where clause
        /// </summary>
        /// <remarks>If more than one entity matches the where clause, and exception occurs</remarks>
        /// <param name="where">
        /// <example>An example where clause: <c>t => t.Id == id</c></example>
        /// </param>
        /// <returns></returns>
        public virtual T Single( Expression<Func<T, bool>> where )
        {
            return _objectSet.Single( where );
        }

        /// <summary>
        /// Get's the first entity that matches the where clause
        /// </summary>
        /// <remarks>If an entity that matches the where clause does not exist, an exception occurs</remarks>
        /// <param name="where">
        /// <example>An example where clause: <c>t => t.Id == id</c></example>
        /// </param>
        /// <returns></returns>
        public virtual T First( Expression<Func<T, bool>> where )
        {
            return _objectSet.First( where );
        }

        /// <summary>
        /// Get's the first entity that matches the where clause
        /// </summary>
        /// <remarks>If an entity that matches the where clause does not exist, a null value is returned</remarks>
        /// <param name="where">
        /// <example>An example where clause: <c>t => t.Id == id</c></example>
        /// </param>
        /// <returns></returns>
        public virtual T FirstOrDefault( Expression<Func<T, bool>> where )
        {
            return _objectSet.FirstOrDefault( where );
        }

        /// <summary>
        /// Adds the specified entity.
        /// </summary>
        /// <param name="entity">The entity.</param>
        public virtual void Add( T entity )
        {
            _objectSet.Add( entity );
        }

        /// <summary>
        /// Attaches the specified entity.
        /// </summary>
        /// <param name="entity">The entity.</param>
        public virtual void Attach( T entity )
        {
            _objectSet.Attach( entity );
        }

        /// <summary>
        /// Deletes the specified entity.
        /// </summary>
        /// <param name="entity">The entity.</param>
        public virtual void Delete( T entity )
        {
            _objectSet.Remove( entity );
        }

        /// <summary>
        /// Saves the entity and returns a list of any entity changes that 
        /// need to be logged
        /// </summary>
        /// <param name="PersonId">The id of the person making the change</param>
        /// <returns></returns>
        public List<Rock.Core.EntityChange> Save( int? PersonId )
        {
            var entityChanges = new List<Core.EntityChange>();

            Context.ChangeTracker.DetectChanges();

            List<object> addedEntities = new List<object>();
            List<object> deletedEntities = new List<object>();
            List<object> modifiedEntities = new List<object>();

            var contextAdapter = ( (IObjectContextAdapter)Context );

            foreach ( ObjectStateEntry entry in contextAdapter.ObjectContext.ObjectStateManager.GetObjectStateEntries(
                System.Data.EntityState.Added | System.Data.EntityState.Deleted | System.Data.EntityState.Modified | System.Data.EntityState.Unchanged ) )
            {
                switch ( entry.State )
                {
                    case System.Data.EntityState.Added:

                        entityChanges.Concat( GetEntityChanges( entry.Entity, PersonId ) );

                        addedEntities.Add( entry.Entity );

                        if ( entry.Entity is IAuditable )
                        {
                            IAuditable auditable = (IAuditable)entry.Entity;
                            auditable.CreatedByPersonId = PersonId;
                            auditable.CreatedDateTime = DateTime.Now;
                            auditable.ModifiedByPersonId = PersonId;
                            auditable.ModifiedDateTime = DateTime.Now;
                        }
                        break;

                    case System.Data.EntityState.Deleted:
                        deletedEntities.Add( entry.Entity );
                        break;

                    case System.Data.EntityState.Modified:

                        var model = entry.Entity as Model<T>;
                        if ( model != null )
                        {
                            bool cancel = false;
                            model.RaiseUpdatingEvent( out cancel, PersonId );
                            if ( cancel )
                            {
                                contextAdapter.ObjectContext.Detach( entry );
                            }
                            else
                            {
                                entityChanges.AddRange( GetEntityChanges( model, PersonId ) );

                                modifiedEntities.Add( entry.Entity );

                                if ( model is IAuditable )
                                {
                                    IAuditable auditable = (IAuditable)model;
                                    auditable.ModifiedByPersonId = PersonId;
                                    auditable.ModifiedDateTime = DateTime.Now;
                                }
                            }
                        }

                        break;
                }
            }

            Context.SaveChanges();

            foreach ( object modifiedEntity in addedEntities )
            {
                var model = modifiedEntity as Model<T>;
                if ( model != null )
                {
                    model.RaiseAddedEvent( PersonId );
                }
            }

            foreach ( object deletedEntity in deletedEntities )
            {
                var model = deletedEntity as Model<T>;
                if ( model != null )
                {
                    model.RaiseDeletedEvent( PersonId );
                }
            }

            foreach ( object modifiedEntity in modifiedEntities )
            {
                var model = modifiedEntity as Model<T>;
                if ( model != null )
                {
                    model.RaiseUpdatedEvent( PersonId );
                }
            }

            return entityChanges;
        }

        /// <summary>
        /// Gets the entity changes.
        /// </summary>
        /// <param name="entity">The entity.</param>
        /// <param name="personId">The person id.</param>
        /// <returns></returns>
        private List<Rock.Core.EntityChange> GetEntityChanges( object entity, int? personId )
        {
            List<Rock.Core.EntityChange> entityChanges = new List<Core.EntityChange>();

            // Do not track changes on the 'EntityChange' entity type. 
            if ( !( entity is Rock.Core.EntityChange ) )
            {
                Type entityType = entity.GetType();
                if ( entityType.Namespace == "System.Data.Entity.DynamicProxies" )
                {
                    entityType = entityType.BaseType;
                }

                Guid changeSet = Guid.NewGuid();

                // Look for properties that have the "TrackChanges" attribute
                foreach ( PropertyInfo propInfo in entity.GetType().GetProperties() )
                {
                    object[] customAttributes = propInfo.GetCustomAttributes( typeof( TrackChangesAttribute ), true );
                    if ( customAttributes.Length > 0 )
                    {
                        var currentValue = Context.Entry( entity ).Property( propInfo.Name ).CurrentValue;
                        var originalValue = Context.Entry( entity ).State != System.Data.EntityState.Added ?
                            Context.Entry( entity ).Property( propInfo.Name ).OriginalValue : string.Empty;

                        string currentValueStr = currentValue == null ? string.Empty : currentValue.ToString();
                        string originalValueStr = originalValue == null ? string.Empty : originalValue.ToString();

                        if ( currentValueStr != originalValueStr )
                        {
                            if ( entityChanges == null )
                            {
                                entityChanges = new List<Core.EntityChange>();
                            }

                            Rock.Core.EntityChange change = new Core.EntityChange();
                            change.ChangeSet = changeSet;
                            change.ChangeType = Context.Entry( entity ).State.ToString();
                            change.EntityType = entityType.Name;
                            change.Property = propInfo.Name;
                            change.OriginalValue = originalValueStr;
                            change.CurrentValue = currentValueStr;
                            change.CreatedByPersonId = personId;
                            change.CreatedDateTime = DateTime.Now;

                            entityChanges.Add( change );
                        }
                    }
                }
            }

            return entityChanges;
        }

        /// <summary>
        /// Dispose object
        /// </summary>
        public void Dispose()
        {
            Dispose( true );
            GC.SuppressFinalize( this );
        }

        /// <summary>
        /// Dispose
        /// </summary>
        /// <param name="disposing"></param>
        protected virtual void Dispose( bool disposing )
        {
            if ( !IsDisposed )
            {
                if ( disposing )
                {
                    if ( _context != null )
                    {
                        _context.Dispose();
                    }
                }

                _context = null;
                IsDisposed = true;
            }
        }
    }
>>>>>>> 32540396
}<|MERGE_RESOLUTION|>--- conflicted
+++ resolved
@@ -18,7 +18,6 @@
 
 namespace Rock.Data
 {
-<<<<<<< HEAD
 	/// <summary>
 	/// Repository for working with the Entity Framework
 	/// </summary>
@@ -26,7 +25,14 @@
 	public class EFRepository<T> : IRepository<T>, IDisposable
 		where T : Rock.Data.Entity<T>
 	{
+        /// <summary>
+        /// 
+        /// </summary>
 		private bool IsDisposed;
+
+        /// <summary>
+        /// 
+        /// </summary>
 		private DbContext _context;
 
 		/// <summary>
@@ -46,6 +52,9 @@
 			}
 		}
 
+        /// <summary>
+        /// 
+        /// </summary>
 		internal DbSet<T> _objectSet;
 		internal DbSet<Audit> _auditSet;
 
@@ -453,6 +462,12 @@
 			return false;
 		}
 
+        /// <summary>
+        /// Gets the entity changes.
+        /// </summary>
+        /// <param name="entity">The entity.</param>
+        /// <param name="personId">The person id.</param>
+        /// <returns></returns>
 		private List<Rock.Core.EntityChange> GetEntityChanges( object entity, Type baseType, int? personId )
 		{
 			List<Rock.Core.EntityChange> entityChanges = new List<Core.EntityChange>();
@@ -519,7 +534,9 @@
 				if ( disposing )
 				{
 					if ( _context != null )
+                    {
 						_context.Dispose();
+                    }
 				}
 
 				_context = null;
@@ -527,368 +544,4 @@
 			}
 		}
 	}
-=======
-    /// <summary>
-    /// Repository for working with the Entity Framework
-    /// </summary>
-    /// <typeparam name="T"></typeparam>
-    public class EFRepository<T> : IRepository<T>, IDisposable
-        where T : Rock.Data.Model<T>
-    {
-        /// <summary>
-        /// 
-        /// </summary>
-        private bool IsDisposed;
-
-        /// <summary>
-        /// 
-        /// </summary>
-        private DbContext _context;
-
-        /// <summary>
-        /// Gets the context.
-        /// </summary>
-        internal DbContext Context
-        {
-            get
-            {
-                if ( UnitOfWorkScope.CurrentObjectContext != null )
-                    return UnitOfWorkScope.CurrentObjectContext;
-
-                if ( _context == null )
-                    _context = new RockContext();
-
-                return _context;
-            }
-        }
-
-        /// <summary>
-        /// 
-        /// </summary>
-        internal DbSet<T> _objectSet;
-
-        /// <summary>
-        /// Initializes a new instance of the <see cref="EFRepository&lt;T&gt;"/> class.
-        /// </summary>
-        public EFRepository() :
-            this( new RockContext() )
-        { }
-
-        /// <summary>
-        /// Initializes a new instance of the <see cref="EFRepository&lt;T&gt;"/> class.
-        /// </summary>
-        /// <param name="objectContext">The object context.</param>
-        public EFRepository( DbContext objectContext )
-        {
-            IsDisposed = false;
-            _context = objectContext;
-            _objectSet = Context.Set<T>();
-        }
-
-        /// <summary>
-        /// An <see cref="IQueryable{T}"/> list of entitities
-        /// </summary>
-        /// <returns></returns>
-        public virtual IQueryable<T> AsQueryable()
-        {
-            return _objectSet;
-        }
-
-        /// <summary>
-        /// An <see cref="IQueryable{T}"/> list of entitities
-        /// with a eager load of includes properties
-        /// </summary>
-        /// <returns></returns>
-        public virtual IQueryable<T> AsQueryable( string includes )
-        {
-            DbQuery<T> value = _objectSet;
-            if ( !String.IsNullOrEmpty( includes ) )
-                foreach ( var include in includes.SplitDelimitedValues() )
-                    value = value.Include( include );
-            return value;
-        }
-
-        /// <summary>
-        /// An <see cref="IEnumerable{T}"/> list of all entities
-        /// </summary>
-        /// <returns></returns>
-        public virtual IEnumerable<T> GetAll()
-        {
-            return _objectSet.ToList();
-        }
-
-        /// <summary>
-        /// An <see cref="IEnumerable{T}"/> list of all entities that match the where clause
-        /// </summary>
-        /// <param name="where">
-        /// <example>An example where clause: <c>t => t.Id == id</c></example>
-        /// </param>
-        /// <returns></returns>
-        public virtual IEnumerable<T> Find( Expression<Func<T, bool>> where )
-        {
-            return _objectSet.Where( where );
-        }
-
-        /// <summary>
-        /// Gets the only entity that matches the where clause
-        /// </summary>
-        /// <remarks>If more than one entity matches the where clause, and exception occurs</remarks>
-        /// <param name="where">
-        /// <example>An example where clause: <c>t => t.Id == id</c></example>
-        /// </param>
-        /// <returns></returns>
-        public virtual T Single( Expression<Func<T, bool>> where )
-        {
-            return _objectSet.Single( where );
-        }
-
-        /// <summary>
-        /// Get's the first entity that matches the where clause
-        /// </summary>
-        /// <remarks>If an entity that matches the where clause does not exist, an exception occurs</remarks>
-        /// <param name="where">
-        /// <example>An example where clause: <c>t => t.Id == id</c></example>
-        /// </param>
-        /// <returns></returns>
-        public virtual T First( Expression<Func<T, bool>> where )
-        {
-            return _objectSet.First( where );
-        }
-
-        /// <summary>
-        /// Get's the first entity that matches the where clause
-        /// </summary>
-        /// <remarks>If an entity that matches the where clause does not exist, a null value is returned</remarks>
-        /// <param name="where">
-        /// <example>An example where clause: <c>t => t.Id == id</c></example>
-        /// </param>
-        /// <returns></returns>
-        public virtual T FirstOrDefault( Expression<Func<T, bool>> where )
-        {
-            return _objectSet.FirstOrDefault( where );
-        }
-
-        /// <summary>
-        /// Adds the specified entity.
-        /// </summary>
-        /// <param name="entity">The entity.</param>
-        public virtual void Add( T entity )
-        {
-            _objectSet.Add( entity );
-        }
-
-        /// <summary>
-        /// Attaches the specified entity.
-        /// </summary>
-        /// <param name="entity">The entity.</param>
-        public virtual void Attach( T entity )
-        {
-            _objectSet.Attach( entity );
-        }
-
-        /// <summary>
-        /// Deletes the specified entity.
-        /// </summary>
-        /// <param name="entity">The entity.</param>
-        public virtual void Delete( T entity )
-        {
-            _objectSet.Remove( entity );
-        }
-
-        /// <summary>
-        /// Saves the entity and returns a list of any entity changes that 
-        /// need to be logged
-        /// </summary>
-        /// <param name="PersonId">The id of the person making the change</param>
-        /// <returns></returns>
-        public List<Rock.Core.EntityChange> Save( int? PersonId )
-        {
-            var entityChanges = new List<Core.EntityChange>();
-
-            Context.ChangeTracker.DetectChanges();
-
-            List<object> addedEntities = new List<object>();
-            List<object> deletedEntities = new List<object>();
-            List<object> modifiedEntities = new List<object>();
-
-            var contextAdapter = ( (IObjectContextAdapter)Context );
-
-            foreach ( ObjectStateEntry entry in contextAdapter.ObjectContext.ObjectStateManager.GetObjectStateEntries(
-                System.Data.EntityState.Added | System.Data.EntityState.Deleted | System.Data.EntityState.Modified | System.Data.EntityState.Unchanged ) )
-            {
-                switch ( entry.State )
-                {
-                    case System.Data.EntityState.Added:
-
-                        entityChanges.Concat( GetEntityChanges( entry.Entity, PersonId ) );
-
-                        addedEntities.Add( entry.Entity );
-
-                        if ( entry.Entity is IAuditable )
-                        {
-                            IAuditable auditable = (IAuditable)entry.Entity;
-                            auditable.CreatedByPersonId = PersonId;
-                            auditable.CreatedDateTime = DateTime.Now;
-                            auditable.ModifiedByPersonId = PersonId;
-                            auditable.ModifiedDateTime = DateTime.Now;
-                        }
-                        break;
-
-                    case System.Data.EntityState.Deleted:
-                        deletedEntities.Add( entry.Entity );
-                        break;
-
-                    case System.Data.EntityState.Modified:
-
-                        var model = entry.Entity as Model<T>;
-                        if ( model != null )
-                        {
-                            bool cancel = false;
-                            model.RaiseUpdatingEvent( out cancel, PersonId );
-                            if ( cancel )
-                            {
-                                contextAdapter.ObjectContext.Detach( entry );
-                            }
-                            else
-                            {
-                                entityChanges.AddRange( GetEntityChanges( model, PersonId ) );
-
-                                modifiedEntities.Add( entry.Entity );
-
-                                if ( model is IAuditable )
-                                {
-                                    IAuditable auditable = (IAuditable)model;
-                                    auditable.ModifiedByPersonId = PersonId;
-                                    auditable.ModifiedDateTime = DateTime.Now;
-                                }
-                            }
-                        }
-
-                        break;
-                }
-            }
-
-            Context.SaveChanges();
-
-            foreach ( object modifiedEntity in addedEntities )
-            {
-                var model = modifiedEntity as Model<T>;
-                if ( model != null )
-                {
-                    model.RaiseAddedEvent( PersonId );
-                }
-            }
-
-            foreach ( object deletedEntity in deletedEntities )
-            {
-                var model = deletedEntity as Model<T>;
-                if ( model != null )
-                {
-                    model.RaiseDeletedEvent( PersonId );
-                }
-            }
-
-            foreach ( object modifiedEntity in modifiedEntities )
-            {
-                var model = modifiedEntity as Model<T>;
-                if ( model != null )
-                {
-                    model.RaiseUpdatedEvent( PersonId );
-                }
-            }
-
-            return entityChanges;
-        }
-
-        /// <summary>
-        /// Gets the entity changes.
-        /// </summary>
-        /// <param name="entity">The entity.</param>
-        /// <param name="personId">The person id.</param>
-        /// <returns></returns>
-        private List<Rock.Core.EntityChange> GetEntityChanges( object entity, int? personId )
-        {
-            List<Rock.Core.EntityChange> entityChanges = new List<Core.EntityChange>();
-
-            // Do not track changes on the 'EntityChange' entity type. 
-            if ( !( entity is Rock.Core.EntityChange ) )
-            {
-                Type entityType = entity.GetType();
-                if ( entityType.Namespace == "System.Data.Entity.DynamicProxies" )
-                {
-                    entityType = entityType.BaseType;
-                }
-
-                Guid changeSet = Guid.NewGuid();
-
-                // Look for properties that have the "TrackChanges" attribute
-                foreach ( PropertyInfo propInfo in entity.GetType().GetProperties() )
-                {
-                    object[] customAttributes = propInfo.GetCustomAttributes( typeof( TrackChangesAttribute ), true );
-                    if ( customAttributes.Length > 0 )
-                    {
-                        var currentValue = Context.Entry( entity ).Property( propInfo.Name ).CurrentValue;
-                        var originalValue = Context.Entry( entity ).State != System.Data.EntityState.Added ?
-                            Context.Entry( entity ).Property( propInfo.Name ).OriginalValue : string.Empty;
-
-                        string currentValueStr = currentValue == null ? string.Empty : currentValue.ToString();
-                        string originalValueStr = originalValue == null ? string.Empty : originalValue.ToString();
-
-                        if ( currentValueStr != originalValueStr )
-                        {
-                            if ( entityChanges == null )
-                            {
-                                entityChanges = new List<Core.EntityChange>();
-                            }
-
-                            Rock.Core.EntityChange change = new Core.EntityChange();
-                            change.ChangeSet = changeSet;
-                            change.ChangeType = Context.Entry( entity ).State.ToString();
-                            change.EntityType = entityType.Name;
-                            change.Property = propInfo.Name;
-                            change.OriginalValue = originalValueStr;
-                            change.CurrentValue = currentValueStr;
-                            change.CreatedByPersonId = personId;
-                            change.CreatedDateTime = DateTime.Now;
-
-                            entityChanges.Add( change );
-                        }
-                    }
-                }
-            }
-
-            return entityChanges;
-        }
-
-        /// <summary>
-        /// Dispose object
-        /// </summary>
-        public void Dispose()
-        {
-            Dispose( true );
-            GC.SuppressFinalize( this );
-        }
-
-        /// <summary>
-        /// Dispose
-        /// </summary>
-        /// <param name="disposing"></param>
-        protected virtual void Dispose( bool disposing )
-        {
-            if ( !IsDisposed )
-            {
-                if ( disposing )
-                {
-                    if ( _context != null )
-                    {
-                        _context.Dispose();
-                    }
-                }
-
-                _context = null;
-                IsDisposed = true;
-            }
-        }
-    }
->>>>>>> 32540396
 }
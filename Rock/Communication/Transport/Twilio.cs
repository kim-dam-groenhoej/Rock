﻿// <copyright>
// Copyright by the Spark Development Network
//
// Licensed under the Rock Community License (the "License");
// you may not use this file except in compliance with the License.
// You may obtain a copy of the License at
//
// http://www.rockrms.com/license
//
// Unless required by applicable law or agreed to in writing, software
// distributed under the License is distributed on an "AS IS" BASIS,
// WITHOUT WARRANTIES OR CONDITIONS OF ANY KIND, either express or implied.
// See the License for the specific language governing permissions and
// limitations under the License.
// </copyright>
//
using System;
using System.Collections.Generic;
using System.ComponentModel;
using System.ComponentModel.Composition;
using System.Linq;
using System.Net.Mail;

using Rock.Attribute;
using Rock.Data;
using Rock.Model;
using Rock.Web.Cache;

using Twilio;
using TwilioTypes = Twilio.Types;
using Twilio.Rest.Api.V2010.Account;

namespace Rock.Communication.Transport
{
    /// <summary>
    /// Communication transport for sending SMS messages using Twilio
    /// </summary>
    [Description( "Sends a communication through Twilio API" )]
    [Export( typeof( TransportComponent ) )]
    [ExportMetadata( "ComponentName", "Twilio" )]
    [TextField( "SID", "Your Twilio Account SID (find at https://www.twilio.com/user/account)", true, "", "", 0 )]
    [TextField( "Token", "Your Twilio Account Token", true, "", "", 1 )]
    [IntegerField("Long-Code Throttling", "The amount of time (in milliseconds) to wait between sending to recipients when sending a message from a long-code number (regular phone number). When carriers detect that a message is not coming from a human, they may filter/block the message. A delay can help prevent this from happening.",
        false, 500, order: 2)]
    public class Twilio : TransportComponent
    {
        /// <summary>
        /// Sends the specified rock message.
        /// </summary>
        /// <param name="rockMessage">The rock message.</param>
        /// <param name="mediumEntityTypeId">The medium entity type identifier.</param>
        /// <param name="mediumAttributes">The medium attributes.</param>
        /// <param name="errorMessages">The error messages.</param>
        /// <returns></returns>
        public override bool Send( RockMessage rockMessage, int mediumEntityTypeId, Dictionary<string, string> mediumAttributes, out List<string> errorMessages )
        {
            errorMessages = new List<string>();

            var smsMessage = rockMessage as RockSMSMessage;
            if ( smsMessage != null )
            {
                // Validate From Number
                if ( smsMessage.FromNumber == null )
                {
                    errorMessages.Add( "A From Number was not provided." );
                    return false;
                }

                string accountSid = GetAttributeValue( "SID" );
                string authToken = GetAttributeValue( "Token" );
                TwilioClient.Init( accountSid, authToken );

                // Common Merge Field
                var mergeFields = Lava.LavaHelper.GetCommonMergeFields( null, rockMessage.CurrentPerson );
                foreach ( var mergeField in rockMessage.AdditionalMergeFields )
                {
                    mergeFields.AddOrReplace( mergeField.Key, mergeField.Value );
                }

                int? throttlingWaitTimeMS = null;
                if ( this.IsLongCodePhoneNumber( smsMessage.FromNumber.Value ) )
                {
                    throttlingWaitTimeMS = this.GetAttributeValue( "Long-CodeThrottling" ).AsIntegerOrNull();
                }

                List<Uri> attachmentMediaUrls = GetAttachmentMediaUrls( rockMessage.Attachments.AsQueryable() );

                foreach ( var recipient in rockMessage.GetRecipients() )
                {
                    try
                    {
                        foreach ( var mergeField in mergeFields )
                        {
                            recipient.MergeFields.AddOrIgnore( mergeField.Key, mergeField.Value );
                        }

                        CommunicationRecipient communicationRecipient = null;

                        using ( var rockContext = new RockContext() )
                        {
                            CommunicationRecipientService communicationRecipientService = new CommunicationRecipientService( rockContext );
                            int? recipientId = recipient.CommunicationRecipientId;
                            if ( recipientId != null )
                            {
                                communicationRecipient = communicationRecipientService.Get( recipientId.Value );
                            }

                            string message = ResolveText( smsMessage.Message, smsMessage.CurrentPerson, communicationRecipient, smsMessage.EnabledLavaCommands, recipient.MergeFields, smsMessage.AppRoot, smsMessage.ThemeRoot );

                            // Create the communication record and send using that.
                            if ( rockMessage.CreateCommunicationRecord )
                            {
                                var recipientPersonAliasId = recipient.PersonAliasId;
                                var communicationService = new CommunicationService( rockContext );
<<<<<<< HEAD

                                Rock.Model.Communication communication = communicationService.CreateSMSCommunication( smsMessage.CurrentPerson, recipientPersonAliasId, message, smsMessage.FromNumber, string.Empty, smsMessage.communicationName );
=======
                                Rock.Model.Communication communication = communicationService.CreateSMSCommunication( smsMessage.CurrentPerson, recipientPerson?.PrimaryAliasId, message, smsMessage.FromNumber, string.Empty, smsMessage.communicationName );

                                // Since we just created a new communication record, we need to move any attachments from the rockMessage
                                // to the communication's attachments since the Send method below will be handling the delivery.
                                if ( attachmentMediaUrls.Any() )
                                {
                                    foreach ( var attachment in rockMessage.Attachments.AsQueryable() )
                                    {
                                        communication.AddAttachment( new CommunicationAttachment { BinaryFileId = attachment.Id }, CommunicationType.SMS );
                                    }
                                }
>>>>>>> 4cc790a7

                                rockContext.SaveChanges();
                                Send( communication, mediumEntityTypeId, mediumAttributes );
                                continue;
                            }
                            else
                            {
                                MessageResource response = SendToTwilio( smsMessage.FromNumber.Value, null, attachmentMediaUrls, message, recipient.To );

                                if ( response.ErrorMessage.IsNotNullOrWhiteSpace() )
                                {
                                    errorMessages.Add( response.ErrorMessage );
                                }

                                if ( communicationRecipient != null )
                                {
                                    rockContext.SaveChanges();
                                }
                            }
                        }
                    }
                    catch ( Exception ex )
                    {
                        errorMessages.Add( ex.Message );
                        ExceptionLogService.LogException( ex );
                    }
                    
                    if ( throttlingWaitTimeMS.HasValue )
                    {
                        System.Threading.Tasks.Task.Delay( throttlingWaitTimeMS.Value ).Wait();
                    }
                }
            }

            return !errorMessages.Any();
        }

        /// <summary>
        /// Sends the specified communication.
        /// </summary>
        /// <param name="communication">The communication.</param>
        /// <param name="mediumEntityTypeId">The medium entity type identifier.</param>
        /// <param name="mediumAttributes">The medium attributes.</param>
        public override void Send( Model.Communication communication, int mediumEntityTypeId, Dictionary<string, string> mediumAttributes )
        {
            using ( var communicationRockContext = new RockContext() )
            {
                // Requery the Communication
                communication = new CommunicationService( communicationRockContext ).Get( communication.Id );

                bool hasPendingRecipients;
                if ( communication != null &&
                    communication.Status == Model.CommunicationStatus.Approved &&
                    ( !communication.FutureSendDateTime.HasValue || communication.FutureSendDateTime.Value.CompareTo( RockDateTime.Now ) <= 0 ) )
                {
                    var qryRecipients = new CommunicationRecipientService( communicationRockContext ).Queryable();
                    hasPendingRecipients = qryRecipients
                        .Where( r =>
                            r.CommunicationId == communication.Id &&
                            r.Status == Model.CommunicationRecipientStatus.Pending &&
                            r.MediumEntityTypeId.HasValue &&
                            r.MediumEntityTypeId.Value == mediumEntityTypeId )
                        .Any();
                }
                else
                {
                    hasPendingRecipients = false;
                }

                if ( hasPendingRecipients )
                {
                    var currentPerson = communication.CreatedByPersonAlias?.Person;
                    var globalAttributes = GlobalAttributesCache.Get();
                    string publicAppRoot = globalAttributes.GetValue( "PublicApplicationRoot" ).EnsureTrailingForwardslash();
                    var mergeFields = Rock.Lava.LavaHelper.GetCommonMergeFields( null, currentPerson );

                    string fromPhone = communication.SMSFromDefinedValue?.Value;
                    if ( string.IsNullOrWhiteSpace( fromPhone ) )
                    {
                        // just in case we got this far without a From Number, throw an exception
                        throw new Exception( "A From Number was not provided for communication: " + communication.Id.ToString() );
                    }

                    if ( !string.IsNullOrWhiteSpace( fromPhone ) )
                    {

                        int? throttlingWaitTimeMS = null;
                        if ( this.IsLongCodePhoneNumber( fromPhone ) )
                        {
                            throttlingWaitTimeMS = this.GetAttributeValue( "Long-CodeThrottling" ).AsIntegerOrNull();
                        }

                        string accountSid = GetAttributeValue( "SID" );
                        string authToken = GetAttributeValue( "Token" );
                        TwilioClient.Init( accountSid, authToken );

                        var personEntityTypeId = EntityTypeCache.Get( "Rock.Model.Person" ).Id;
                        var communicationEntityTypeId = EntityTypeCache.Get( "Rock.Model.Communication" ).Id;
                        var communicationCategoryId = CategoryCache.Get( Rock.SystemGuid.Category.HISTORY_PERSON_COMMUNICATIONS.AsGuid(), communicationRockContext ).Id;

                        string callbackUrl = publicAppRoot + "Webhooks/Twilio.ashx";

                        var smsAttachmentsBinaryFileIdList = communication.GetAttachmentBinaryFileIds( CommunicationType.SMS );
                        List<Uri> attachmentMediaUrls = new List<Uri>();
                        if ( smsAttachmentsBinaryFileIdList.Any() )
                        {
                            attachmentMediaUrls = this.GetAttachmentMediaUrls( new BinaryFileService( communicationRockContext ).GetByIds( smsAttachmentsBinaryFileIdList ) );
                        }

                        bool recipientFound = true;
                        while ( recipientFound )
                        {
                            // make a new rockContext per recipient
                            var recipientRockContext = new RockContext();
                            var recipient = Model.Communication.GetNextPending( communication.Id, mediumEntityTypeId, recipientRockContext );
                            if ( recipient != null )
                            {
                                if ( ValidRecipient( recipient, communication.IsBulkCommunication ) )
                                {
                                    try
                                    {
                                        var phoneNumber = recipient.PersonAlias.Person.PhoneNumbers
                                            .Where( p => p.IsMessagingEnabled )
                                            .FirstOrDefault();

                                        if ( phoneNumber != null )
                                        {
                                            // Create merge field dictionary
                                            var mergeObjects = recipient.CommunicationMergeValues( mergeFields );

                                            string message = ResolveText( communication.SMSMessage, currentPerson, recipient, communication.EnabledLavaCommands, mergeObjects, publicAppRoot );

                                            string twilioNumber = phoneNumber.Number;
                                            if ( !string.IsNullOrWhiteSpace( phoneNumber.CountryCode ) )
                                            {
                                                twilioNumber = "+" + phoneNumber.CountryCode + phoneNumber.Number;
                                            }

                                            MessageResource response = SendToTwilio( fromPhone, callbackUrl, attachmentMediaUrls, message, twilioNumber );

                                            recipient.Status = CommunicationRecipientStatus.Delivered;
                                            recipient.SendDateTime = RockDateTime.Now;
                                            recipient.TransportEntityTypeName = this.GetType().FullName;
                                            recipient.UniqueMessageId = response.Sid;

                                            try
                                            {
                                                var historyService = new HistoryService( recipientRockContext );
                                                historyService.Add( new History
                                                {
                                                    CreatedByPersonAliasId = communication.SenderPersonAliasId,
                                                    EntityTypeId = personEntityTypeId,
                                                    CategoryId = communicationCategoryId,
                                                    EntityId = recipient.PersonAlias.PersonId,
                                                    Verb = History.HistoryVerb.Sent.ConvertToString().ToUpper(),
                                                    ChangeType = History.HistoryChangeType.Record.ToString(),
                                                    ValueName = "SMS message",
                                                    Caption = message.Truncate( 200 ),
                                                    RelatedEntityTypeId = communicationEntityTypeId,
                                                    RelatedEntityId = communication.Id
                                                } );
                                            }
                                            catch ( Exception ex )
                                            {
                                                ExceptionLogService.LogException( ex, null );
                                            }

                                        }
                                        else
                                        {
                                            recipient.Status = CommunicationRecipientStatus.Failed;
                                            recipient.StatusNote = "No Phone Number with Messaging Enabled";
                                        }
                                    }
                                    catch ( Exception ex )
                                    {
                                        recipient.Status = CommunicationRecipientStatus.Failed;
                                        recipient.StatusNote = "Twilio Exception: " + ex.Message;
                                    }
                                }

                                recipientRockContext.SaveChanges();

                                if ( throttlingWaitTimeMS.HasValue )
                                {
                                    System.Threading.Tasks.Task.Delay( throttlingWaitTimeMS.Value ).Wait();
                                }
                            }
                            else
                            {
                                recipientFound = false;
                            }
                        }
                    }
                }
            }
        }


        #region private shared methods

        /// <summary>
        /// Gets the attachment media urls.
        /// </summary>
        /// <param name="attachments">The attachments.</param>
        /// <returns></returns>
        private List<Uri> GetAttachmentMediaUrls( IQueryable<BinaryFile> attachments )
        {
            var binaryFilesInfo = attachments.Select( a => new
            {
                a.Id,
                a.MimeType
            } ).ToList();

            List<Uri> attachmentMediaUrls = new List<Uri>();
            if ( binaryFilesInfo.Any() )
            {
                string publicAppRoot = GlobalAttributesCache.Get().GetValue( "PublicApplicationRoot" ).EnsureTrailingForwardslash();
                attachmentMediaUrls = binaryFilesInfo.Select( b =>
                {
                    if ( b.MimeType.StartsWith( "image/", StringComparison.OrdinalIgnoreCase ) )
                    {
                        return new Uri( $"{publicAppRoot}GetImage.ashx?id={b.Id}" );
                    }
                    else
                    {
                        return new Uri( $"{publicAppRoot}GetFile.ashx?id={b.Id}" );
                    }
                } ).ToList();
            }

            return attachmentMediaUrls;
        }

        /// <summary>
        /// Sends to twilio.
        /// </summary>
        /// <param name="fromPhone">From phone.</param>
        /// <param name="callbackUrl">The callback URL.</param>
        /// <param name="attachmentMediaUrls">The attachment media urls.</param>
        /// <param name="message">The message.</param>
        /// <param name="twilioNumber">The twilio number.</param>
        /// <returns></returns>
        private MessageResource SendToTwilio( string fromPhone, string callbackUrl, List<Uri> attachmentMediaUrls, string message, string twilioNumber )
        {
            MessageResource response = null;

            // twilio has a max message size of 1600 (one thousand six hundred) characters
            // hopefully it isn't going to be that big, but just in case, break it into chunks if it is longer than that
            if ( message.Length > 1600 )
            {
                var messageChunks = message.SplitIntoChunks( 1600 );

                foreach ( var messageChunk in messageChunks )
                {
                    CreateMessageOptions createMessageOptions = new CreateMessageOptions( new TwilioTypes.PhoneNumber( twilioNumber ) )
                    {
                        From = new TwilioTypes.PhoneNumber( fromPhone ),
                        Body = messageChunk
                    };

                    if ( callbackUrl.IsNotNullOrWhiteSpace() )
                    {
                        createMessageOptions.StatusCallback = new Uri( callbackUrl );
                    }

                    // if this is the final chunk, add the attachment(s) 
                    if ( messageChunk == messageChunks.Last() )
                    {
                        if ( attachmentMediaUrls.Any() )
                        {
                            createMessageOptions.MediaUrl = attachmentMediaUrls;
                        }
                    }

                    if ( System.Web.Hosting.HostingEnvironment.IsDevelopmentEnvironment )
                    {
                        createMessageOptions.StatusCallback = null;
                    }

                    response = MessageResource.Create( createMessageOptions );
                }
            }
            else
            {
                CreateMessageOptions createMessageOptions = new CreateMessageOptions( new TwilioTypes.PhoneNumber( twilioNumber ) )
                {
                    From = new TwilioTypes.PhoneNumber( fromPhone ),
                    Body = message
                };

                if ( callbackUrl.IsNotNullOrWhiteSpace() )
                {
                    createMessageOptions.StatusCallback = new Uri( callbackUrl );
                }

                if ( attachmentMediaUrls.Any() )
                {
                    createMessageOptions.MediaUrl = attachmentMediaUrls;
                }

                if ( System.Web.Hosting.HostingEnvironment.IsDevelopmentEnvironment )
                {
                    createMessageOptions.StatusCallback = null;
                }

                response = MessageResource.Create( createMessageOptions );
            }

            return response;
        }

        #endregion

        #region Obsolete

        /// <summary>
        /// Sends the specified communication.
        /// </summary>
        /// <param name="communication">The communication.</param>
        /// <exception cref="System.NotImplementedException"></exception>
        [RockObsolete( "1.7" )]
        [Obsolete( "Use Send( Communication communication, Dictionary<string, string> mediumAttributes ) instead", true )]
        public override void Send( Model.Communication communication )
        {
            int mediumEntityId = EntityTypeCache.Get( Rock.SystemGuid.EntityType.COMMUNICATION_MEDIUM_EMAIL.AsGuid() )?.Id ?? 0;
            Send( communication, mediumEntityId, null );
        }

        /// <summary>
        /// Sends the specified template.
        /// </summary>
        /// <param name="template">The template.</param>
        /// <param name="recipients">The recipients.</param>
        /// <param name="appRoot">The application root.</param>
        /// <param name="themeRoot">The theme root.</param>
        /// <exception cref="System.NotImplementedException"></exception>
        [RockObsolete( "1.7" )]
        [Obsolete( "Use Send( RockMessage message, out List<string> errorMessage ) method instead", true )]
        public override void Send( SystemEmail template, List<RecipientData> recipients, string appRoot, string themeRoot )
        {
            throw new NotImplementedException();
        }

        /// <summary>
        /// Sends the specified medium data to the specified list of recipients.
        /// </summary>
        /// <param name="mediumData">The medium data.</param>
        /// <param name="recipients">The recipients.</param>
        /// <param name="appRoot">The application root.</param>
        /// <param name="themeRoot">The theme root.</param>
        /// <exception cref="System.NotImplementedException"></exception>
        [RockObsolete( "1.7" )]
        [Obsolete( "Use Send( RockMessage message, out List<string> errorMessage ) method instead", true )]
        public override void Send(Dictionary<string, string> mediumData, List<string> recipients, string appRoot, string themeRoot)
        {
            var message = new RockSMSMessage();
            message.FromNumber = DefinedValueCache.Get( ( mediumData.GetValueOrNull( "FromValue" ) ?? string.Empty ).AsInteger() );
            message.SetRecipients( recipients );
            message.ThemeRoot = themeRoot;
            message.AppRoot = appRoot;

            var errorMessages = new List<string>();
            int mediumEntityId = EntityTypeCache.Get( Rock.SystemGuid.EntityType.COMMUNICATION_MEDIUM_SMS.AsGuid() )?.Id ?? 0;
            Send( message, mediumEntityId, null, out errorMessages );
        }

        /// <summary>
        /// Sends the specified recipients.
        /// </summary>
        /// <param name="recipients">The recipients.</param>
        /// <param name="from">From.</param>
        /// <param name="subject">The subject.</param>
        /// <param name="body">The body.</param>
        /// <param name="appRoot">The application root.</param>
        /// <param name="themeRoot">The theme root.</param>
        /// <exception cref="System.NotImplementedException"></exception>
        [RockObsolete( "1.7" )]
        [Obsolete( "Use Send( RockMessage message, out List<string> errorMessage ) method instead", true )]
        public override void Send( List<string> recipients, string from, string subject, string body, string appRoot = null, string themeRoot = null )
        {
            var message = new RockSMSMessage();
            message.FromNumber = DefinedValueCache.Get( from.AsInteger() );
            if ( message.FromNumber == null )
            {
                message.FromNumber = DefinedTypeCache.Get( SystemGuid.DefinedType.COMMUNICATION_SMS_FROM.AsGuid() )
                    .DefinedValues
                    .Where( v => v.Value == from )
                    .FirstOrDefault();
            }
            message.SetRecipients( recipients );
            message.ThemeRoot = themeRoot;
            message.AppRoot = appRoot;

            var errorMessages = new List<string>();
            int mediumEntityId = EntityTypeCache.Get( SystemGuid.EntityType.COMMUNICATION_MEDIUM_SMS.AsGuid() )?.Id ?? 0;
            Send( message, mediumEntityId, null, out errorMessages );
        }

        /// <summary>
        /// Sends the specified recipients.
        /// </summary>
        /// <param name="recipients">The recipients.</param>
        /// <param name="from">From.</param>
        /// <param name="subject">The subject.</param>
        /// <param name="body">The body.</param>
        /// <param name="appRoot">The application root.</param>
        /// <param name="themeRoot">The theme root.</param>
        /// <param name="attachments">Attachments.</param>
        /// <exception cref="System.NotImplementedException"></exception>
        [RockObsolete( "1.7" )]
        [Obsolete( "Use Send( RockMessage message, out List<string> errorMessage ) method instead", true )]
        public override void Send(List<string> recipients, string from, string subject, string body, string appRoot = null, string themeRoot = null, List<Attachment> attachments = null)
        {
            throw new NotImplementedException();
        }

        /// <summary>
        /// Sends the specified recipients.
        /// </summary>
        /// <param name="recipients">The recipients.</param>
        /// <param name="from">From.</param>
        /// <param name="fromName">From name.</param>
        /// <param name="subject">The subject.</param>
        /// <param name="body">The body.</param>
        /// <param name="appRoot">The application root.</param>
        /// <param name="themeRoot">The theme root.</param>
        /// <param name="attachments">The attachments.</param>
        /// <exception cref="System.NotImplementedException"></exception>
        [RockObsolete( "1.7" )]
        [Obsolete( "Use Send( RockMessage message, out List<string> errorMessage ) method instead", true )]
        public override void Send( List<string> recipients, string from, string fromName, string subject, string body, string appRoot = null, string themeRoot = null, List<Attachment> attachments = null )
        {
            throw new NotImplementedException();
        }

        #endregion

        #region 

        /// <summary>
        /// Determines whether the phone number is a regular 10 digit (or longer) phone number
        /// </summary>
        /// <param name="fromNumber">From number.</param>
        /// <returns>
        ///   <c>true</c> if [is long code phone number] [the specified from number]; otherwise, <c>false</c>.
        /// </returns>
        private bool IsLongCodePhoneNumber(string fromNumber)
        {
            // if the number of digits in the phone number 10 or more, assume is it a LongCode ( if it is less than 10, assume it is a short-code)
            return fromNumber.AsNumeric().Length >= 10;
        }

        /// <summary>
        /// The MIME types for SMS attachments that Rock and Twilio fully support (also see AcceptedMimeTypes )_
        /// Twilio's supported MimeTypes are from https://www.twilio.com/docs/api/messaging/accepted-mime-types
        /// </summary>
        public static List<string> SupportedMimeTypes = new List<string>
        {
            "image/jpeg",
            "image/gif",
            "image/png",
        };

        /// <summary>
        /// The MIME types for SMS attachments that Rock and Twilio support/accept
        /// Twilio's accepted MimeTypes are from https://www.twilio.com/docs/api/messaging/accepted-mime-types
        /// Rock supports the following subset of those
        /// </summary>
        public static List<string> AcceptedMimeTypes = new List<string>
        {
            // These are fully supported by Twilio and will be formatted for delivery on destination devices
            "image/jpeg",
            "image/gif",
            "image/png",

            // These are accepted, but will not be modified for device compatibility
            "audio/mp4",
            "audio/mpeg",
            "video/mp4",
            "video/quicktime",
            "video/H264",
            "image/bmp",
            "text/vcard",
            "text/x-vcard", // sometimes, vcard is reported as x-vcard when uploaded thru IIS
            "text/csv",
            "text/rtf",
            "text/richtext",
            "text/calendar"
        };


        /// <summary>
        /// The media size limit in bytes (5MB)
        /// </summary>
        public static int MediaSizeLimitBytes = 5 * 1024 * 1024;

        #endregion
    }
}<|MERGE_RESOLUTION|>--- conflicted
+++ resolved
@@ -112,11 +112,8 @@
                             {
                                 var recipientPersonAliasId = recipient.PersonAliasId;
                                 var communicationService = new CommunicationService( rockContext );
-<<<<<<< HEAD
 
                                 Rock.Model.Communication communication = communicationService.CreateSMSCommunication( smsMessage.CurrentPerson, recipientPersonAliasId, message, smsMessage.FromNumber, string.Empty, smsMessage.communicationName );
-=======
-                                Rock.Model.Communication communication = communicationService.CreateSMSCommunication( smsMessage.CurrentPerson, recipientPerson?.PrimaryAliasId, message, smsMessage.FromNumber, string.Empty, smsMessage.communicationName );
 
                                 // Since we just created a new communication record, we need to move any attachments from the rockMessage
                                 // to the communication's attachments since the Send method below will be handling the delivery.
@@ -127,7 +124,6 @@
                                         communication.AddAttachment( new CommunicationAttachment { BinaryFileId = attachment.Id }, CommunicationType.SMS );
                                     }
                                 }
->>>>>>> 4cc790a7
 
                                 rockContext.SaveChanges();
                                 Send( communication, mediumEntityTypeId, mediumAttributes );

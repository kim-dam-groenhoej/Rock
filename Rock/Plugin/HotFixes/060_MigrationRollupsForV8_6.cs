<<<<<<< HEAD
﻿// <copyright>
// Copyright by the Spark Development Network
//
// Licensed under the Rock Community License (the "License");
// you may not use this file except in compliance with the License.
// You may obtain a copy of the License at
//
// http://www.rockrms.com/license
//
// Unless required by applicable law or agreed to in writing, software
// distributed under the License is distributed on an "AS IS" BASIS,
// WITHOUT WARRANTIES OR CONDITIONS OF ANY KIND, either express or implied.
// See the License for the specific language governing permissions and
// limitations under the License.
// </copyright>
//
using System;
using System.Collections.Generic;
using System.Linq;
using System.Text;
using System.Threading.Tasks;

namespace Rock.Plugin.HotFixes
{
    /// <summary>
    /// 
    /// </summary>
    /// <seealso cref="Rock.Plugin.Migration" />
    [MigrationNumber( 60, "1.8.5" )]
    public class MigrationRollupsForV8_6 : Migration
    {
        /// <summary>
        /// The commands to run to migrate plugin to the specific version
        /// </summary>
        public override void Up()
        {
            //FixPledgeAnalyticsGiftDateFilteringUp();
            //FixChartShortcode();
            //UpdateIsSystemForCategories();
            //FixTypeInTemplate();
            //FixPageRouteForContentPage();
        }


        /// <summary>
        /// The commands to undo a migration from a specific version
        /// </summary>
        public override void Down()
        {
            //FixPledgeAnalyticsGiftDateFilteringDown();
        }

        /// <summary>
        /// ED: Date filtering is missing while calculating Gifts in spFinance_PledgeAnalyticsQuery
        /// </summary>
        private void FixPledgeAnalyticsGiftDateFilteringUp()
        {
            Sql( HotFixMigrationResource._060_MigrationRollupsForV8_6_spFinance_PledgeAnalyticsQuery_Up );
        }

        /// <summary>
        /// Reverts Change:
        /// ED: Date filtering is missing while calculating Gifts in spFinance_PledgeAnalyticsQuery
        /// </summary>
        private void FixPledgeAnalyticsGiftDateFilteringDown()
        {
            Sql( HotFixMigrationResource._060_MigrationRollupsForV8_6_spFinance_PledgeAnalyticsQuery_Down );
        }

        /// <summary>
        /// GJ: Fix Chart Shortcode
        /// </summary>
        private void FixChartShortcode()
        {
            Sql( HotFixMigrationResource._060_MigrationRollupsForV8_6_FixChartShortcode );
        }

        /// <summary>
        /// SK: Set IsSystem = 1 in a new migration roll-up (so system items cannot be accidentally deleted) 
        /// </summary>
        private void UpdateIsSystemForCategories()
        {
                        Sql( @"
              UPDATE [Category] SET [IsSystem] = 1 WHERE [IsSystem] = 0 AND [CreatedDateTime] IS NULL AND [Guid] = 'E919E722-F895-44A4-B86D-38DB8FBA1844'
              UPDATE [Category] SET [IsSystem] = 1 WHERE [IsSystem] = 0 AND [CreatedDateTime] IS NULL AND [Guid] = 'F6B98D0C-197D-433A-917B-0C39A80A79E8'
              UPDATE [Category] SET [IsSystem] = 1 WHERE [IsSystem] = 0 AND [CreatedDateTime] IS NULL AND [Guid] = '9AF28593-E631-41E4-B696-78015A4D6F7B'
              UPDATE [Category] SET [IsSystem] = 1 WHERE [IsSystem] = 0 AND [CreatedDateTime] IS NULL AND [Guid] = '7B879922-5DA6-41EE-AC0B-45CEFFB99458'
              UPDATE [Category] SET [IsSystem] = 1 WHERE [IsSystem] = 0 AND [CreatedDateTime] IS NULL AND [Guid] = 'BA5B3BFE-C6C2-4B13-89A2-83F0A67486DA'
              UPDATE [Category] SET [IsSystem] = 1 WHERE [IsSystem] = 0 AND [CreatedDateTime] IS NULL AND [Guid] = '41BFFA70-905A-4A88-B8E7-9F1227760183'
              UPDATE [Category] SET [IsSystem] = 1 WHERE [IsSystem] = 0 AND [CreatedDateTime] IS NULL AND [Guid] = 'FD1AF609-6907-47D1-A11D-C9FE19AFD585'
              UPDATE [Category] SET [IsSystem] = 1 WHERE [IsSystem] = 0 AND [CreatedDateTime] IS NULL AND [Guid] = 'AE55DDF5-C81A-44C7-B5AC-AC8A2768CDA4'
              UPDATE [Category] SET [IsSystem] = 1 WHERE [IsSystem] = 0 AND [CreatedDateTime] IS NULL AND [Guid] = '4FEDD93A-940E-4414-BEAB-67A384D6CD35'
              UPDATE [Category] SET [IsSystem] = 1 WHERE [IsSystem] = 0 AND [CreatedDateTime] IS NULL AND [Guid] = 'F5FF6C2E-925C-4D02-A6CD-37185C7FFC66'
              UPDATE [Category] SET [IsSystem] = 1 WHERE [IsSystem] = 0 AND [CreatedDateTime] IS NULL AND [Guid] = '54F8D7D6-700A-4F6A-BB5A-2E2FEF3E4244'
              UPDATE [Category] SET [IsSystem] = 1 WHERE [IsSystem] = 0 AND [CreatedDateTime] IS NULL AND [Guid] = '6FE3AFD4-CA1B-4C84-9C89-252063EBA755'
              UPDATE [Category] SET [IsSystem] = 1 WHERE [IsSystem] = 0 AND [CreatedDateTime] IS NULL AND [Guid] = 'CD2621DC-5DAD-4142-9144-AF2301C353A9'
              UPDATE [Category] SET [IsSystem] = 1 WHERE [IsSystem] = 0 AND [CreatedDateTime] IS NULL AND [Guid] = 'C8E0FD8D-3032-4ACD-9DB9-FF70B11D6BCC'
            " );
        }

        /// <summary>
        /// MP: Fix article typo in Content Channel View Detail block in the Lava Template fixes #3350
        /// </summary>
        private void FixTypeInTemplate()
        {
            Sql( @"UPDATE AttributeValue
                SET Value = REPLACE(Value, '<artcile class=""message-detail""', '<article class=""message-detail""')
                WHERE Value LIKE '%<artcile class=""message-detail""%'
	                AND AttributeId IN (
		                SELECT Id
		                FROM Attribute
		                WHERE [Guid] = '47C56661-FB70-4703-9781-8651B8B49485'
		                )");
        }

        /// <summary>
        /// SK: Fixed Page Route for content page.
        /// </summary>
        private void FixPageRouteForContentPage()
        {
            Sql( @"

                DECLARE @PageId int
                SET @PageId = (SELECT [Id] FROM [Page] WHERE [Guid] = '117B547B-9D71-4EE9-8047-176676F5DC8C')

                UPDATE
                   [PageRoute]
                SET 
                   [Route] = 'ContentChannel/{contentChannelGuid}'
                WHERE [PageId] = @PageId" );
        }

    }
}
=======
﻿// <copyright>
// Copyright by the Spark Development Network
//
// Licensed under the Rock Community License (the "License");
// you may not use this file except in compliance with the License.
// You may obtain a copy of the License at
//
// http://www.rockrms.com/license
//
// Unless required by applicable law or agreed to in writing, software
// distributed under the License is distributed on an "AS IS" BASIS,
// WITHOUT WARRANTIES OR CONDITIONS OF ANY KIND, either express or implied.
// See the License for the specific language governing permissions and
// limitations under the License.
// </copyright>
//
using System;
using System.Collections.Generic;
using System.Linq;
using System.Text;
using System.Threading.Tasks;

namespace Rock.Plugin.HotFixes
{
    /// <summary>
    /// 
    /// </summary>
    /// <seealso cref="Rock.Plugin.Migration" />
    [MigrationNumber( 60, "1.8.5" )]
    public class MigrationRollupsForV8_6 : Migration
    {
        /// <summary>
        /// The commands to run to migrate plugin to the specific version
        /// </summary>
        public override void Up()
        {
            FixPledgeAnalyticsGiftDateFilteringUp();
            FixChartShortcode();
            UpdateIsSystemForCategories();
            FixTypeInTemplate();
            FixPageRouteForContentPage();
            AddExportAPIsMaxItemsPerPageGlobalAttribute();
            SetRestActionAuthSecurityForExportAPIs();
        }

        /// <summary>
        /// MP: Sets the rest action authentication security for export APIs.
        /// </summary>
        private void SetRestActionAuthSecurityForExportAPIs()
        {
            // Ensure the new Export API RestActions exist
            Sql( @"
IF NOT EXISTS (SELECT [Id] FROM [RestAction] WHERE [ApiId] = 'GETapi/FinancialTransactions/Export?page={page}&pageSize={pageSize}&sortBy={sortBy}&sortDirection={sortDirection}&dataViewId={dataViewId}&modifiedSince={modifiedSince}&startDateTime={startDateTime}&endDateTime={endDateTime}&attributeKeys={attributeKeys}&attributeReturnType={attributeReturnType}') 
	INSERT INTO [RestAction] ( [ControllerId], [Method], [ApiId], [Path], [Guid] )
		SELECT [Id], 'GET', 'GETapi/FinancialTransactions/Export?page={page}&pageSize={pageSize}&sortBy={sortBy}&sortDirection={sortDirection}&dataViewId={dataViewId}&modifiedSince={modifiedSince}&startDateTime={startDateTime}&endDateTime={endDateTime}&attributeKeys={attributeKeys}&attributeReturnType={attributeReturnType}', 'api/FinancialTransactions/Export?page={page}&pageSize={pageSize}&sortBy={sortBy}&sortDirection={sortDirection}&dataViewId={dataViewId}&modifiedSince={modifiedSince}&startDateTime={startDateTime}&endDateTime={endDateTime}&attributeKeys={attributeKeys}&attributeReturnType={attributeReturnType}', NEWID()
		FROM [RestController] WHERE [ClassName] = 'Rock.Rest.Controllers.FinancialTransactionsController'

IF NOT EXISTS (SELECT [Id] FROM [RestAction] WHERE [ApiId] = 'GETapi/People/Export?page={page}&pageSize={pageSize}&sortBy={sortBy}&sortDirection={sortDirection}&dataViewId={dataViewId}&modifiedSince={modifiedSince}&attributeKeys={attributeKeys}&attributeReturnType={attributeReturnType}') 
	INSERT INTO [RestAction] ( [ControllerId], [Method], [ApiId], [Path], [Guid] )
		SELECT [Id], 'GET', 'GETapi/People/Export?page={page}&pageSize={pageSize}&sortBy={sortBy}&sortDirection={sortDirection}&dataViewId={dataViewId}&modifiedSince={modifiedSince}&attributeKeys={attributeKeys}&attributeReturnType={attributeReturnType}', 'api/People/Export?page={page}&pageSize={pageSize}&sortBy={sortBy}&sortDirection={sortDirection}&dataViewId={dataViewId}&modifiedSince={modifiedSince}&attributeKeys={attributeKeys}&attributeReturnType={attributeReturnType}', NEWID()
		FROM [RestController] WHERE [ClassName] = 'Rock.Rest.Controllers.PeopleController'
" );

            // Restrict Export API Endpoint to Rock Administrators
            Sql( @"
INSERT INTO [Auth] ( [EntityTypeId], [EntityId], [Order], [Action], [AllowOrDeny], [SpecialRole], [GroupId], [Guid] ) 
	VALUES (
		(SELECT [Id] FROM [EntityType] WHERE [Guid] = 'D4F7F055-5351-4ADF-9F8D-4802CAD6CC9D'), 
		(SELECT [Id] FROM [RestAction] WHERE [ApiId] = 'GETapi/People/Export?page={page}&pageSize={pageSize}&sortBy={sortBy}&sortDirection={sortDirection}&dataViewId={dataViewId}&modifiedSince={modifiedSince}&attributeKeys={attributeKeys}&attributeReturnType={attributeReturnType}'), 
		0, 'View', 'A', 0, 
		(SELECT [Id] FROM [Group] WHERE [Guid] = '628C51A8-4613-43ED-A18D-4A6FB999273E'), 
		'A8BCD327-F9C7-4367-8014-84B9BBBD9DCC')


INSERT INTO [Auth] ( [EntityTypeId], [EntityId], [Order], [Action], [AllowOrDeny], [SpecialRole], [GroupId], [Guid] ) 
	VALUES (
		(SELECT [Id] FROM [EntityType] WHERE [Guid] = 'D4F7F055-5351-4ADF-9F8D-4802CAD6CC9D'), 
		(SELECT [Id] FROM [RestAction] WHERE [ApiId] = 'GETapi/People/Export?page={page}&pageSize={pageSize}&sortBy={sortBy}&sortDirection={sortDirection}&dataViewId={dataViewId}&modifiedSince={modifiedSince}&attributeKeys={attributeKeys}&attributeReturnType={attributeReturnType}'), 
		1, 'View', 'D', 1, 
		NULL, 
		'096FBF02-478B-44BB-9CAD-062D3C07B0BA')


INSERT INTO [Auth] ( [EntityTypeId], [EntityId], [Order], [Action], [AllowOrDeny], [SpecialRole], [GroupId], [Guid] ) 
	VALUES (
		(SELECT [Id] FROM [EntityType] WHERE [Guid] = 'D4F7F055-5351-4ADF-9F8D-4802CAD6CC9D'), 
		(SELECT [Id] FROM [RestAction] WHERE [ApiId] = 'GETapi/FinancialTransactions/Export?page={page}&pageSize={pageSize}&sortBy={sortBy}&sortDirection={sortDirection}&dataViewId={dataViewId}&modifiedSince={modifiedSince}&startDateTime={startDateTime}&endDateTime={endDateTime}&attributeKeys={attributeKeys}&attributeReturnType={attributeReturnType}'), 
		0, 'View', 'A', 0, 
		(SELECT [Id] FROM [Group] WHERE [Guid] = '628C51A8-4613-43ED-A18D-4A6FB999273E'), 
		'4A728929-15E9-43EE-9671-E41FEB28B93A')


INSERT INTO [Auth] ( [EntityTypeId], [EntityId], [Order], [Action], [AllowOrDeny], [SpecialRole], [GroupId], [Guid] ) 
	VALUES (
		(SELECT [Id] FROM [EntityType] WHERE [Guid] = 'D4F7F055-5351-4ADF-9F8D-4802CAD6CC9D'), 
		(SELECT [Id] FROM [RestAction] WHERE [ApiId] = 'GETapi/FinancialTransactions/Export?page={page}&pageSize={pageSize}&sortBy={sortBy}&sortDirection={sortDirection}&dataViewId={dataViewId}&modifiedSince={modifiedSince}&startDateTime={startDateTime}&endDateTime={endDateTime}&attributeKeys={attributeKeys}&attributeReturnType={attributeReturnType}'), 
		1, 'View', 'D', 1, 
		NULL, 
		'281E9A12-2449-433F-B551-A5C9006EF2C8')
" );
        }

        /// <summary>
        /// The commands to undo a migration from a specific version
        /// </summary>
        public override void Down()
        {
            FixPledgeAnalyticsGiftDateFilteringDown();
        }

        /// <summary>
        /// MP: Adds the API maximum items per page global attribute.
        /// </summary>
        private void AddExportAPIsMaxItemsPerPageGlobalAttribute()
        {
            RockMigrationHelper.AddGlobalAttribute( Rock.SystemGuid.FieldType.INTEGER, null, null, "Export APIs Max Items Per Page", "The maximum number of items that can be returned when a page of data is requested thru the REST Export APIs.", 0, "1000", "F80A2DDC-88D0-40BB-8376-1A6323B44886", "core_ExportAPIsMaxItemsPerPage" );
        }

        /// <summary>
        /// ED: Date filtering is missing while calculating Gifts in spFinance_PledgeAnalyticsQuery
        /// </summary>
        private void FixPledgeAnalyticsGiftDateFilteringUp()
        {
            Sql( HotFixMigrationResource._060_MigrationRollupsForV8_6_spFinance_PledgeAnalyticsQuery_Up );
        }

        /// <summary>
        /// Reverts Change:
        /// ED: Date filtering is missing while calculating Gifts in spFinance_PledgeAnalyticsQuery
        /// </summary>
        private void FixPledgeAnalyticsGiftDateFilteringDown()
        {
            Sql( HotFixMigrationResource._060_MigrationRollupsForV8_6_spFinance_PledgeAnalyticsQuery_Down );
        }

        /// <summary>
        /// GJ: Fix Chart Shortcode
        /// </summary>
        private void FixChartShortcode()
        {
            Sql( HotFixMigrationResource._060_MigrationRollupsForV8_6_FixChartShortcode );
        }

        /// <summary>
        /// SK: Set IsSystem = 1 in a new migration roll-up (so system items cannot be accidentally deleted) 
        /// </summary>
        private void UpdateIsSystemForCategories()
        {
                        Sql( @"
              UPDATE [Category] SET [IsSystem] = 1 WHERE [IsSystem] = 0 AND [CreatedDateTime] IS NULL AND [Guid] = 'E919E722-F895-44A4-B86D-38DB8FBA1844'
              UPDATE [Category] SET [IsSystem] = 1 WHERE [IsSystem] = 0 AND [CreatedDateTime] IS NULL AND [Guid] = 'F6B98D0C-197D-433A-917B-0C39A80A79E8'
              UPDATE [Category] SET [IsSystem] = 1 WHERE [IsSystem] = 0 AND [CreatedDateTime] IS NULL AND [Guid] = '9AF28593-E631-41E4-B696-78015A4D6F7B'
              UPDATE [Category] SET [IsSystem] = 1 WHERE [IsSystem] = 0 AND [CreatedDateTime] IS NULL AND [Guid] = '7B879922-5DA6-41EE-AC0B-45CEFFB99458'
              UPDATE [Category] SET [IsSystem] = 1 WHERE [IsSystem] = 0 AND [CreatedDateTime] IS NULL AND [Guid] = 'BA5B3BFE-C6C2-4B13-89A2-83F0A67486DA'
              UPDATE [Category] SET [IsSystem] = 1 WHERE [IsSystem] = 0 AND [CreatedDateTime] IS NULL AND [Guid] = '41BFFA70-905A-4A88-B8E7-9F1227760183'
              UPDATE [Category] SET [IsSystem] = 1 WHERE [IsSystem] = 0 AND [CreatedDateTime] IS NULL AND [Guid] = 'FD1AF609-6907-47D1-A11D-C9FE19AFD585'
              UPDATE [Category] SET [IsSystem] = 1 WHERE [IsSystem] = 0 AND [CreatedDateTime] IS NULL AND [Guid] = 'AE55DDF5-C81A-44C7-B5AC-AC8A2768CDA4'
              UPDATE [Category] SET [IsSystem] = 1 WHERE [IsSystem] = 0 AND [CreatedDateTime] IS NULL AND [Guid] = '4FEDD93A-940E-4414-BEAB-67A384D6CD35'
              UPDATE [Category] SET [IsSystem] = 1 WHERE [IsSystem] = 0 AND [CreatedDateTime] IS NULL AND [Guid] = 'F5FF6C2E-925C-4D02-A6CD-37185C7FFC66'
              UPDATE [Category] SET [IsSystem] = 1 WHERE [IsSystem] = 0 AND [CreatedDateTime] IS NULL AND [Guid] = '54F8D7D6-700A-4F6A-BB5A-2E2FEF3E4244'
              UPDATE [Category] SET [IsSystem] = 1 WHERE [IsSystem] = 0 AND [CreatedDateTime] IS NULL AND [Guid] = '6FE3AFD4-CA1B-4C84-9C89-252063EBA755'
              UPDATE [Category] SET [IsSystem] = 1 WHERE [IsSystem] = 0 AND [CreatedDateTime] IS NULL AND [Guid] = 'CD2621DC-5DAD-4142-9144-AF2301C353A9'
              UPDATE [Category] SET [IsSystem] = 1 WHERE [IsSystem] = 0 AND [CreatedDateTime] IS NULL AND [Guid] = 'C8E0FD8D-3032-4ACD-9DB9-FF70B11D6BCC'
            " );
        }

        /// <summary>
        /// MP: Fix article typo in Content Channel View Detail block in the Lava Template fixes #3350
        /// </summary>
        private void FixTypeInTemplate()
        {
            Sql( @"UPDATE AttributeValue
                SET Value = REPLACE(Value, '<artcile class=""message-detail""', '<article class=""message-detail""')
                WHERE Value LIKE '%<artcile class=""message-detail""%'
	                AND AttributeId IN (
		                SELECT Id
		                FROM Attribute
		                WHERE [Guid] = '47C56661-FB70-4703-9781-8651B8B49485'
		                )");
        }

        /// <summary>
        /// SK: Fixed Page Route for content page.
        /// </summary>
        private void FixPageRouteForContentPage()
        {
            Sql( @"

                DECLARE @PageId int
                SET @PageId = (SELECT [Id] FROM [Page] WHERE [Guid] = '117B547B-9D71-4EE9-8047-176676F5DC8C')

                UPDATE
                   [PageRoute]
                SET 
                   [Route] = 'ContentChannel/{contentChannelGuid}'
                WHERE [PageId] = @PageId" );
        }

    }
}
>>>>>>> dc298c0e
<|MERGE_RESOLUTION|>--- conflicted
+++ resolved
@@ -1,4 +1,3 @@
-<<<<<<< HEAD
 ﻿// <copyright>
 // Copyright by the Spark Development Network
 //
@@ -40,8 +39,66 @@
             //UpdateIsSystemForCategories();
             //FixTypeInTemplate();
             //FixPageRouteForContentPage();
-        }
-
+            AddExportAPIsMaxItemsPerPageGlobalAttribute();
+            SetRestActionAuthSecurityForExportAPIs();
+        }
+
+        /// <summary>
+        /// MP: Sets the rest action authentication security for export APIs.
+        /// </summary>
+        private void SetRestActionAuthSecurityForExportAPIs()
+        {
+            // Ensure the new Export API RestActions exist
+            Sql( @"
+IF NOT EXISTS (SELECT [Id] FROM [RestAction] WHERE [ApiId] = 'GETapi/FinancialTransactions/Export?page={page}&pageSize={pageSize}&sortBy={sortBy}&sortDirection={sortDirection}&dataViewId={dataViewId}&modifiedSince={modifiedSince}&startDateTime={startDateTime}&endDateTime={endDateTime}&attributeKeys={attributeKeys}&attributeReturnType={attributeReturnType}') 
+	INSERT INTO [RestAction] ( [ControllerId], [Method], [ApiId], [Path], [Guid] )
+		SELECT [Id], 'GET', 'GETapi/FinancialTransactions/Export?page={page}&pageSize={pageSize}&sortBy={sortBy}&sortDirection={sortDirection}&dataViewId={dataViewId}&modifiedSince={modifiedSince}&startDateTime={startDateTime}&endDateTime={endDateTime}&attributeKeys={attributeKeys}&attributeReturnType={attributeReturnType}', 'api/FinancialTransactions/Export?page={page}&pageSize={pageSize}&sortBy={sortBy}&sortDirection={sortDirection}&dataViewId={dataViewId}&modifiedSince={modifiedSince}&startDateTime={startDateTime}&endDateTime={endDateTime}&attributeKeys={attributeKeys}&attributeReturnType={attributeReturnType}', NEWID()
+		FROM [RestController] WHERE [ClassName] = 'Rock.Rest.Controllers.FinancialTransactionsController'
+
+IF NOT EXISTS (SELECT [Id] FROM [RestAction] WHERE [ApiId] = 'GETapi/People/Export?page={page}&pageSize={pageSize}&sortBy={sortBy}&sortDirection={sortDirection}&dataViewId={dataViewId}&modifiedSince={modifiedSince}&attributeKeys={attributeKeys}&attributeReturnType={attributeReturnType}') 
+	INSERT INTO [RestAction] ( [ControllerId], [Method], [ApiId], [Path], [Guid] )
+		SELECT [Id], 'GET', 'GETapi/People/Export?page={page}&pageSize={pageSize}&sortBy={sortBy}&sortDirection={sortDirection}&dataViewId={dataViewId}&modifiedSince={modifiedSince}&attributeKeys={attributeKeys}&attributeReturnType={attributeReturnType}', 'api/People/Export?page={page}&pageSize={pageSize}&sortBy={sortBy}&sortDirection={sortDirection}&dataViewId={dataViewId}&modifiedSince={modifiedSince}&attributeKeys={attributeKeys}&attributeReturnType={attributeReturnType}', NEWID()
+		FROM [RestController] WHERE [ClassName] = 'Rock.Rest.Controllers.PeopleController'
+" );
+
+            // Restrict Export API Endpoint to Rock Administrators
+            Sql( @"
+INSERT INTO [Auth] ( [EntityTypeId], [EntityId], [Order], [Action], [AllowOrDeny], [SpecialRole], [GroupId], [Guid] ) 
+	VALUES (
+		(SELECT [Id] FROM [EntityType] WHERE [Guid] = 'D4F7F055-5351-4ADF-9F8D-4802CAD6CC9D'), 
+		(SELECT [Id] FROM [RestAction] WHERE [ApiId] = 'GETapi/People/Export?page={page}&pageSize={pageSize}&sortBy={sortBy}&sortDirection={sortDirection}&dataViewId={dataViewId}&modifiedSince={modifiedSince}&attributeKeys={attributeKeys}&attributeReturnType={attributeReturnType}'), 
+		0, 'View', 'A', 0, 
+		(SELECT [Id] FROM [Group] WHERE [Guid] = '628C51A8-4613-43ED-A18D-4A6FB999273E'), 
+		'A8BCD327-F9C7-4367-8014-84B9BBBD9DCC')
+
+
+INSERT INTO [Auth] ( [EntityTypeId], [EntityId], [Order], [Action], [AllowOrDeny], [SpecialRole], [GroupId], [Guid] ) 
+	VALUES (
+		(SELECT [Id] FROM [EntityType] WHERE [Guid] = 'D4F7F055-5351-4ADF-9F8D-4802CAD6CC9D'), 
+		(SELECT [Id] FROM [RestAction] WHERE [ApiId] = 'GETapi/People/Export?page={page}&pageSize={pageSize}&sortBy={sortBy}&sortDirection={sortDirection}&dataViewId={dataViewId}&modifiedSince={modifiedSince}&attributeKeys={attributeKeys}&attributeReturnType={attributeReturnType}'), 
+		1, 'View', 'D', 1, 
+		NULL, 
+		'096FBF02-478B-44BB-9CAD-062D3C07B0BA')
+
+
+INSERT INTO [Auth] ( [EntityTypeId], [EntityId], [Order], [Action], [AllowOrDeny], [SpecialRole], [GroupId], [Guid] ) 
+	VALUES (
+		(SELECT [Id] FROM [EntityType] WHERE [Guid] = 'D4F7F055-5351-4ADF-9F8D-4802CAD6CC9D'), 
+		(SELECT [Id] FROM [RestAction] WHERE [ApiId] = 'GETapi/FinancialTransactions/Export?page={page}&pageSize={pageSize}&sortBy={sortBy}&sortDirection={sortDirection}&dataViewId={dataViewId}&modifiedSince={modifiedSince}&startDateTime={startDateTime}&endDateTime={endDateTime}&attributeKeys={attributeKeys}&attributeReturnType={attributeReturnType}'), 
+		0, 'View', 'A', 0, 
+		(SELECT [Id] FROM [Group] WHERE [Guid] = '628C51A8-4613-43ED-A18D-4A6FB999273E'), 
+		'4A728929-15E9-43EE-9671-E41FEB28B93A')
+
+
+INSERT INTO [Auth] ( [EntityTypeId], [EntityId], [Order], [Action], [AllowOrDeny], [SpecialRole], [GroupId], [Guid] ) 
+	VALUES (
+		(SELECT [Id] FROM [EntityType] WHERE [Guid] = 'D4F7F055-5351-4ADF-9F8D-4802CAD6CC9D'), 
+		(SELECT [Id] FROM [RestAction] WHERE [ApiId] = 'GETapi/FinancialTransactions/Export?page={page}&pageSize={pageSize}&sortBy={sortBy}&sortDirection={sortDirection}&dataViewId={dataViewId}&modifiedSince={modifiedSince}&startDateTime={startDateTime}&endDateTime={endDateTime}&attributeKeys={attributeKeys}&attributeReturnType={attributeReturnType}'), 
+		1, 'View', 'D', 1, 
+		NULL, 
+		'281E9A12-2449-433F-B551-A5C9006EF2C8')
+" );
+        }
 
         /// <summary>
         /// The commands to undo a migration from a specific version
@@ -49,6 +106,14 @@
         public override void Down()
         {
             //FixPledgeAnalyticsGiftDateFilteringDown();
+        }
+
+        /// <summary>
+        /// MP: Adds the API maximum items per page global attribute.
+        /// </summary>
+        private void AddExportAPIsMaxItemsPerPageGlobalAttribute()
+        {
+            RockMigrationHelper.AddGlobalAttribute( Rock.SystemGuid.FieldType.INTEGER, null, null, "Export APIs Max Items Per Page", "The maximum number of items that can be returned when a page of data is requested thru the REST Export APIs.", 0, "1000", "F80A2DDC-88D0-40BB-8376-1A6323B44886", "core_ExportAPIsMaxItemsPerPage" );
         }
 
         /// <summary>
@@ -132,206 +197,4 @@
         }
 
     }
-}
-=======
-﻿// <copyright>
-// Copyright by the Spark Development Network
-//
-// Licensed under the Rock Community License (the "License");
-// you may not use this file except in compliance with the License.
-// You may obtain a copy of the License at
-//
-// http://www.rockrms.com/license
-//
-// Unless required by applicable law or agreed to in writing, software
-// distributed under the License is distributed on an "AS IS" BASIS,
-// WITHOUT WARRANTIES OR CONDITIONS OF ANY KIND, either express or implied.
-// See the License for the specific language governing permissions and
-// limitations under the License.
-// </copyright>
-//
-using System;
-using System.Collections.Generic;
-using System.Linq;
-using System.Text;
-using System.Threading.Tasks;
-
-namespace Rock.Plugin.HotFixes
-{
-    /// <summary>
-    /// 
-    /// </summary>
-    /// <seealso cref="Rock.Plugin.Migration" />
-    [MigrationNumber( 60, "1.8.5" )]
-    public class MigrationRollupsForV8_6 : Migration
-    {
-        /// <summary>
-        /// The commands to run to migrate plugin to the specific version
-        /// </summary>
-        public override void Up()
-        {
-            FixPledgeAnalyticsGiftDateFilteringUp();
-            FixChartShortcode();
-            UpdateIsSystemForCategories();
-            FixTypeInTemplate();
-            FixPageRouteForContentPage();
-            AddExportAPIsMaxItemsPerPageGlobalAttribute();
-            SetRestActionAuthSecurityForExportAPIs();
-        }
-
-        /// <summary>
-        /// MP: Sets the rest action authentication security for export APIs.
-        /// </summary>
-        private void SetRestActionAuthSecurityForExportAPIs()
-        {
-            // Ensure the new Export API RestActions exist
-            Sql( @"
-IF NOT EXISTS (SELECT [Id] FROM [RestAction] WHERE [ApiId] = 'GETapi/FinancialTransactions/Export?page={page}&pageSize={pageSize}&sortBy={sortBy}&sortDirection={sortDirection}&dataViewId={dataViewId}&modifiedSince={modifiedSince}&startDateTime={startDateTime}&endDateTime={endDateTime}&attributeKeys={attributeKeys}&attributeReturnType={attributeReturnType}') 
-	INSERT INTO [RestAction] ( [ControllerId], [Method], [ApiId], [Path], [Guid] )
-		SELECT [Id], 'GET', 'GETapi/FinancialTransactions/Export?page={page}&pageSize={pageSize}&sortBy={sortBy}&sortDirection={sortDirection}&dataViewId={dataViewId}&modifiedSince={modifiedSince}&startDateTime={startDateTime}&endDateTime={endDateTime}&attributeKeys={attributeKeys}&attributeReturnType={attributeReturnType}', 'api/FinancialTransactions/Export?page={page}&pageSize={pageSize}&sortBy={sortBy}&sortDirection={sortDirection}&dataViewId={dataViewId}&modifiedSince={modifiedSince}&startDateTime={startDateTime}&endDateTime={endDateTime}&attributeKeys={attributeKeys}&attributeReturnType={attributeReturnType}', NEWID()
-		FROM [RestController] WHERE [ClassName] = 'Rock.Rest.Controllers.FinancialTransactionsController'
-
-IF NOT EXISTS (SELECT [Id] FROM [RestAction] WHERE [ApiId] = 'GETapi/People/Export?page={page}&pageSize={pageSize}&sortBy={sortBy}&sortDirection={sortDirection}&dataViewId={dataViewId}&modifiedSince={modifiedSince}&attributeKeys={attributeKeys}&attributeReturnType={attributeReturnType}') 
-	INSERT INTO [RestAction] ( [ControllerId], [Method], [ApiId], [Path], [Guid] )
-		SELECT [Id], 'GET', 'GETapi/People/Export?page={page}&pageSize={pageSize}&sortBy={sortBy}&sortDirection={sortDirection}&dataViewId={dataViewId}&modifiedSince={modifiedSince}&attributeKeys={attributeKeys}&attributeReturnType={attributeReturnType}', 'api/People/Export?page={page}&pageSize={pageSize}&sortBy={sortBy}&sortDirection={sortDirection}&dataViewId={dataViewId}&modifiedSince={modifiedSince}&attributeKeys={attributeKeys}&attributeReturnType={attributeReturnType}', NEWID()
-		FROM [RestController] WHERE [ClassName] = 'Rock.Rest.Controllers.PeopleController'
-" );
-
-            // Restrict Export API Endpoint to Rock Administrators
-            Sql( @"
-INSERT INTO [Auth] ( [EntityTypeId], [EntityId], [Order], [Action], [AllowOrDeny], [SpecialRole], [GroupId], [Guid] ) 
-	VALUES (
-		(SELECT [Id] FROM [EntityType] WHERE [Guid] = 'D4F7F055-5351-4ADF-9F8D-4802CAD6CC9D'), 
-		(SELECT [Id] FROM [RestAction] WHERE [ApiId] = 'GETapi/People/Export?page={page}&pageSize={pageSize}&sortBy={sortBy}&sortDirection={sortDirection}&dataViewId={dataViewId}&modifiedSince={modifiedSince}&attributeKeys={attributeKeys}&attributeReturnType={attributeReturnType}'), 
-		0, 'View', 'A', 0, 
-		(SELECT [Id] FROM [Group] WHERE [Guid] = '628C51A8-4613-43ED-A18D-4A6FB999273E'), 
-		'A8BCD327-F9C7-4367-8014-84B9BBBD9DCC')
-
-
-INSERT INTO [Auth] ( [EntityTypeId], [EntityId], [Order], [Action], [AllowOrDeny], [SpecialRole], [GroupId], [Guid] ) 
-	VALUES (
-		(SELECT [Id] FROM [EntityType] WHERE [Guid] = 'D4F7F055-5351-4ADF-9F8D-4802CAD6CC9D'), 
-		(SELECT [Id] FROM [RestAction] WHERE [ApiId] = 'GETapi/People/Export?page={page}&pageSize={pageSize}&sortBy={sortBy}&sortDirection={sortDirection}&dataViewId={dataViewId}&modifiedSince={modifiedSince}&attributeKeys={attributeKeys}&attributeReturnType={attributeReturnType}'), 
-		1, 'View', 'D', 1, 
-		NULL, 
-		'096FBF02-478B-44BB-9CAD-062D3C07B0BA')
-
-
-INSERT INTO [Auth] ( [EntityTypeId], [EntityId], [Order], [Action], [AllowOrDeny], [SpecialRole], [GroupId], [Guid] ) 
-	VALUES (
-		(SELECT [Id] FROM [EntityType] WHERE [Guid] = 'D4F7F055-5351-4ADF-9F8D-4802CAD6CC9D'), 
-		(SELECT [Id] FROM [RestAction] WHERE [ApiId] = 'GETapi/FinancialTransactions/Export?page={page}&pageSize={pageSize}&sortBy={sortBy}&sortDirection={sortDirection}&dataViewId={dataViewId}&modifiedSince={modifiedSince}&startDateTime={startDateTime}&endDateTime={endDateTime}&attributeKeys={attributeKeys}&attributeReturnType={attributeReturnType}'), 
-		0, 'View', 'A', 0, 
-		(SELECT [Id] FROM [Group] WHERE [Guid] = '628C51A8-4613-43ED-A18D-4A6FB999273E'), 
-		'4A728929-15E9-43EE-9671-E41FEB28B93A')
-
-
-INSERT INTO [Auth] ( [EntityTypeId], [EntityId], [Order], [Action], [AllowOrDeny], [SpecialRole], [GroupId], [Guid] ) 
-	VALUES (
-		(SELECT [Id] FROM [EntityType] WHERE [Guid] = 'D4F7F055-5351-4ADF-9F8D-4802CAD6CC9D'), 
-		(SELECT [Id] FROM [RestAction] WHERE [ApiId] = 'GETapi/FinancialTransactions/Export?page={page}&pageSize={pageSize}&sortBy={sortBy}&sortDirection={sortDirection}&dataViewId={dataViewId}&modifiedSince={modifiedSince}&startDateTime={startDateTime}&endDateTime={endDateTime}&attributeKeys={attributeKeys}&attributeReturnType={attributeReturnType}'), 
-		1, 'View', 'D', 1, 
-		NULL, 
-		'281E9A12-2449-433F-B551-A5C9006EF2C8')
-" );
-        }
-
-        /// <summary>
-        /// The commands to undo a migration from a specific version
-        /// </summary>
-        public override void Down()
-        {
-            FixPledgeAnalyticsGiftDateFilteringDown();
-        }
-
-        /// <summary>
-        /// MP: Adds the API maximum items per page global attribute.
-        /// </summary>
-        private void AddExportAPIsMaxItemsPerPageGlobalAttribute()
-        {
-            RockMigrationHelper.AddGlobalAttribute( Rock.SystemGuid.FieldType.INTEGER, null, null, "Export APIs Max Items Per Page", "The maximum number of items that can be returned when a page of data is requested thru the REST Export APIs.", 0, "1000", "F80A2DDC-88D0-40BB-8376-1A6323B44886", "core_ExportAPIsMaxItemsPerPage" );
-        }
-
-        /// <summary>
-        /// ED: Date filtering is missing while calculating Gifts in spFinance_PledgeAnalyticsQuery
-        /// </summary>
-        private void FixPledgeAnalyticsGiftDateFilteringUp()
-        {
-            Sql( HotFixMigrationResource._060_MigrationRollupsForV8_6_spFinance_PledgeAnalyticsQuery_Up );
-        }
-
-        /// <summary>
-        /// Reverts Change:
-        /// ED: Date filtering is missing while calculating Gifts in spFinance_PledgeAnalyticsQuery
-        /// </summary>
-        private void FixPledgeAnalyticsGiftDateFilteringDown()
-        {
-            Sql( HotFixMigrationResource._060_MigrationRollupsForV8_6_spFinance_PledgeAnalyticsQuery_Down );
-        }
-
-        /// <summary>
-        /// GJ: Fix Chart Shortcode
-        /// </summary>
-        private void FixChartShortcode()
-        {
-            Sql( HotFixMigrationResource._060_MigrationRollupsForV8_6_FixChartShortcode );
-        }
-
-        /// <summary>
-        /// SK: Set IsSystem = 1 in a new migration roll-up (so system items cannot be accidentally deleted) 
-        /// </summary>
-        private void UpdateIsSystemForCategories()
-        {
-                        Sql( @"
-              UPDATE [Category] SET [IsSystem] = 1 WHERE [IsSystem] = 0 AND [CreatedDateTime] IS NULL AND [Guid] = 'E919E722-F895-44A4-B86D-38DB8FBA1844'
-              UPDATE [Category] SET [IsSystem] = 1 WHERE [IsSystem] = 0 AND [CreatedDateTime] IS NULL AND [Guid] = 'F6B98D0C-197D-433A-917B-0C39A80A79E8'
-              UPDATE [Category] SET [IsSystem] = 1 WHERE [IsSystem] = 0 AND [CreatedDateTime] IS NULL AND [Guid] = '9AF28593-E631-41E4-B696-78015A4D6F7B'
-              UPDATE [Category] SET [IsSystem] = 1 WHERE [IsSystem] = 0 AND [CreatedDateTime] IS NULL AND [Guid] = '7B879922-5DA6-41EE-AC0B-45CEFFB99458'
-              UPDATE [Category] SET [IsSystem] = 1 WHERE [IsSystem] = 0 AND [CreatedDateTime] IS NULL AND [Guid] = 'BA5B3BFE-C6C2-4B13-89A2-83F0A67486DA'
-              UPDATE [Category] SET [IsSystem] = 1 WHERE [IsSystem] = 0 AND [CreatedDateTime] IS NULL AND [Guid] = '41BFFA70-905A-4A88-B8E7-9F1227760183'
-              UPDATE [Category] SET [IsSystem] = 1 WHERE [IsSystem] = 0 AND [CreatedDateTime] IS NULL AND [Guid] = 'FD1AF609-6907-47D1-A11D-C9FE19AFD585'
-              UPDATE [Category] SET [IsSystem] = 1 WHERE [IsSystem] = 0 AND [CreatedDateTime] IS NULL AND [Guid] = 'AE55DDF5-C81A-44C7-B5AC-AC8A2768CDA4'
-              UPDATE [Category] SET [IsSystem] = 1 WHERE [IsSystem] = 0 AND [CreatedDateTime] IS NULL AND [Guid] = '4FEDD93A-940E-4414-BEAB-67A384D6CD35'
-              UPDATE [Category] SET [IsSystem] = 1 WHERE [IsSystem] = 0 AND [CreatedDateTime] IS NULL AND [Guid] = 'F5FF6C2E-925C-4D02-A6CD-37185C7FFC66'
-              UPDATE [Category] SET [IsSystem] = 1 WHERE [IsSystem] = 0 AND [CreatedDateTime] IS NULL AND [Guid] = '54F8D7D6-700A-4F6A-BB5A-2E2FEF3E4244'
-              UPDATE [Category] SET [IsSystem] = 1 WHERE [IsSystem] = 0 AND [CreatedDateTime] IS NULL AND [Guid] = '6FE3AFD4-CA1B-4C84-9C89-252063EBA755'
-              UPDATE [Category] SET [IsSystem] = 1 WHERE [IsSystem] = 0 AND [CreatedDateTime] IS NULL AND [Guid] = 'CD2621DC-5DAD-4142-9144-AF2301C353A9'
-              UPDATE [Category] SET [IsSystem] = 1 WHERE [IsSystem] = 0 AND [CreatedDateTime] IS NULL AND [Guid] = 'C8E0FD8D-3032-4ACD-9DB9-FF70B11D6BCC'
-            " );
-        }
-
-        /// <summary>
-        /// MP: Fix article typo in Content Channel View Detail block in the Lava Template fixes #3350
-        /// </summary>
-        private void FixTypeInTemplate()
-        {
-            Sql( @"UPDATE AttributeValue
-                SET Value = REPLACE(Value, '<artcile class=""message-detail""', '<article class=""message-detail""')
-                WHERE Value LIKE '%<artcile class=""message-detail""%'
-	                AND AttributeId IN (
-		                SELECT Id
-		                FROM Attribute
-		                WHERE [Guid] = '47C56661-FB70-4703-9781-8651B8B49485'
-		                )");
-        }
-
-        /// <summary>
-        /// SK: Fixed Page Route for content page.
-        /// </summary>
-        private void FixPageRouteForContentPage()
-        {
-            Sql( @"
-
-                DECLARE @PageId int
-                SET @PageId = (SELECT [Id] FROM [Page] WHERE [Guid] = '117B547B-9D71-4EE9-8047-176676F5DC8C')
-
-                UPDATE
-                   [PageRoute]
-                SET 
-                   [Route] = 'ContentChannel/{contentChannelGuid}'
-                WHERE [PageId] = @PageId" );
-        }
-
-    }
-}
->>>>>>> dc298c0e
+}
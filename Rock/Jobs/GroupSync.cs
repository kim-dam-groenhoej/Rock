--- conflicted
+++ resolved
@@ -215,11 +215,7 @@
                                             mergeFields.Add( "Group", sync.Group );
                                             mergeFields.Add( "Person", person );
                                             var emailMessage = new RockEmailMessage( sync.ExitSystemEmail );
-<<<<<<< HEAD
                                             emailMessage.AddRecipient( new RockEmailMessageRecipient( person, mergeFields ) );
-=======
-                                            emailMessage.AddRecipient( new RecipientData( person.Email, mergeFields ) );
->>>>>>> 392a9ed3
                                             var emailErrors = new List<string>();
                                             emailMessage.Send( out emailErrors );
                                             errors.AddRange( emailErrors );
@@ -265,22 +261,35 @@
                                 using ( var groupMemberContext = new RockContext() )
                                 {
                                     var groupMemberService = new GroupMemberService( groupMemberContext );
-<<<<<<< HEAD
-=======
                                     var groupService = new GroupService( groupMemberContext );
->>>>>>> 392a9ed3
 
                                     // If this person is currently archived...
                                     if ( archivedTargetPersonIds.Contains( personId ) )
                                     {
                                         // ...then we'll just restore them;
-<<<<<<< HEAD
-
-                                        // NOTE: AddOrRestoreGroupMember will find the exact group member record and
-                                        // sets their IsArchived back to false. 
-                                        var newGroupMember = groupMemberService.AddOrRestoreGroupMember( sync.Group, personId, sync.GroupTypeRoleId );
-                                        newGroupMember.GroupMemberStatus = GroupMemberStatus.Active;
-                                        groupMemberContext.SaveChanges();
+                                        GroupMember archivedGroupMember = groupService.GetArchivedGroupMember( sync.Group, personId, sync.GroupTypeRoleId );
+
+                                        if ( archivedGroupMember == null )
+                                        {
+                                            // shouldn't happen, but just in case
+                                            continue;
+                                        }
+
+                                        archivedGroupMember.GroupMemberStatus = GroupMemberStatus.Active;
+                                        if ( archivedGroupMember.IsValidGroupMember( groupMemberContext ) )
+                                        {
+                                            addedCount++;
+                                            groupMemberService.Restore( archivedGroupMember );
+                                            groupMemberContext.SaveChanges();
+                                        }
+                                        else
+                                        {
+                                            notAddedCount++;
+                                            // Validation errors will get added to the ValidationResults collection. Add those results to the log and then move on to the next person.
+                                            var ex = new GroupMemberValidationException( string.Join( ",", archivedGroupMember.ValidationResults.Select( r => r.ErrorMessage ).ToArray() ) );
+                                            ExceptionLogService.LogException( ex );
+                                            continue;
+                                        }
                                     }
                                     else
                                     {
@@ -295,54 +304,12 @@
                                         {
                                             addedCount++;
                                             groupMemberService.Add( newGroupMember );
-=======
-                                        GroupMember archivedGroupMember = groupService.GetArchivedGroupMember( sync.Group, personId, sync.GroupTypeRoleId );
-
-                                        if ( archivedGroupMember == null )
-                                        {
-                                            // shouldn't happen, but just in case
-                                            continue;
-                                        }
-
-                                        archivedGroupMember.GroupMemberStatus = GroupMemberStatus.Active;
-                                        if ( archivedGroupMember.IsValidGroupMember( groupMemberContext ) )
-                                        {
-                                            addedCount++;
-                                            groupMemberService.Restore( archivedGroupMember );
->>>>>>> 392a9ed3
                                             groupMemberContext.SaveChanges();
                                         }
                                         else
                                         {
                                             notAddedCount++;
                                             // Validation errors will get added to the ValidationResults collection. Add those results to the log and then move on to the next person.
-<<<<<<< HEAD
-=======
-                                            var ex = new GroupMemberValidationException( string.Join( ",", archivedGroupMember.ValidationResults.Select( r => r.ErrorMessage ).ToArray() ) );
-                                            ExceptionLogService.LogException( ex );
-                                            continue;
-                                        }
-                                    }
-                                    else
-                                    {
-                                        // ...otherwise we will add a new person to the group with the role specified in the sync.
-                                        var newGroupMember = new GroupMember { Id = 0 };
-                                        newGroupMember.PersonId = personId;
-                                        newGroupMember.GroupId = sync.GroupId;
-                                        newGroupMember.GroupMemberStatus = GroupMemberStatus.Active;
-                                        newGroupMember.GroupRoleId = sync.GroupTypeRoleId;
-
-                                        if ( newGroupMember.IsValidGroupMember( groupMemberContext ) )
-                                        {
-                                            addedCount++;
-                                            groupMemberService.Add( newGroupMember );
-                                            groupMemberContext.SaveChanges();
-                                        }
-                                        else
-                                        {
-                                            notAddedCount++;
-                                            // Validation errors will get added to the ValidationResults collection. Add those results to the log and then move on to the next person.
->>>>>>> 392a9ed3
                                             var ex = new GroupMemberValidationException( string.Join( ",", newGroupMember.ValidationResults.Select( r => r.ErrorMessage ).ToArray() ) );
                                             ExceptionLogService.LogException( ex );
                                             continue;
@@ -384,11 +351,7 @@
                                             mergeFields.Add( "NewPassword", newPassword );
                                             mergeFields.Add( "CreateLogin", createLogin );
                                             var emailMessage = new RockEmailMessage( sync.WelcomeSystemEmail );
-<<<<<<< HEAD
                                             emailMessage.AddRecipient( new RockEmailMessageRecipient( person, mergeFields ) );
-=======
-                                            emailMessage.AddRecipient( new RecipientData( person.Email, mergeFields ) );
->>>>>>> 392a9ed3
                                             var emailErrors = new List<string>();
                                             emailMessage.Send( out emailErrors );
                                             errors.AddRange( emailErrors );
@@ -403,7 +366,6 @@
                             }
 
                             hasSyncChanged = true;
-<<<<<<< HEAD
                         }
 
                         // Increment Groups Changed Counter (if people were deleted or added to the group)
@@ -412,16 +374,6 @@
                             groupsChanged++;
                         }
 
-=======
-                        }
-
-                        // Increment Groups Changed Counter (if people were deleted or added to the group)
-                        if ( hasSyncChanged )
-                        {
-                            groupsChanged++;
-                        }
-
->>>>>>> 392a9ed3
                         // Increment the Groups Synced Counter
                         groupsSynced++;
                     }

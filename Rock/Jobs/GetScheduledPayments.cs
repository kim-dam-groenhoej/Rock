--- conflicted
+++ resolved
@@ -21,11 +21,7 @@
 using System.Linq;
 
 using Quartz;
-<<<<<<< HEAD
-using Rock;
-=======
 
->>>>>>> 565795ab
 using Rock.Attribute;
 using Rock.Data;
 using Rock.Model;

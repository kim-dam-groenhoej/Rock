﻿// <copyright>
// Copyright by the Spark Development Network
//
// Licensed under the Rock Community License (the "License");
// you may not use this file except in compliance with the License.
// You may obtain a copy of the License at
//
// http://www.rockrms.com/license
//
// Unless required by applicable law or agreed to in writing, software
// distributed under the License is distributed on an "AS IS" BASIS,
// WITHOUT WARRANTIES OR CONDITIONS OF ANY KIND, either express or implied.
// See the License for the specific language governing permissions and
// limitations under the License.
// </copyright>
//
using System;
using System.Collections.Generic;
using System.Data.Entity;
using System.Linq;
using System.Web;

using Quartz;

using Rock.Data;
using Rock.Model;
using Rock.SystemKey;
using Rock.Web.Cache;

namespace Rock.Jobs
{
    /// <summary>
    /// Job to update people/families based on the Data Automation settings.
    /// </summary>
    [DisallowConcurrentExecution]
    public class DataAutomation : IJob
    {
        HttpContext _httpContext = null;

        #region Constructor

        /// <summary> 
        /// Empty constructor for job initilization
        /// <para>
        /// Jobs require a public empty constructor so that the
        /// scheduler can instantiate the class whenever it needs.
        /// </para>
        /// </summary>
        public DataAutomation()
        {
        }

        #endregion Constructor

        /// <summary>
        /// Executes the specified context.
        /// </summary>
        /// <param name="context">The context.</param>
        /// <exception cref="System.NotImplementedException"></exception>
        public void Execute( IJobExecutionContext context )
        {
            _httpContext = HttpContext.Current;

            string reactivateResult = ReactivatePeople( context );
            string inactivateResult = InactivatePeople( context );
            string updateFamilyCampusResult = UpdateFamilyCampus( context );
            string moveAdultChildrenResult = MoveAdultChildren( context );

            context.UpdateLastStatusMessage( $@"Reactivate People: {reactivateResult},
Inactivate People: {inactivateResult}
Update Family Campus: {updateFamilyCampusResult}
Move Adult Children: {moveAdultChildrenResult}
" );
        }

        #region Reactivate People

        private string ReactivatePeople( IJobExecutionContext context )
        {

            try
            {
                context.UpdateLastStatusMessage( $"Processing person reactivate." );

                var settings = Rock.Web.SystemSettings.GetValue( SystemSetting.DATA_AUTOMATION_REACTIVATE_PEOPLE ).FromJsonOrNull<Utility.Settings.DataAutomation.ReactivatePeople>();
                if ( settings == null || !settings.IsEnabled )
                {
                    return "Not Enabled";
                }

                // Get the family group type
                var familyGroupType = GroupTypeCache.Read( SystemGuid.GroupType.GROUPTYPE_FAMILY.AsGuid() );
                if ( familyGroupType == null )
                {
                    throw new Exception( "Could not determine the 'Family' group type." );
                }

                // Get the active record status defined value
                var activeStatus = DefinedValueCache.Read( Rock.SystemGuid.DefinedValue.PERSON_RECORD_STATUS_ACTIVE.AsGuid() );
                if ( activeStatus == null )
                {
                    throw new Exception( "Could not determine the 'Active' record status value." );
                }

                // Get the inactive record status defined value
                var inactiveStatus = DefinedValueCache.Read( Rock.SystemGuid.DefinedValue.PERSON_RECORD_STATUS_INACTIVE.AsGuid() );
                if ( inactiveStatus == null )
                {
                    throw new Exception( "Could not determine the 'Inactive' record status value." );
                }

                var personIds = new List<int>();

                using ( var rockContext = new RockContext() )
                {
                    // increase the timeout just in case.
                    rockContext.Database.CommandTimeout = 180;

                    // Get all the person ids with selected activity
                    personIds = GetPeopleWhoContributed( settings.IsLastContributionEnabled, settings.LastContributionPeriod, rockContext );
                    personIds.AddRange( GetPeopleWhoAttendedServiceGroup( settings.IsAttendanceInServiceGroupEnabled, settings.AttendanceInServiceGroupPeriod, rockContext ) );
                    personIds.AddRange( GetPeopleWhoAttendedGroupType( settings.IsAttendanceInGroupTypeEnabled, settings.AttendanceInGroupType, null, settings.AttendanceInGroupTypeDays, rockContext ) );
                    personIds.AddRange( GetPeopleWhoSubmittedPrayerRequest( settings.IsPrayerRequestEnabled, settings.PrayerRequestPeriod, rockContext ) );
                    personIds.AddRange( GetPeopleWithPersonAttributUpdates( settings.IsPersonAttributesEnabled, settings.PersonAttributes, null, settings.PersonAttributesDays, rockContext ) );
                    personIds.AddRange( GetPeopleWithInteractions( settings.IsInteractionsEnabled, settings.Interactions, rockContext ) );

                    var dataViewQry = GetPeopleInDataViewQuery( settings.IsIncludeDataViewEnabled, settings.IncludeDataView, rockContext );
                    if ( dataViewQry != null )
                    {
                        personIds.AddRange( dataViewQry.ToList() );
                    }

                    // Get the distinct person ids
                    personIds = personIds.Distinct().ToList();

                    // Create a queryable of the person ids
                    var personIdQry = CreateEntitySetIdQuery( personIds, rockContext );

                    // Expand the list to all family members.
                    personIds = new GroupMemberService( rockContext )
                        .Queryable().AsNoTracking()
                        .Where( m =>
                            m.Group != null &&
                            m.Group.GroupTypeId == familyGroupType.Id &&
                            personIdQry.Contains( m.PersonId ) )
                        .SelectMany( m => m.Group.Members )
                        .Select( p => p.PersonId )
                        .ToList();
                    personIds = personIds.Distinct().ToList();

                    // Create a new queryable of family member person ids
                    personIdQry = CreateEntitySetIdQuery( personIds, rockContext );

                    // Start the person qry by getting any of the people who are currently inactive
                    var personQry = new PersonService( rockContext )
                        .Queryable().AsNoTracking()
                        .Where( p =>
                            personIdQry.Contains( p.Id ) &&
                            p.RecordStatusValueId == inactiveStatus.Id );

                    // Check to see if any inactive reasons should be ignored, and if so filter the list to exclude those
                    var invalidReasonDt = DefinedTypeCache.Read( SystemGuid.DefinedType.PERSON_RECORD_STATUS_REASON.AsGuid() );
                    if ( invalidReasonDt != null )
                    {
                        var invalidReasonIds = invalidReasonDt.DefinedValues
                            .Where( a =>
                                a.AttributeValues.ContainsKey( "AllowAutomatedReactivation" ) &&
                                !a.AttributeValues["AllowAutomatedReactivation"].Value.AsBoolean() )
                            .Select( a => a.Id )
                            .ToList();
                        if ( invalidReasonIds.Any() )
                        {
                            personQry = personQry.Where( p =>
                                !p.RecordStatusReasonValueId.HasValue ||
                                !invalidReasonIds.Contains( p.RecordStatusReasonValueId.Value ) );
                        }
                    }

                    // If any people should be excluded based on being part of a dataview, exclude those people
                    var excludePersonIdQry = GetPeopleInDataViewQuery( settings.IsExcludeDataViewEnabled, settings.ExcludeDataView, rockContext );
                    if ( excludePersonIdQry != null )
                    {
                        personQry = personQry.Where( p =>
                            !excludePersonIdQry.Contains( p.Id ) );
                    }


                    // Run the query
                    personIds = personQry.Select( p => p.Id ).ToList();
                }

                // Counter for displaying results
                int recordsProcessed = 0;
                int recordsUpdated = 0;
                int totalRecords = personIds.Count();

                // Loop through each person
                foreach ( var personId in personIds )
                {
                    try
                    {
                        // Update the status on every 100th record
                        if ( recordsProcessed % 100 == 0 )
                        {
                            context.UpdateLastStatusMessage( $"Processing person reactivate: Activated {recordsUpdated:N0} of {totalRecords:N0} person records." );
                        }
                        recordsProcessed++;

                        // Reactivate the person
                        using ( var rockContext = new RockContext() )
                        {
                            var person = new PersonService( rockContext ).Get( personId );
                            if ( person != null )
                            {
                                person.RecordStatusValueId = activeStatus.Id;
                                person.RecordStatusReasonValueId = null;
                                rockContext.SaveChanges();

                                recordsUpdated++;
                            }
                        }
                    }
                    catch ( Exception ex )
                    {
                        // Log exception and keep on trucking.
                        ExceptionLogService.LogException( new Exception( $"Exception occurred trying to activate PersonId:{personId}.", ex ), _httpContext );
                    }
                }

                // Format the result message
                return $"{recordsProcessed:N0} people were processed; {recordsUpdated:N0} were activated.";

            }
            catch ( Exception ex )
            {
                // Log exception and return the exception messages.
                ExceptionLogService.LogException( ex, _httpContext );

                return ex.Messages().AsDelimited( "; " );
            }
        }

        #endregion

        #region Inactivate People

        private string InactivatePeople( IJobExecutionContext context )
        {
            try
            {
                context.UpdateLastStatusMessage( $"Processing person inactivate." );

                var settings = Rock.Web.SystemSettings.GetValue( SystemSetting.DATA_AUTOMATION_INACTIVATE_PEOPLE ).FromJsonOrNull<Utility.Settings.DataAutomation.InactivatePeople>();
                if ( settings == null || !settings.IsEnabled )
                {
                    return "Not Enabled";
                }

                // Get the family group type
                var familyGroupType = GroupTypeCache.Read( SystemGuid.GroupType.GROUPTYPE_FAMILY.AsGuid() );
                if ( familyGroupType == null )
                {
                    throw new Exception( "Could not determine the 'Family' group type." );
                }

                // Get the active record status defined value
                var activeStatus = DefinedValueCache.Read( Rock.SystemGuid.DefinedValue.PERSON_RECORD_STATUS_ACTIVE.AsGuid() );
                if ( activeStatus == null )
                {
                    throw new Exception( "Could not determine the 'Active' record status value." );
                }

                // Get the inactive record status defined value
                var inactiveStatus = DefinedValueCache.Read( Rock.SystemGuid.DefinedValue.PERSON_RECORD_STATUS_INACTIVE.AsGuid() );
                if ( inactiveStatus == null )
                {
                    throw new Exception( "Could not determine the 'Inactive' record status value." );
                }

                // Get the inactive record status defined value
                var inactiveReason = DefinedValueCache.Read( Rock.SystemGuid.DefinedValue.PERSON_RECORD_STATUS_REASON_NO_ACTIVITY.AsGuid() );
                if ( inactiveReason == null )
                {
                    throw new Exception( "Could not determine the 'No Activity' record status reason value." );
                }
                var personIds = new List<int>();
                using ( var rockContext = new RockContext() )
                {
                    // increase the timeout just in case.
                    rockContext.Database.CommandTimeout = 180;

                    // Get all the person ids with selected activity
                    personIds = GetPeopleWhoContributed( settings.IsNoLastContributionEnabled, settings.NoLastContributionPeriod, rockContext );
                    personIds.AddRange( GetPeopleWhoAttendedGroupType( settings.IsNoAttendanceInGroupTypeEnabled, null, settings.AttendanceInGroupType, settings.NoAttendanceInGroupTypeDays, rockContext ) );
                    personIds.AddRange( GetPeopleWhoSubmittedPrayerRequest( settings.IsNoPrayerRequestEnabled, settings.NoPrayerRequestPeriod, rockContext ) );
                    personIds.AddRange( GetPeopleWithPersonAttributUpdates( settings.IsNoPersonAttributesEnabled, null, settings.PersonAttributes, settings.NoPersonAttributesDays, rockContext ) );
                    personIds.AddRange( GetPeopleWithInteractions( settings.IsNoInteractionsEnabled, settings.NoInteractions, rockContext ) );

                    // Get the distinct person ids
                    personIds = personIds.Distinct().ToList();

                    // Create a queryable of the person ids
                    var personIdQry = CreateEntitySetIdQuery( personIds, rockContext );

                    // Expand the list to all family members.
                    personIds = new GroupMemberService( rockContext )
                        .Queryable().AsNoTracking()
                        .Where( m =>
                            m.Group != null &&
                            m.Group.GroupTypeId == familyGroupType.Id &&
                            personIdQry.Contains( m.PersonId ) )
                        .SelectMany( m => m.Group.Members )
                        .Select( p => p.PersonId )
                        .ToList();
                    personIds = personIds.Distinct().ToList();

                    // Create a new queryable of family member person ids
                    personIdQry = CreateEntitySetIdQuery( personIds, rockContext );

                    // Start the person qry by getting any of the people who are currently active and not in the list of people with activity
                    var personQry = new PersonService( rockContext )
                        .Queryable().AsNoTracking()
                        .Where( p =>
                            !personIdQry.Contains( p.Id ) &&
                            p.RecordStatusValueId == activeStatus.Id );

                    // If any people should be excluded based on being part of a dataview, exclude those people
                    var excludePersonIdQry = GetPeopleInDataViewQuery( settings.IsNotInDataviewEnabled, settings.NotInDataview, rockContext );
                    if ( excludePersonIdQry != null )
                    {
                        personQry = personQry.Where( p =>
                            !excludePersonIdQry.Contains( p.Id ) );
                    }

                    // Run the query
                    personIds = personQry.Select( p => p.Id ).ToList();
                }

                // Counter for displaying results
                int recordsProcessed = 0;
                int recordsUpdated = 0;
                int totalRecords = personIds.Count();

                // Get a formatted date
                string dateStamp = RockDateTime.Now.ToShortDateString();

                // Loop through each person
                foreach ( var personId in personIds )
                {
                    // Update the status on every 100th record
                    if ( recordsProcessed % 100 == 0 )
                    {
                        context.UpdateLastStatusMessage( $"Processing person inactivate: Inactivated {recordsUpdated:N0} of {totalRecords:N0} person records." );
                    }
                    recordsProcessed++;

                    // Inactivate the person
                    using ( var rockContext = new RockContext() )
                    {
                        try
                        {
                            var person = new PersonService( rockContext ).Get( personId );
                            if ( person != null )
                            {
                                person.RecordStatusValueId = inactiveStatus.Id;
                                person.RecordStatusReasonValueId = inactiveReason.Id;
                                person.InactiveReasonNote = $"Inactivated by the Data Automation Job on {dateStamp}";
                                rockContext.SaveChanges();

                                recordsUpdated++;
                            }
                        }
                        catch ( Exception ex )
                        {
                            // Log exception and keep on trucking.
                            ExceptionLogService.LogException( new Exception( $"Exception occurred trying to inactivate PersonId:{personId}.", ex ), _httpContext );
                        }
                    }
                }

                // Format the result message
                return $"{recordsProcessed:N0} people were processed; {recordsUpdated:N0} were inactivated.";

            }
            catch ( Exception ex )
            {
                // Log exception and return the exception messages.
                ExceptionLogService.LogException( ex, _httpContext );
                return ex.Messages().AsDelimited( "; " );
            }
        }

        #endregion

        #region Update Family Campus 

        private string UpdateFamilyCampus( IJobExecutionContext context )
        {
            try
            {
                context.UpdateLastStatusMessage( $"Processing campus updates." );

                var settings = Rock.Web.SystemSettings.GetValue( SystemSetting.DATA_AUTOMATION_CAMPUS_UPDATE ).FromJsonOrNull<Utility.Settings.DataAutomation.UpdateFamilyCampus>();
                if ( settings == null || !settings.IsEnabled )
                {
                    return "Not Enabled";
                }

                // Get the family group type and roles
                var familyGroupType = GroupTypeCache.Read( SystemGuid.GroupType.GROUPTYPE_FAMILY.AsGuid() );
                if ( familyGroupType == null )
                {
                    throw new Exception( "Could not determine the 'Family' group type." );
                }

                var familyIds = new List<int>();
                var personCampusAttendance = new List<PersonCampus>();
                var personCampusGiving = new List<PersonCampus>();

                using ( RockContext rockContext = new RockContext() )
                {
                    // increase the timeout just in case.
                    rockContext.Database.CommandTimeout = 180;

                    // Start a qry for all family ids
                    var familyIdQry = new GroupService( rockContext )
                        .Queryable().AsNoTracking()
                        .Where( g => g.GroupTypeId == familyGroupType.Id );

                    // Check to see if we should ignore any families that had a manual update
                    if ( settings.IsIgnoreIfManualUpdateEnabled )
                    {
                        // Figure out how far back to look
                        var startPeriod = RockDateTime.Now.AddDays( -settings.IgnoreIfManualUpdatePeriod );

                        // Find any families that has a campus manually added/updated within the configured number of days
                        var personEntityTypeId = EntityTypeCache.Read( typeof( Person ) ).Id;
                        var familyIdsWithManualUpdate = new HistoryService( rockContext )
                            .Queryable().AsNoTracking()
                            .Where( m =>
                                m.CreatedDateTime >= startPeriod &&
                                m.EntityTypeId == personEntityTypeId &&
                                m.RelatedEntityId.HasValue &&
                                m.Summary.Contains( "<span class='field-name'>Campus</span>" ) )
                            .Select( a => a.RelatedEntityId.Value )
                            .ToList()
                            .Distinct();

                        familyIdQry = familyIdQry.Where( f => !familyIdsWithManualUpdate.Contains( f.Id ) );
                    }

                    // Query for the family ids
                    familyIds = familyIdQry.Select( f => f.Id ).ToList();

                    // Query all of the attendance tied to a campus 
                    if ( settings.IsMostFamilyAttendanceEnabled )
                    {
                        var startPeriod = RockDateTime.Now.AddDays( -settings.MostFamilyAttendancePeriod );
                        personCampusAttendance = new AttendanceService( rockContext )
                            .Queryable().AsNoTracking()
                            .Where( a =>
                                a.StartDateTime >= startPeriod &&
                                a.DidAttend == true &&
                                a.CampusId.HasValue &&
                                a.PersonAlias != null )
                            .Select( a => new PersonCampus
                            {
                                PersonId = a.PersonAlias.PersonId,
                                CampusId = a.CampusId.Value
                            } )
                            .ToList();
                    }

                    // Query all of the giving tied to a campus 
                    if ( settings.IsMostFamilyGivingEnabled )
                    {
                        var startPeriod = RockDateTime.Now.AddDays( -settings.MostFamilyAttendancePeriod );
                        personCampusGiving = new FinancialTransactionDetailService( rockContext )
                            .Queryable().AsNoTracking()
                            .Where( a =>
                                a.Transaction != null &&
                                a.Transaction.TransactionDateTime.HasValue &&
                                a.Transaction.TransactionDateTime >= startPeriod &&
                                a.Transaction.AuthorizedPersonAlias != null &&
                                a.Account.CampusId.HasValue )
                            .Select( a => new PersonCampus
                            {
                                PersonId = a.Transaction.AuthorizedPersonAlias.PersonId,
                                CampusId = a.Account.CampusId.Value
                            } )
                            .ToList();
                    }

                }

                // Counters for displaying results
                int recordsProcessed = 0;
                int recordsUpdated = 0;
                int totalRecords = familyIds.Count();

                // Loop through each family
                foreach ( var familyId in familyIds )
                {
                    try
                    {
                        // Update the status on every 100th record
                        if ( recordsProcessed % 100 == 0 )
                        {
                            context.UpdateLastStatusMessage( $"Processing campus updates: {recordsProcessed:N0} of {totalRecords:N0} families processed; campus has been updated for {recordsUpdated:N0} of them." );
                        }
                        recordsProcessed++;

                        // Using a new rockcontext for each one (to improve performance)
                        using ( var rockContext = new RockContext() )
                        {
                            // Get the family
                            var groupService = new GroupService( rockContext );
                            var family = groupService.Get( familyId );

                            var personIds = family.Members.Select( m => m.PersonId ).ToList();

                            // Calculate the campus based on family attendance
                            int? attendanceCampusId = null;
                            int attendanceCampusCount = 0;
                            if ( personCampusAttendance.Any() )
                            {
                                var startPeriod = RockDateTime.Now.AddDays( -settings.MostFamilyAttendancePeriod );
                                var attendanceCampus = personCampusAttendance
                                    .Where( a => personIds.Contains( a.PersonId ) )
                                    .GroupBy( a => a.CampusId )
                                    .OrderByDescending( a => a.Count() )
                                    .Select( a => new
                                    {
                                        CampusId = a.Key,
                                        Count = a.Count()
                                    } )
                                    .FirstOrDefault();
                                if ( attendanceCampus != null )
                                {
                                    attendanceCampusId = attendanceCampus.CampusId;
                                    attendanceCampusCount = attendanceCampus.Count;
                                }
                            }

                            // Calculate the campus based on giving
                            int? givingCampusId = null;
                            int givingCampusCount = 0;
                            if ( settings.IsMostFamilyGivingEnabled )
                            {
                                var startPeriod = RockDateTime.Now.AddDays( -settings.MostFamilyAttendancePeriod );
                                var givingCampus = personCampusGiving
                                    .Where( a => personIds.Contains( a.PersonId ) )
                                    .GroupBy( a => a.CampusId )
                                    .OrderByDescending( a => a.Count() )
                                    .Select( a => new
                                    {
                                        CampusId = a.Key,
                                        Count = a.Count()
                                    } )
                                    .FirstOrDefault();
                                if ( givingCampus != null )
                                {
                                    givingCampusId = givingCampus.CampusId;
                                    givingCampusCount = givingCampus.Count;
                                }
                            }

                            // If a campus could not be calculated for attendance or giving, move to next family.
                            if ( !attendanceCampusId.HasValue && !givingCampusId.HasValue )
                            {
                                continue;
                            }

                            // Figure out what the campus should be
                            int? currentCampusId = family.CampusId;
                            int? newCampusId = null;
                            if ( attendanceCampusId.HasValue )
                            {
                                if ( givingCampusId.HasValue && givingCampusId.Value != attendanceCampusId.Value )
                                {
                                    // If campus from attendance and giving are different
                                    switch ( settings.MostAttendanceOrGiving )
                                    {
                                        case Utility.Settings.DataAutomation.CampusCriteria.UseGiving:
                                            newCampusId = givingCampusId;
                                            break;

                                        case Utility.Settings.DataAutomation.CampusCriteria.UseAttendance:
                                            newCampusId = attendanceCampusId;
                                            break;

                                        case Utility.Settings.DataAutomation.CampusCriteria.UseHighestFrequency:

                                            // If frequency is the same for both, and either of the values are same as current, then don't change the campus
                                            if ( attendanceCampusCount == givingCampusCount &&
                                                currentCampusId.HasValue &&
                                                ( currentCampusId.Value == attendanceCampusId.Value || currentCampusId.Value == givingCampusId.Value ) )
                                            {
                                                newCampusId = null;
                                            }
                                            else
                                            {
                                                newCampusId = ( attendanceCampusCount > givingCampusCount ) ? attendanceCampusId : givingCampusId;
                                            }

                                            break;

                                            // if none of those, just ignore.
                                    }
                                }
                                else
                                {
                                    newCampusId = attendanceCampusId;
                                }
                            }
                            else
                            {
                                newCampusId = givingCampusId;
                            }

                            // Campus did not change
                            if ( !newCampusId.HasValue || newCampusId.Value == ( currentCampusId ?? 0 ) )
                            {
                                continue;
                            }

                            // Check to see if the campus change should be ignored
                            if ( currentCampusId.HasValue )
                            {
                                bool ignore = false;
                                foreach ( var exclusion in settings.IgnoreCampusChanges )
                                {
                                    if ( exclusion.FromCampus == currentCampusId.Value && exclusion.ToCampus == newCampusId )
                                    {
                                        if ( exclusion.BasedOn == Utility.Settings.DataAutomation.CampusCriteria.UseGiving )
                                        {
                                            if ( givingCampusId == exclusion.ToCampus )
                                            {
                                                ignore = true;
                                                break;
                                            }
                                        }
                                        else if ( exclusion.BasedOn == Utility.Settings.DataAutomation.CampusCriteria.UseAttendance )
                                        {
                                            if ( attendanceCampusId == exclusion.ToCampus )
                                            {
                                                ignore = true;
                                                break;
                                            }
                                        }
                                        else
                                        {
                                            ignore = true;
                                            break;
                                        }
                                    }
                                }

                                if ( ignore )
                                {
                                    continue;
                                }
                            }

                            // Update the campus
                            family.CampusId = newCampusId.Value;
                            rockContext.SaveChanges();

                            // Since we just succesfully saved the change, increment the update counter
                            recordsUpdated++;
                        }
                    }
                    catch ( Exception ex )
                    {
                        // Log exception and keep on trucking.
                        ExceptionLogService.LogException( new Exception( $"Exception occurred trying to update campus for GroupId:{familyId}.", ex ), _httpContext );
                    }
                }

                // Format the result message
                return $"{recordsProcessed:N0} families were processed; campus was updated for {recordsUpdated:N0} of them.";

            }
            catch ( Exception ex )
            {
                // Log exception and return the exception messages.
                ExceptionLogService.LogException( ex, _httpContext );
                return ex.Messages().AsDelimited( "; " );
            }
        }

        #endregion

        #region Move Adult Children 

        private string MoveAdultChildren( IJobExecutionContext context )
        {
            try
            {
                context.UpdateLastStatusMessage( $"Processing Adult Children." );

                var settings = Rock.Web.SystemSettings.GetValue( SystemSetting.DATA_AUTOMATION_ADULT_CHILDREN ).FromJsonOrNull<Utility.Settings.DataAutomation.MoveAdultChildren>();
                if ( settings == null || !settings.IsEnabled )
                {
                    return "Not Enabled";
                }

                // Get some system guids
                var activeRecordStatusGuid = SystemGuid.DefinedValue.PERSON_RECORD_STATUS_ACTIVE.AsGuid();
                var homeAddressGuid = SystemGuid.DefinedValue.GROUP_LOCATION_TYPE_HOME.AsGuid();
                var homePhoneGuid = SystemGuid.DefinedValue.PERSON_PHONE_TYPE_HOME.AsGuid();
                var personChangesGuid = SystemGuid.Category.HISTORY_PERSON_DEMOGRAPHIC_CHANGES.AsGuid();
                var familyChangesGuid = SystemGuid.Category.HISTORY_PERSON_FAMILY_CHANGES.AsGuid();

                // Get the family group type and roles
                var familyGroupType = GroupTypeCache.Read( SystemGuid.GroupType.GROUPTYPE_FAMILY.AsGuid() );
                if ( familyGroupType == null )
                {
                    throw new Exception( "Could not determine the 'Family' group type." );
                }
                var childRole = familyGroupType.Roles.FirstOrDefault( r => r.Guid == SystemGuid.GroupRole.GROUPROLE_FAMILY_MEMBER_CHILD.AsGuid() );
                var adultRole = familyGroupType.Roles.FirstOrDefault( r => r.Guid == SystemGuid.GroupRole.GROUPROLE_FAMILY_MEMBER_ADULT.AsGuid() );
                if ( childRole == null || adultRole == null )
                {
                    throw new Exception( "Could not determine the 'Adult' and 'Child' roles." );
                }

                // Calculate the date to use for determining if someone is an adult based on their age (birthdate)
                var adultBirthdate = RockDateTime.Today.AddYears( 0 - settings.AdultAge );

                // Get a list of people marked as a child in any family, but who are now an "adult" based on their age
                var adultChildIds = new List<int>();
                using ( var rockContext = new RockContext() )
                {
                    // increase the timeout just in case.
                    rockContext.Database.CommandTimeout = 180;

                    adultChildIds = new GroupMemberService( rockContext )
                        .Queryable().AsNoTracking()
                        .Where( m =>
                            m.GroupRoleId == childRole.Id &&
                            m.Person.BirthDate.HasValue &&
                            m.Person.BirthDate <= adultBirthdate &&
                            m.Person.RecordStatusValue != null &&
                            m.Person.RecordStatusValue.Guid == activeRecordStatusGuid )
                        .OrderBy( m => m.PersonId )
                        .Select( m => m.PersonId )
                        .Distinct()
                        .Take( settings.MaximumRecords )
                        .ToList();
                }

                // Counter for displaying results
                int recordsProcessed = 0;
                int recordsUpdated = 0;
                int totalRecords = adultChildIds.Count();

                // Loop through each person
                foreach ( int personId in adultChildIds )
                {
                    try
                    {
                        // Update the status on every 100th record
                        if ( recordsProcessed % 100 == 0 )
                        {
                            context.UpdateLastStatusMessage( $"Processing Adult Children: {recordsProcessed:N0} of {totalRecords:N0} children processed; {recordsUpdated:N0} have been moved to their own family." );
                        }
                        recordsProcessed++;

<<<<<<< HEAD
                        // Get a reference to the person
                        var person = groupMembers.First().Person;

                        // Get the person's primary family, and if we can't get that (something else that shouldn't happen), just ignore this person.
                        var primaryFamily = person.PrimaryFamily;
                        if ( primaryFamily == null )
=======
                        // Using a new rockcontext for each one (to improve performance)
                        using ( var rockContext = new RockContext() )
>>>>>>> cec16c35
                        {
                            // Get all the 'family' group member records for this person.
                            var groupMemberService = new GroupMemberService( rockContext );
                            var groupMembers = groupMemberService.Queryable()
                                .Where( m =>
                                    m.PersonId == personId &&
                                    m.Group.GroupTypeId == familyGroupType.Id )
                                .ToList();

                            // If there are no group members (shouldn't happen), just ignore and keep going
                            if ( !groupMembers.Any() )
                            {
                                continue;
                            }

                            // Get a reference to the person
                            var person = groupMembers.First().Person;

                            // Get the person's primary family, and if we can't get that (something else that shouldn't happen), just ignore this person.
                            var primaryFamily = person.GetFamilies( rockContext ).FirstOrDefault();
                            if ( primaryFamily == null )
                            {
                                continue;
                            }

                            // Setup a variable for tracking person changes
                            var personChanges = new List<string>();

                            // Get all the parent and sibling ids (for adding relationships later)
                            var parentIds = groupMembers
                                .SelectMany( m => m.Group.Members )
                                .Where( m =>
                                    m.PersonId != personId &&
                                    m.GroupRoleId == adultRole.Id )
                                .Select( m => m.PersonId )
                                .Distinct()
                                .ToList();

                            var siblingIds = groupMembers
                                .SelectMany( m => m.Group.Members )
                                .Where( m =>
                                    m.PersonId != personId &&
                                    m.GroupRoleId == childRole.Id )
                                .Select( m => m.PersonId )
                                .Distinct()
                                .ToList();

                            // If person is already an adult in any family, lets find the first one, and use that as the new family
                            var newFamily = groupMembers
                                .Where( m => m.GroupRoleId == adultRole.Id )
                                .OrderBy( m => m.GroupOrder )
                                .Select( m => m.Group )
                                .FirstOrDefault();

                            // If person was not already an adult in any family, let's look for a family where they are the only person, or create a new one
                            if ( newFamily == null )
                            {
                                // Try to find a family where they are the only one in the family.
                                newFamily = groupMembers
                                    .Select( m => m.Group )
                                    .Where( g => !g.Members.Any( m => m.PersonId != personId ) )
                                    .FirstOrDefault();

                                // If we found one, make them an adult in that family
                                if ( newFamily != null )
                                {
                                    // The current person should be the only one in this family, but lets loop through each member anyway
                                    foreach ( var groupMember in groupMembers.Where( m => m.GroupId == newFamily.Id ) )
                                    {
                                        groupMember.GroupRoleId = adultRole.Id;
                                    }

                                    // Save role change to history
                                    var memberChanges = new List<string>();
                                    History.EvaluateChange( memberChanges, "Role", string.Empty, adultRole.Name );
                                    HistoryService.SaveChanges( rockContext, typeof( Person ), familyChangesGuid, personId, memberChanges, newFamily.Name, typeof( Group ), newFamily.Id, false );
                                }
                                else
                                {
                                    // If they are not already an adult in a family, and they're not in any family by themeselves, we need to create a new family for them.
                                    // The SaveNewFamily adds history records for this

                                    // Create a new group member and family
                                    var groupMember = new GroupMember
                                    {
                                        Person = person,
                                        GroupRoleId = adultRole.Id,
                                        GroupMemberStatus = GroupMemberStatus.Active
                                    };
                                    newFamily = GroupService.SaveNewFamily( rockContext, new List<GroupMember> { groupMember }, primaryFamily.CampusId, false );
                                }
                            }

                            // If user configured the job to copy home address and this person's family does not have any home addresses, copy them from the primary family
                            if ( settings.UseSameHomeAddress && !newFamily.GroupLocations.Any( l => l.GroupLocationTypeValue != null && l.GroupLocationTypeValue.Guid == homeAddressGuid ) )
                            {
                                var familyChanges = new List<string>();

                                foreach ( var groupLocation in primaryFamily.GroupLocations.Where( l => l.GroupLocationTypeValue != null && l.GroupLocationTypeValue.Guid == homeAddressGuid ) )
                                {
                                    newFamily.GroupLocations.Add( new GroupLocation
                                    {
                                        LocationId = groupLocation.LocationId,
                                        GroupLocationTypeValueId = groupLocation.GroupLocationTypeValueId,
                                        IsMailingLocation = groupLocation.IsMailingLocation,
                                        IsMappedLocation = groupLocation.IsMappedLocation
                                    } );

                                    History.EvaluateChange( familyChanges, groupLocation.GroupLocationTypeValue.Value + " Location", string.Empty, groupLocation.Location.ToString() );
                                }

                                HistoryService.SaveChanges( rockContext, typeof( Person ), familyChangesGuid, personId, familyChanges, false );
                            }

                            // If user configured the job to copy home phone and this person does not have a home phone, copy the first home phone number from another adult in original family(s)
                            if ( settings.UseSameHomePhone && !person.PhoneNumbers.Any( p => p.NumberTypeValue != null && p.NumberTypeValue.Guid == homePhoneGuid ) )
                            {

                                // First look for adults in primary family
                                var homePhone = primaryFamily.Members
                                    .Where( m =>
                                        m.PersonId != person.Id &&
                                        m.GroupRoleId == adultRole.Id )
                                    .SelectMany( m => m.Person.PhoneNumbers )
                                    .FirstOrDefault( p => p.NumberTypeValue != null && p.NumberTypeValue.Guid == homePhoneGuid );

                                // If one was not found in primary family, look in any of the person's other families
                                if ( homePhone == null )
                                {
                                    homePhone = groupMembers
                                        .Where( m => m.GroupId != primaryFamily.Id )
                                        .SelectMany( m => m.Group.Members )
                                        .Where( m =>
                                            m.PersonId != person.Id &&
                                            m.GroupRoleId == adultRole.Id )
                                        .SelectMany( m => m.Person.PhoneNumbers )
                                        .FirstOrDefault( p => p.NumberTypeValue != null && p.NumberTypeValue.Guid == homePhoneGuid );
                                }

                                // If we found one, add it to the person
                                if ( homePhone != null )
                                {
                                    person.PhoneNumbers.Add( new PhoneNumber
                                    {
                                        CountryCode = homePhone.CountryCode,
                                        Number = homePhone.Number,
                                        NumberFormatted = homePhone.NumberFormatted,
                                        NumberReversed = homePhone.NumberReversed,
                                        Extension = homePhone.Extension,
                                        NumberTypeValueId = homePhone.NumberTypeValueId,
                                        IsMessagingEnabled = homePhone.IsMessagingEnabled,
                                        IsUnlisted = homePhone.IsUnlisted,
                                        Description = homePhone.Description
                                    } );
                                }
                            }

                            // At this point, the person was either already an adult in one or more families, 
                            //   or we updated one of their records to be an adult, 
                            //   or we created a new family with them as an adult. 
                            // So now we should delete any of the remaining family member records where they are still a child.
                            foreach ( var groupMember in groupMembers.Where( m => m.GroupRoleId == childRole.Id ) )
                            {
                                groupMemberService.Delete( groupMember );
                            }

                            // Save all the changes
                            rockContext.SaveChanges();

                            // Since we just succesfully saved the change, increment the update counter
                            recordsUpdated++;

                            // If configured to do so, add any parent relationships (these methods take care of logging changes)
                            if ( settings.ParentRelationshipId.HasValue )
                            {
                                foreach ( int parentId in parentIds )
                                {
                                    groupMemberService.CreateKnownRelationship( personId, parentId, settings.ParentRelationshipId.Value );
                                }
                            }

                            // If configured to do so, add any sibling relationships
                            if ( settings.SiblingRelationshipId.HasValue )
                            {
                                foreach ( int siblingId in siblingIds )
                                {
                                    groupMemberService.CreateKnownRelationship( personId, siblingId, settings.SiblingRelationshipId.Value );
                                }
                            }

                            // Look for any workflows
                            if ( settings.WorkflowTypeIds.Any() )
                            {
                                // Create parameters for the old/new family
                                var workflowParameters = new Dictionary<string, string>
                            {
                                { "OldFamily", primaryFamily.Guid.ToString() },
                                { "NewFamily", newFamily.Guid.ToString() }
                            };

                                // Launch all the workflows
                                foreach ( var wfId in settings.WorkflowTypeIds )
                                {
                                    person.LaunchWorkflow( wfId, person.FullName, workflowParameters );
                                }
                            }
                        }
                    }
                    catch ( Exception ex )
                    {
                        // Log exception and keep on trucking.
                        ExceptionLogService.LogException( new Exception( $"Exception occurred trying to check for adult child mode on PersonId:{personId}.", ex ), _httpContext );
                    }
                }

                // Format the result message
                return $"{recordsProcessed:N0} children were processed; {recordsUpdated:N0} were moved to their own family.";
            }
            catch ( Exception ex )
            {
                // Log exception and return the exception messages.
                ExceptionLogService.LogException( ex, _httpContext );
                return ex.Messages().AsDelimited( "; " );
            }
        }

        #endregion

        #region Helper Methods

        private List<int> GetPeopleWhoContributed( bool enabled, int periodInDays, RockContext rockContext )
        {
            if ( enabled )
            {
                var contributionType = DefinedValueCache.Read( SystemGuid.DefinedValue.TRANSACTION_TYPE_CONTRIBUTION.AsGuid() );
                if ( contributionType != null )
                {
                    var startDate = RockDateTime.Now.AddDays( -periodInDays );
                    return new FinancialTransactionService( rockContext )
                        .Queryable().AsNoTracking()
                        .Where( t =>
                            t.TransactionTypeValueId == contributionType.Id &&
                            t.TransactionDateTime.HasValue &&
                            t.TransactionDateTime.Value >= startDate &&
                            t.AuthorizedPersonAliasId.HasValue )
                        .Select( a => a.AuthorizedPersonAlias.PersonId )
                        .Distinct()
                        .ToList();
                }
            }
            return new List<int>();
        }

        private List<int> GetPeopleWhoAttendedServiceGroup( bool enabled, int periodInDays, RockContext rockContext )
        {
            if ( enabled )
            {
                var startDate = RockDateTime.Now.AddDays( -periodInDays );

                return new AttendanceService( rockContext )
                    .Queryable().AsNoTracking()
                    .Where( a =>
                        a.Group != null &&
                        a.Group.GroupType != null &&
                        a.Group.GroupType.AttendanceCountsAsWeekendService &&
                        a.StartDateTime >= startDate &&
                        a.DidAttend.HasValue &&
                        a.DidAttend.Value == true &&
                        a.PersonAlias != null )
                    .Select( a => a.PersonAlias.PersonId )
                    .Distinct()
                    .ToList();
            }

            return new List<int>();
        }

        private List<int> GetPeopleWhoAttendedGroupType( bool enabled, List<int> includeGroupTypeIds, List<int> excludeGroupTypeIds, int periodInDays, RockContext rockContext )
        {
            if ( enabled )
            {
                var startDate = RockDateTime.Now.AddDays( -periodInDays );

                var qry = new AttendanceService( rockContext )
                    .Queryable().AsNoTracking()
                    .Where( a =>
                        a.Group != null &&
                        a.StartDateTime >= startDate &&
                        a.DidAttend.HasValue &&
                        a.DidAttend.Value == true &&
                        a.PersonAlias != null );

                if ( includeGroupTypeIds != null && includeGroupTypeIds.Any() )
                {
                    qry = qry.Where( t => includeGroupTypeIds.Contains( t.Group.GroupTypeId ) );
                }

                if ( excludeGroupTypeIds != null && excludeGroupTypeIds.Any() )
                {
                    qry = qry.Where( t => !excludeGroupTypeIds.Contains( t.Group.GroupTypeId ) );
                }

                return qry
                    .Select( a => a.PersonAlias.PersonId )
                    .Distinct()
                    .ToList();
            }

            return new List<int>();
        }

        private List<int> GetPeopleWhoSubmittedPrayerRequest( bool enabled, int periodInDays, RockContext rockContext )
        {
            if ( enabled )
            {
                var startDate = RockDateTime.Now.AddDays( -periodInDays );

                return new PrayerRequestService( rockContext )
                    .Queryable().AsNoTracking()
                    .Where( a =>
                        a.EnteredDateTime >= startDate &&
                        a.RequestedByPersonAlias != null )
                    .Select( a => a.RequestedByPersonAlias.PersonId )
                    .Distinct()
                    .ToList();
            }

            return new List<int>();
        }

        private List<int> GetPeopleWithPersonAttributUpdates( bool enabled, List<int> includeAttributeIds, List<int> excludeAttributeIds, int periodInDays, RockContext rockContext )
        {
            if ( enabled )
            {
                var startDate = RockDateTime.Now.AddDays( -periodInDays );

                var personEntityTypeId = EntityTypeCache.Read( typeof( Person ) ).Id;

                var qry = new AttributeValueService( rockContext )
                    .Queryable().AsNoTracking()
                    .Where( a =>
                        a.ModifiedDateTime.HasValue &&
                        a.ModifiedDateTime.Value >= startDate &&
                        a.Attribute.EntityTypeId == personEntityTypeId &&
                        a.EntityId.HasValue );

                if ( includeAttributeIds != null && includeAttributeIds.Any() )
                {
                    qry = qry.Where( t => includeAttributeIds.Contains( t.AttributeId ) );
                }

                if ( excludeAttributeIds != null && excludeAttributeIds.Any() )
                {
                    qry = qry.Where( t => !excludeAttributeIds.Contains( t.AttributeId ) );
                }

                return qry
                    .Select( a => a.EntityId.Value )
                    .Distinct()
                    .ToList();
            }

            return new List<int>();
        }

        private List<int> GetPeopleWithInteractions( bool enabled, List<Utility.Settings.DataAutomation.InteractionItem> interactionItems, RockContext rockContext )
        {
            if ( enabled && interactionItems != null && interactionItems.Any() )
            {
                var personIdList = new List<int>();

                foreach ( var interactionItem in interactionItems )
                {
                    var startDate = RockDateTime.Now.AddDays( -interactionItem.LastInteractionDays );

                    personIdList.AddRange( new InteractionService( rockContext )
                        .Queryable().AsNoTracking()
                        .Where( a =>
                            a.InteractionDateTime >= startDate &&
                            a.InteractionComponent.Channel.Guid == interactionItem.Guid &&
                            a.PersonAlias != null )
                        .Select( a => a.PersonAlias.PersonId )
                        .Distinct()
                        .ToList() );
                }

                return personIdList.Distinct().ToList();
            }

            return new List<int>();
        }

        private IQueryable<int> GetPeopleInDataViewQuery( bool enabled, int? dataviewId, RockContext rockContext )
        {
            if ( enabled && dataviewId.HasValue )
            {
                var dataView = new DataViewService( rockContext ).Get( dataviewId.Value );
                if ( dataView != null )
                {
                    List<string> errorMessages = new List<string>();
                    var qry = dataView.GetQuery( null, rockContext, null, out errorMessages );
                    if ( qry != null )
                    {
                        return qry.Select( e => e.Id );
                    }
                }
            }

            return null;
        }

        private IQueryable<int> CreateEntitySetIdQuery( List<int> ids, RockContext rockContext )
        {
            var entitySet = new EntitySet();
            entitySet.EntityTypeId = EntityTypeCache.Read<Rock.Model.Person>().Id;
            entitySet.ExpireDateTime = RockDateTime.Now.AddMinutes( 5 );

            var service = new EntitySetService( rockContext );
            service.Add( entitySet );
            rockContext.SaveChanges();

            if ( ids != null && ids.Any() )
            {
                List<EntitySetItem> entitySetItems = new List<EntitySetItem>();

                foreach ( var id in ids )
                {
                    var item = new EntitySetItem();
                    item.EntitySetId = entitySet.Id;
                    item.EntityId = id;
                    entitySetItems.Add( item );
                }

                rockContext.BulkInsert( entitySetItems );
            }

            return new EntitySetItemService( rockContext )
                .Queryable().AsNoTracking()
                .Where( i => i.EntitySetId == entitySet.Id )
                .Select( i => i.EntityId );
        }

        #endregion

        #region Helper Classes

        public class PersonCampus
        {
            public int PersonId { get; set; }
            public int CampusId { get; set; }
        }

        #endregion
    }

}<|MERGE_RESOLUTION|>--- conflicted
+++ resolved
@@ -767,17 +767,8 @@
                         }
                         recordsProcessed++;
 
-<<<<<<< HEAD
-                        // Get a reference to the person
-                        var person = groupMembers.First().Person;
-
-                        // Get the person's primary family, and if we can't get that (something else that shouldn't happen), just ignore this person.
-                        var primaryFamily = person.PrimaryFamily;
-                        if ( primaryFamily == null )
-=======
                         // Using a new rockcontext for each one (to improve performance)
                         using ( var rockContext = new RockContext() )
->>>>>>> cec16c35
                         {
                             // Get all the 'family' group member records for this person.
                             var groupMemberService = new GroupMemberService( rockContext );

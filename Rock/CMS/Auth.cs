--- conflicted
+++ resolved
@@ -84,7 +84,6 @@
         [DataMember]
         public SpecialRole SpecialRole { get; set; }
 
-<<<<<<< HEAD
 		/// <summary>
 		/// Gets or sets the Person Id.
 		/// </summary>
@@ -110,79 +109,6 @@
 		public override string EntityTypeName { get { return "Cms.Auth"; } }
         
 		/// <summary>
-=======
-        /// <summary>
-        /// Gets or sets the Person Id.
-        /// </summary>
-        /// <value>
-        /// Person Id.
-        /// </value>
-        [DataMember]
-        public int? PersonId { get; set; }
-        
-        /// <summary>
-        /// Gets or sets the Group Id.
-        /// </summary>
-        /// <value>
-        /// Group Id.
-        /// </value>
-        [DataMember]
-        public int? GroupId { get; set; }
-        
-        /// <summary>
-        /// Gets or sets the Created Date Time.
-        /// </summary>
-        /// <value>
-        /// Created Date Time.
-        /// </value>
-        [DataMember]
-        public DateTime? CreatedDateTime { get; set; }
-        
-        /// <summary>
-        /// Gets or sets the Modified Date Time.
-        /// </summary>
-        /// <value>
-        /// Modified Date Time.
-        /// </value>
-        [DataMember]
-        public DateTime? ModifiedDateTime { get; set; }
-        
-        /// <summary>
-        /// Gets or sets the Created By Person Id.
-        /// </summary>
-        /// <value>
-        /// Created By Person Id.
-        /// </value>
-        [DataMember]
-        public int? CreatedByPersonId { get; set; }
-        
-        /// <summary>
-        /// Gets or sets the Modified By Person Id.
-        /// </summary>
-        /// <value>
-        /// Modified By Person Id.
-        /// </value>
-        [DataMember]
-        public int? ModifiedByPersonId { get; set; }
-
-        /// <summary>
-        /// Gets the auth entity.
-        /// </summary>
-        [NotMapped]
-        public override string AuthEntity { get { return "Cms.Auth"; } }
-        
-        /// <summary>
-        /// Static Method to return an object based on the id
-        /// </summary>
-        /// <param name="id">The id.</param>
-        /// <returns></returns>
-        public static Auth Read( int id )
-        {
-            return Read<Auth>( id );
-        }
-
-        /// <summary>
->>>>>>> 32540396
         /// Gets or sets the Group.
         /// </summary>
         /// <value>
@@ -207,7 +133,6 @@
         {
             return false;
         }
-<<<<<<< HEAD
 
 		/// <summary>
 		/// Static Method to return an object based on the id
@@ -241,8 +166,6 @@
 
 			return sb.ToString();
 		}
-=======
->>>>>>> 32540396
     }
 
     /// <summary>

//
// THIS WORK IS LICENSED UNDER A CREATIVE COMMONS ATTRIBUTION-NONCOMMERCIAL-
// SHAREALIKE 3.0 UNPORTED LICENSE:
// http://creativecommons.org/licenses/by-nc-sa/3.0/
//
using System;
using System.Collections.Generic;
using System.ComponentModel.DataAnnotations;
using System.ComponentModel.DataAnnotations.Schema;
using System.Data.Entity.ModelConfiguration;
using System.Runtime.Serialization;

using Rock.Data;

namespace Rock.Cms
{
    /// <summary>
    /// Block POCO Entity.
    /// </summary>
    [Table( "cmsBlock" )]
    public partial class Block : Model<Block>, IOrdered, IExportable
    {
<<<<<<< HEAD
		/// <summary>
		/// Gets or sets the System.
		/// </summary>
		/// <value>
		/// System.
		/// </value>
		[Required]
		[DataMember]
		public bool IsSystem { get; set; }
		
		/// <summary>
		/// Gets or sets the Page Id.
		/// </summary>
		/// <value>
		/// Page Id.
		/// </value>
		[DataMember]
		public int? PageId { get; set; }
		
		/// <summary>
		/// Gets or sets the Layout.
		/// </summary>
		/// <value>
		/// Layout.
		/// </value>
		[MaxLength( 100 )]
		[DataMember]
		public string Layout { get; set; }
		
		/// <summary>
		/// Gets or sets the Block Type Id.
		/// </summary>
		/// <value>
		/// Block Type Id.
		/// </value>
		[Required]
		[DataMember]
		public int BlockTypeId { get; set; }
		
		/// <summary>
		/// Gets or sets the Zone.
		/// </summary>
		/// <value>
		/// Zone.
		/// </value>
		[Required]
		[MaxLength( 100 )]
		[DataMember]
		public string Zone { get; set; }
		
		/// <summary>
		/// Gets or sets the Order.
		/// </summary>
		/// <value>
		/// Order.
		/// </value>
		[Required]
		[DataMember]
		public int Order { get; set; }
		
		/// <summary>
		/// Gets or sets the Name.
		/// </summary>
		/// <value>
		/// Name.
		/// </value>
		[MaxLength( 100 )]
		[TrackChanges]
		[Required( ErrorMessage = "Name is required" )]
		[DataMember]
		public string Name { get; set; }
		
		/// <summary>
		/// Gets or sets the Output Cache Duration.
		/// </summary>
		/// <value>
		/// Output Cache Duration.
		/// </value>
		[Required]
		[DataMember]
		public int OutputCacheDuration { get; set; }
		
        /// <summary>
        /// Gets the auth entity.
        /// </summary>
		[NotMapped]
		public override string EntityTypeName { get { return "Cms.Block"; } }
        
		/// <summary>
=======
        /// <summary>
        /// Gets or sets the System.
        /// </summary>
        /// <value>
        /// System.
        /// </value>
        [Required]
        [DataMember]
        public bool IsSystem { get; set; }

        /// <summary>
        /// Gets or sets the Page Id.
        /// </summary>
        /// <value>
        /// Page Id.
        /// </value>
        [DataMember]
        public int? PageId { get; set; }

        /// <summary>
        /// Gets or sets the Layout.
        /// </summary>
        /// <value>
        /// Layout.
        /// </value>
        [MaxLength( 100 )]
        [DataMember]
        public string Layout { get; set; }

        /// <summary>
        /// Gets or sets the Block Type Id.
        /// </summary>
        /// <value>
        /// Block Type Id.
        /// </value>
        [Required]
        [DataMember]
        public int BlockTypeId { get; set; }

        /// <summary>
        /// Gets or sets the Zone.
        /// </summary>
        /// <value>
        /// Zone.
        /// </value>
        [Required]
        [MaxLength( 100 )]
        [DataMember]
        public string Zone { get; set; }

        /// <summary>
        /// Gets or sets the Order.
        /// </summary>
        /// <value>
        /// Order.
        /// </value>
        [Required]
        [DataMember]
        public int Order { get; set; }

        /// <summary>
        /// Gets or sets the Name.
        /// </summary>
        /// <value>
        /// Name.
        /// </value>
        [MaxLength( 100 )]
        [TrackChanges]
        [Required( ErrorMessage = "Name is required" )]
        [DataMember]
        public string Name { get; set; }

        /// <summary>
        /// Gets or sets the Output Cache Duration.
        /// </summary>
        /// <value>
        /// Output Cache Duration.
        /// </value>
        [Required]
        [DataMember]
        public int OutputCacheDuration { get; set; }

        /// <summary>
        /// Gets or sets the Created Date Time.
        /// </summary>
        /// <value>
        /// Created Date Time.
        /// </value>
        [DataMember]
        public DateTime? CreatedDateTime { get; set; }

        /// <summary>
        /// Gets or sets the Modified Date Time.
        /// </summary>
        /// <value>
        /// Modified Date Time.
        /// </value>
        [DataMember]
        public DateTime? ModifiedDateTime { get; set; }

        /// <summary>
        /// Gets or sets the Created By Person Id.
        /// </summary>
        /// <value>
        /// Created By Person Id.
        /// </value>
        [DataMember]
        public int? CreatedByPersonId { get; set; }

        /// <summary>
        /// Gets or sets the Modified By Person Id.
        /// </summary>
        /// <value>
        /// Modified By Person Id.
        /// </value>
        [DataMember]
        public int? ModifiedByPersonId { get; set; }

        /// <summary>
        /// Gets the auth entity.
        /// </summary>
        [NotMapped]
        public override string AuthEntity { get { return "Cms.Block"; } }

        /// <summary>
>>>>>>> 32540396
        /// Gets or sets the Html Contents.
        /// </summary>
        /// <value>
        /// Collection of Html Contents.
        /// </value>
        public virtual ICollection<HtmlContent> HtmlContents { get; set; }

        /// <summary>
        /// Gets or sets the Block Type.
        /// </summary>
        /// <value>
        /// A <see cref="BlockType"/> object.
        /// </value>
        public virtual BlockType BlockType { get; set; }

        /// <summary>
        /// Gets or sets the Page.
        /// </summary>
        /// <value>
        /// A <see cref="Page"/> object.
        /// </value>
<<<<<<< HEAD
		public virtual Page Page { get; set; }
        
        /// <summary>
        /// Gets the supported actions.
        /// </summary>
        public override List<string> SupportedActions
        {
            get { return new List<string>() { "View", "Edit", "Configure" }; }
        }

		/// <summary>
		/// Static Method to return an object based on the id
		/// </summary>
		/// <param name="id">The id.</param>
		/// <returns></returns>
		public static Block Read( int id )
		{
			return Read<Block>( id );
		}
=======
        public virtual Page Page { get; set; }

        /// <summary>
        /// Static Method to return an object based on the id
        /// </summary>
        /// <param name="id">The id.</param>
        /// <returns></returns>
        public static Block Read( int id )
        {
            return Read<Block>( id );
        }
>>>>>>> 32540396

		/// <summary>
        /// Returns a <see cref="string"/> that represents this instance.
        /// </summary>
        /// <returns>
        /// A <see cref="string"/> that represents this instance.
        /// </returns>
        public override string ToString()
        {
            return this.Name;
        }

        /// <summary>
        /// Exports the object as JSON.
        /// </summary>
        /// <returns></returns>
        public string ExportJson()
        {
            return ExportObject().ToJSON();
        }

        /// <summary>
        /// Exports the object.
        /// </summary>
        /// <returns></returns>
        public object ExportObject()
        {
            dynamic exportObject = this.ToDynamic();

            if ( BlockType != null )
            {
                exportObject.BlockType = BlockType.ExportObject();
            }

            if ( HtmlContents == null )
            {
                return exportObject;
            }

            exportObject.HtmlContents = new List<dynamic>();

            foreach ( var content in HtmlContents )
            {
                exportObject.HtmlContents.Add( content.ExportObject() );
            }

            return exportObject;
        }

        /// <summary>
        /// Imports the object from JSON.
        /// </summary>
        /// <param name="data">The data.</param>
        public void ImportJson( string data )
        {

        }
    }

    /// <summary>
    /// Block Instance Configuration class.
    /// </summary>
    public partial class BlockConfiguration : EntityTypeConfiguration<Block>
    {
        /// <summary>
        /// Initializes a new instance of the <see cref="BlockConfiguration"/> class.
        /// </summary>
        public BlockConfiguration()
        {
            this.HasRequired( p => p.BlockType ).WithMany( p => p.Blocks ).HasForeignKey( p => p.BlockTypeId ).WillCascadeOnDelete( true );
            this.HasOptional( p => p.Page ).WithMany( p => p.Blocks ).HasForeignKey( p => p.PageId ).WillCascadeOnDelete( true );
        }
    }
}<|MERGE_RESOLUTION|>--- conflicted
+++ resolved
@@ -20,7 +20,6 @@
     [Table( "cmsBlock" )]
     public partial class Block : Model<Block>, IOrdered, IExportable
     {
-<<<<<<< HEAD
 		/// <summary>
 		/// Gets or sets the System.
 		/// </summary>
@@ -110,133 +109,6 @@
 		public override string EntityTypeName { get { return "Cms.Block"; } }
         
 		/// <summary>
-=======
-        /// <summary>
-        /// Gets or sets the System.
-        /// </summary>
-        /// <value>
-        /// System.
-        /// </value>
-        [Required]
-        [DataMember]
-        public bool IsSystem { get; set; }
-
-        /// <summary>
-        /// Gets or sets the Page Id.
-        /// </summary>
-        /// <value>
-        /// Page Id.
-        /// </value>
-        [DataMember]
-        public int? PageId { get; set; }
-
-        /// <summary>
-        /// Gets or sets the Layout.
-        /// </summary>
-        /// <value>
-        /// Layout.
-        /// </value>
-        [MaxLength( 100 )]
-        [DataMember]
-        public string Layout { get; set; }
-
-        /// <summary>
-        /// Gets or sets the Block Type Id.
-        /// </summary>
-        /// <value>
-        /// Block Type Id.
-        /// </value>
-        [Required]
-        [DataMember]
-        public int BlockTypeId { get; set; }
-
-        /// <summary>
-        /// Gets or sets the Zone.
-        /// </summary>
-        /// <value>
-        /// Zone.
-        /// </value>
-        [Required]
-        [MaxLength( 100 )]
-        [DataMember]
-        public string Zone { get; set; }
-
-        /// <summary>
-        /// Gets or sets the Order.
-        /// </summary>
-        /// <value>
-        /// Order.
-        /// </value>
-        [Required]
-        [DataMember]
-        public int Order { get; set; }
-
-        /// <summary>
-        /// Gets or sets the Name.
-        /// </summary>
-        /// <value>
-        /// Name.
-        /// </value>
-        [MaxLength( 100 )]
-        [TrackChanges]
-        [Required( ErrorMessage = "Name is required" )]
-        [DataMember]
-        public string Name { get; set; }
-
-        /// <summary>
-        /// Gets or sets the Output Cache Duration.
-        /// </summary>
-        /// <value>
-        /// Output Cache Duration.
-        /// </value>
-        [Required]
-        [DataMember]
-        public int OutputCacheDuration { get; set; }
-
-        /// <summary>
-        /// Gets or sets the Created Date Time.
-        /// </summary>
-        /// <value>
-        /// Created Date Time.
-        /// </value>
-        [DataMember]
-        public DateTime? CreatedDateTime { get; set; }
-
-        /// <summary>
-        /// Gets or sets the Modified Date Time.
-        /// </summary>
-        /// <value>
-        /// Modified Date Time.
-        /// </value>
-        [DataMember]
-        public DateTime? ModifiedDateTime { get; set; }
-
-        /// <summary>
-        /// Gets or sets the Created By Person Id.
-        /// </summary>
-        /// <value>
-        /// Created By Person Id.
-        /// </value>
-        [DataMember]
-        public int? CreatedByPersonId { get; set; }
-
-        /// <summary>
-        /// Gets or sets the Modified By Person Id.
-        /// </summary>
-        /// <value>
-        /// Modified By Person Id.
-        /// </value>
-        [DataMember]
-        public int? ModifiedByPersonId { get; set; }
-
-        /// <summary>
-        /// Gets the auth entity.
-        /// </summary>
-        [NotMapped]
-        public override string AuthEntity { get { return "Cms.Block"; } }
-
-        /// <summary>
->>>>>>> 32540396
         /// Gets or sets the Html Contents.
         /// </summary>
         /// <value>
@@ -258,7 +130,6 @@
         /// <value>
         /// A <see cref="Page"/> object.
         /// </value>
-<<<<<<< HEAD
 		public virtual Page Page { get; set; }
         
         /// <summary>
@@ -278,19 +149,6 @@
 		{
 			return Read<Block>( id );
 		}
-=======
-        public virtual Page Page { get; set; }
-
-        /// <summary>
-        /// Static Method to return an object based on the id
-        /// </summary>
-        /// <param name="id">The id.</param>
-        /// <returns></returns>
-        public static Block Read( int id )
-        {
-            return Read<Block>( id );
-        }
->>>>>>> 32540396
 
 		/// <summary>
         /// Returns a <see cref="string"/> that represents this instance.

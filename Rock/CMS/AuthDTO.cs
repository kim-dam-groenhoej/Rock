//------------------------------------------------------------------------------
// <auto-generated>
//     This code was generated by the Rock.CodeGeneration project
//     Changes to this file will be lost when the code is regenerated.
// </auto-generated>
//------------------------------------------------------------------------------
//
// THIS WORK IS LICENSED UNDER A CREATIVE COMMONS ATTRIBUTION-NONCOMMERCIAL-
// SHAREALIKE 3.0 UNPORTED LICENSE:
// http://creativecommons.org/licenses/by-nc-sa/3.0/
//
using System;

using Rock.Data;

namespace Rock.Cms
{
    /// <summary>
    /// Data Transfer Object for Auth object
    /// </summary>
    public partial class AuthDto : IDto
    {

#pragma warning disable 1591
<<<<<<< HEAD
		public string EntityType { get; set; }
		public int? EntityId { get; set; }
		public int Order { get; set; }
		public string Action { get; set; }
		public string AllowOrDeny { get; set; }
		public SpecialRole SpecialRole { get; set; }
		public int? PersonId { get; set; }
		public int? GroupId { get; set; }
		public int Id { get; set; }
		public Guid Guid { get; set; }
=======
        public string EntityType { get; set; }
        public int? EntityId { get; set; }
        public int Order { get; set; }
        public string Action { get; set; }
        public string AllowOrDeny { get; set; }
        public SpecialRole SpecialRole { get; set; }
        public int? PersonId { get; set; }
        public int? GroupId { get; set; }
        public DateTime? CreatedDateTime { get; set; }
        public DateTime? ModifiedDateTime { get; set; }
        public int? CreatedByPersonId { get; set; }
        public int? ModifiedByPersonId { get; set; }
        public int Id { get; set; }
        public Guid Guid { get; set; }
>>>>>>> 32540396
#pragma warning restore 1591

        /// <summary>
        /// Instantiates a new DTO object
        /// </summary>
        public AuthDto ()
        {
        }

<<<<<<< HEAD
		/// <summary>
		/// Instantiates a new DTO object from the entity
		/// </summary>
		/// <param name="auth"></param>
		public AuthDto ( Auth auth )
		{
			CopyFromModel( auth );
		}

		/// <summary>
		/// Copies the model property values to the DTO properties
		/// </summary>
		/// <param name="model">The model</param>
		public void CopyFromModel( IEntity model )
		{
			if ( model is Auth )
			{
				var auth = (Auth)model;
				this.EntityType = auth.EntityType;
				this.EntityId = auth.EntityId;
				this.Order = auth.Order;
				this.Action = auth.Action;
				this.AllowOrDeny = auth.AllowOrDeny;
				this.SpecialRole = auth.SpecialRole;
				this.PersonId = auth.PersonId;
				this.GroupId = auth.GroupId;
				this.Id = auth.Id;
				this.Guid = auth.Guid;
			}
		}

		/// <summary>
		/// Copies the DTO property values to the entity properties
		/// </summary>
		/// <param name="model">The model</param>
		public void CopyToModel ( IEntity model )
		{
			if ( model is Auth )
			{
				var auth = (Auth)model;
				auth.EntityType = this.EntityType;
				auth.EntityId = this.EntityId;
				auth.Order = this.Order;
				auth.Action = this.Action;
				auth.AllowOrDeny = this.AllowOrDeny;
				auth.SpecialRole = this.SpecialRole;
				auth.PersonId = this.PersonId;
				auth.GroupId = this.GroupId;
				auth.Id = this.Id;
				auth.Guid = this.Guid;
			}
		}
	}
=======
        /// <summary>
        /// Instantiates a new DTO object from the model
        /// </summary>
        /// <param name="auth"></param>
        public AuthDto ( Auth auth )
        {
            CopyFromModel( auth );
        }

        /// <summary>
        /// Copies the model property values to the DTO properties
        /// </summary>
        /// <param name="model">The model.</param>
        public void CopyFromModel( IModel model )
        {
            if ( model is Auth )
            {
                var auth = (Auth)model;
                this.EntityType = auth.EntityType;
                this.EntityId = auth.EntityId;
                this.Order = auth.Order;
                this.Action = auth.Action;
                this.AllowOrDeny = auth.AllowOrDeny;
                this.SpecialRole = auth.SpecialRole;
                this.PersonId = auth.PersonId;
                this.GroupId = auth.GroupId;
                this.CreatedDateTime = auth.CreatedDateTime;
                this.ModifiedDateTime = auth.ModifiedDateTime;
                this.CreatedByPersonId = auth.CreatedByPersonId;
                this.ModifiedByPersonId = auth.ModifiedByPersonId;
                this.Id = auth.Id;
                this.Guid = auth.Guid;
            }
        }

        /// <summary>
        /// Copies the DTO property values to the model properties
        /// </summary>
        /// <param name="model">The model.</param>
        public void CopyToModel ( IModel model )
        {
            if ( model is Auth )
            {
                var auth = (Auth)model;
                auth.EntityType = this.EntityType;
                auth.EntityId = this.EntityId;
                auth.Order = this.Order;
                auth.Action = this.Action;
                auth.AllowOrDeny = this.AllowOrDeny;
                auth.SpecialRole = this.SpecialRole;
                auth.PersonId = this.PersonId;
                auth.GroupId = this.GroupId;
                auth.CreatedDateTime = this.CreatedDateTime;
                auth.ModifiedDateTime = this.ModifiedDateTime;
                auth.CreatedByPersonId = this.CreatedByPersonId;
                auth.ModifiedByPersonId = this.ModifiedByPersonId;
                auth.Id = this.Id;
                auth.Guid = this.Guid;
            }
        }
    }
>>>>>>> 32540396
}<|MERGE_RESOLUTION|>--- conflicted
+++ resolved
@@ -22,7 +22,6 @@
     {
 
 #pragma warning disable 1591
-<<<<<<< HEAD
 		public string EntityType { get; set; }
 		public int? EntityId { get; set; }
 		public int Order { get; set; }
@@ -33,22 +32,6 @@
 		public int? GroupId { get; set; }
 		public int Id { get; set; }
 		public Guid Guid { get; set; }
-=======
-        public string EntityType { get; set; }
-        public int? EntityId { get; set; }
-        public int Order { get; set; }
-        public string Action { get; set; }
-        public string AllowOrDeny { get; set; }
-        public SpecialRole SpecialRole { get; set; }
-        public int? PersonId { get; set; }
-        public int? GroupId { get; set; }
-        public DateTime? CreatedDateTime { get; set; }
-        public DateTime? ModifiedDateTime { get; set; }
-        public int? CreatedByPersonId { get; set; }
-        public int? ModifiedByPersonId { get; set; }
-        public int Id { get; set; }
-        public Guid Guid { get; set; }
->>>>>>> 32540396
 #pragma warning restore 1591
 
         /// <summary>
@@ -58,7 +41,6 @@
         {
         }
 
-<<<<<<< HEAD
 		/// <summary>
 		/// Instantiates a new DTO object from the entity
 		/// </summary>
@@ -112,67 +94,4 @@
 			}
 		}
 	}
-=======
-        /// <summary>
-        /// Instantiates a new DTO object from the model
-        /// </summary>
-        /// <param name="auth"></param>
-        public AuthDto ( Auth auth )
-        {
-            CopyFromModel( auth );
-        }
-
-        /// <summary>
-        /// Copies the model property values to the DTO properties
-        /// </summary>
-        /// <param name="model">The model.</param>
-        public void CopyFromModel( IModel model )
-        {
-            if ( model is Auth )
-            {
-                var auth = (Auth)model;
-                this.EntityType = auth.EntityType;
-                this.EntityId = auth.EntityId;
-                this.Order = auth.Order;
-                this.Action = auth.Action;
-                this.AllowOrDeny = auth.AllowOrDeny;
-                this.SpecialRole = auth.SpecialRole;
-                this.PersonId = auth.PersonId;
-                this.GroupId = auth.GroupId;
-                this.CreatedDateTime = auth.CreatedDateTime;
-                this.ModifiedDateTime = auth.ModifiedDateTime;
-                this.CreatedByPersonId = auth.CreatedByPersonId;
-                this.ModifiedByPersonId = auth.ModifiedByPersonId;
-                this.Id = auth.Id;
-                this.Guid = auth.Guid;
-            }
-        }
-
-        /// <summary>
-        /// Copies the DTO property values to the model properties
-        /// </summary>
-        /// <param name="model">The model.</param>
-        public void CopyToModel ( IModel model )
-        {
-            if ( model is Auth )
-            {
-                var auth = (Auth)model;
-                auth.EntityType = this.EntityType;
-                auth.EntityId = this.EntityId;
-                auth.Order = this.Order;
-                auth.Action = this.Action;
-                auth.AllowOrDeny = this.AllowOrDeny;
-                auth.SpecialRole = this.SpecialRole;
-                auth.PersonId = this.PersonId;
-                auth.GroupId = this.GroupId;
-                auth.CreatedDateTime = this.CreatedDateTime;
-                auth.ModifiedDateTime = this.ModifiedDateTime;
-                auth.CreatedByPersonId = this.CreatedByPersonId;
-                auth.ModifiedByPersonId = this.ModifiedByPersonId;
-                auth.Id = this.Id;
-                auth.Guid = this.Guid;
-            }
-        }
-    }
->>>>>>> 32540396
 }
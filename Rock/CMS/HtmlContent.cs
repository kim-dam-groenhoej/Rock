//
// THIS WORK IS LICENSED UNDER A CREATIVE COMMONS ATTRIBUTION-NONCOMMERCIAL-
// SHAREALIKE 3.0 UNPORTED LICENSE:
// http://creativecommons.org/licenses/by-nc-sa/3.0/
//
using System;
using System.Collections.Generic;
using System.ComponentModel.DataAnnotations;
using System.ComponentModel.DataAnnotations.Schema;
using System.Data.Entity.ModelConfiguration;
using System.Runtime.Serialization;

using Rock.Data;

namespace Rock.Cms
{
    /// <summary>
    /// Html Content POCO Entity.
    /// </summary>
    [Table( "cmsHtmlContent" )]
    public partial class HtmlContent : Model<HtmlContent>, IExportable
    {
<<<<<<< HEAD
		/// <summary>
		/// Gets or sets the Block Id.
		/// </summary>
		/// <value>
		/// Block Id.
		/// </value>
		[Required]
		[DataMember]
		public int BlockId { get; set; }
		
		/// <summary>
		/// Gets or sets the Entity Value.
		/// </summary>
		/// <value>
		/// Entity Value.
		/// </value>
		[MaxLength( 200 )]
		[DataMember]
		public string EntityValue { get; set; }
		
		/// <summary>
		/// Gets or sets the Version.
		/// </summary>
		/// <value>
		/// Version.
		/// </value>
		[Required]
		[DataMember]
		public int Version { get; set; }
		
		/// <summary>
		/// Gets or sets the Content.
		/// </summary>
		/// <value>
		/// Content.
		/// </value>
		[Required]
		[DataMember]
		public string Content { get; set; }
		
		/// <summary>
		/// Gets or sets the Approved.
		/// </summary>
		/// <value>
		/// Approved.
		/// </value>
		[Required]
		[DataMember]
		public bool IsApproved { get; set; }
		
		/// <summary>
		/// Gets or sets the Approved By Person Id.
		/// </summary>
		/// <value>
		/// Approved By Person Id.
		/// </value>
		[DataMember]
		public int? ApprovedByPersonId { get; set; }
		
		/// <summary>
		/// Gets or sets the Approved Date Time.
		/// </summary>
		/// <value>
		/// Approved Date Time.
		/// </value>
		[DataMember]
		public DateTime? ApprovedDateTime { get; set; }
		
		/// <summary>
		/// Gets or sets the Start Date Time.
		/// </summary>
		/// <value>
		/// Start Date Time.
		/// </value>
		[DataMember]
		public DateTime? StartDateTime { get; set; }
		
		/// <summary>
		/// Gets or sets the Expire Date Time.
		/// </summary>
		/// <value>
		/// Expire Date Time.
		/// </value>
		[DataMember]
		public DateTime? ExpireDateTime { get; set; }
		
        /// <summary>
        /// Gets the auth entity.
        /// </summary>
		[NotMapped]
		public override string EntityTypeName { get { return "Cms.HtmlContent"; } }
=======
        /// <summary>
        /// Gets or sets the Block Id.
        /// </summary>
        /// <value>
        /// Block Id.
        /// </value>
        [Required]
        [DataMember]
        public int BlockId { get; set; }
        
        /// <summary>
        /// Gets or sets the Entity Value.
        /// </summary>
        /// <value>
        /// Entity Value.
        /// </value>
        [MaxLength( 200 )]
        [DataMember]
        public string EntityValue { get; set; }
        
        /// <summary>
        /// Gets or sets the Version.
        /// </summary>
        /// <value>
        /// Version.
        /// </value>
        [Required]
        [DataMember]
        public int Version { get; set; }
        
        /// <summary>
        /// Gets or sets the Content.
        /// </summary>
        /// <value>
        /// Content.
        /// </value>
        [Required]
        [DataMember]
        public string Content { get; set; }
        
        /// <summary>
        /// Gets or sets the Approved.
        /// </summary>
        /// <value>
        /// Approved.
        /// </value>
        [Required]
        [DataMember]
        public bool IsApproved { get; set; }
        
        /// <summary>
        /// Gets or sets the Approved By Person Id.
        /// </summary>
        /// <value>
        /// Approved By Person Id.
        /// </value>
        [DataMember]
        public int? ApprovedByPersonId { get; set; }
        
        /// <summary>
        /// Gets or sets the Approved Date Time.
        /// </summary>
        /// <value>
        /// Approved Date Time.
        /// </value>
        [DataMember]
        public DateTime? ApprovedDateTime { get; set; }
        
        /// <summary>
        /// Gets or sets the Created Date Time.
        /// </summary>
        /// <value>
        /// Created Date Time.
        /// </value>
        [DataMember]
        public DateTime? CreatedDateTime { get; set; }
        
        /// <summary>
        /// Gets or sets the Modified Date Time.
        /// </summary>
        /// <value>
        /// Modified Date Time.
        /// </value>
        [DataMember]
        public DateTime? ModifiedDateTime { get; set; }
        
        /// <summary>
        /// Gets or sets the Created By Person Id.
        /// </summary>
        /// <value>
        /// Created By Person Id.
        /// </value>
        [DataMember]
        public int? CreatedByPersonId { get; set; }
        
        /// <summary>
        /// Gets or sets the Modified By Person Id.
        /// </summary>
        /// <value>
        /// Modified By Person Id.
        /// </value>
        [DataMember]
        public int? ModifiedByPersonId { get; set; }
        
        /// <summary>
        /// Gets or sets the Start Date Time.
        /// </summary>
        /// <value>
        /// Start Date Time.
        /// </value>
        [DataMember]
        public DateTime? StartDateTime { get; set; }
        
        /// <summary>
        /// Gets or sets the Expire Date Time.
        /// </summary>
        /// <value>
        /// Expire Date Time.
        /// </value>
        [DataMember]
        public DateTime? ExpireDateTime { get; set; }
        
        /// <summary>
        /// Gets the auth entity.
        /// </summary>
        [NotMapped]
        public override string AuthEntity { get { return "Cms.HtmlContent"; } }
>>>>>>> 32540396
        
        /// <summary>
        /// Gets or sets the Block.
        /// </summary>
        /// <value>
        /// A <see cref="Block"/> object.
        /// </value>
        public virtual Block Block { get; set; }
        
        /// <summary>
        /// Gets or sets the Approved By Person.
        /// </summary>
        /// <value>
        /// A <see cref="Crm.Person"/> object.
        /// </value>
<<<<<<< HEAD
		public virtual Crm.Person ApprovedByPerson { get; set; }

		/// <summary>
		/// Static Method to return an object based on the id
		/// </summary>
		/// <param name="id">The id.</param>
		/// <returns></returns>
		public static HtmlContent Read( int id )
		{
			return Read<HtmlContent>( id );
		}
=======
        public virtual Crm.Person ApprovedByPerson { get; set; }
        
        /// <summary>
        /// Static Method to return an object based on the id
        /// </summary>
        /// <param name="id">The id.</param>
        /// <returns></returns>
        public static HtmlContent Read( int id )
        {
            return Read<HtmlContent>( id );
        }
>>>>>>> 32540396

		/// <summary>
        /// Returns a <see cref="System.String"/> that represents this instance.
        /// </summary>
        /// <returns>
        /// A <see cref="System.String"/> that represents this instance.
        /// </returns>
        public override string ToString()
        {
            return Content;
        }

        /// <summary>
        /// Exports the object as JSON.
        /// </summary>
        /// <returns></returns>
        public string ExportJson()
        {
            return ExportObject().ToJSON();
        }

        /// <summary>
        /// Exports the object.
        /// </summary>
        /// <returns></returns>
        public object ExportObject()
        {
            return this.ToDynamic();
        }

        /// <summary>
        /// Imports the data.
        /// </summary>
        /// <param name="data">The data.</param>
        public void ImportJson(string data)
        {
            throw new NotImplementedException();
        }
    }

    /// <summary>
    /// Html Content Configuration class.
    /// </summary>
    public partial class HtmlContentConfiguration : EntityTypeConfiguration<HtmlContent>
    {
        /// <summary>
        /// Initializes a new instance of the <see cref="HtmlContentConfiguration"/> class.
        /// </summary>
        public HtmlContentConfiguration()
        {
            this.HasRequired( p => p.Block ).WithMany( p => p.HtmlContents ).HasForeignKey( p => p.BlockId ).WillCascadeOnDelete(true);
            this.HasOptional( p => p.ApprovedByPerson ).WithMany().HasForeignKey( p => p.ApprovedByPersonId ).WillCascadeOnDelete(false);
        }
    }
}<|MERGE_RESOLUTION|>--- conflicted
+++ resolved
@@ -20,7 +20,6 @@
     [Table( "cmsHtmlContent" )]
     public partial class HtmlContent : Model<HtmlContent>, IExportable
     {
-<<<<<<< HEAD
 		/// <summary>
 		/// Gets or sets the Block Id.
 		/// </summary>
@@ -112,135 +111,6 @@
         /// </summary>
 		[NotMapped]
 		public override string EntityTypeName { get { return "Cms.HtmlContent"; } }
-=======
-        /// <summary>
-        /// Gets or sets the Block Id.
-        /// </summary>
-        /// <value>
-        /// Block Id.
-        /// </value>
-        [Required]
-        [DataMember]
-        public int BlockId { get; set; }
-        
-        /// <summary>
-        /// Gets or sets the Entity Value.
-        /// </summary>
-        /// <value>
-        /// Entity Value.
-        /// </value>
-        [MaxLength( 200 )]
-        [DataMember]
-        public string EntityValue { get; set; }
-        
-        /// <summary>
-        /// Gets or sets the Version.
-        /// </summary>
-        /// <value>
-        /// Version.
-        /// </value>
-        [Required]
-        [DataMember]
-        public int Version { get; set; }
-        
-        /// <summary>
-        /// Gets or sets the Content.
-        /// </summary>
-        /// <value>
-        /// Content.
-        /// </value>
-        [Required]
-        [DataMember]
-        public string Content { get; set; }
-        
-        /// <summary>
-        /// Gets or sets the Approved.
-        /// </summary>
-        /// <value>
-        /// Approved.
-        /// </value>
-        [Required]
-        [DataMember]
-        public bool IsApproved { get; set; }
-        
-        /// <summary>
-        /// Gets or sets the Approved By Person Id.
-        /// </summary>
-        /// <value>
-        /// Approved By Person Id.
-        /// </value>
-        [DataMember]
-        public int? ApprovedByPersonId { get; set; }
-        
-        /// <summary>
-        /// Gets or sets the Approved Date Time.
-        /// </summary>
-        /// <value>
-        /// Approved Date Time.
-        /// </value>
-        [DataMember]
-        public DateTime? ApprovedDateTime { get; set; }
-        
-        /// <summary>
-        /// Gets or sets the Created Date Time.
-        /// </summary>
-        /// <value>
-        /// Created Date Time.
-        /// </value>
-        [DataMember]
-        public DateTime? CreatedDateTime { get; set; }
-        
-        /// <summary>
-        /// Gets or sets the Modified Date Time.
-        /// </summary>
-        /// <value>
-        /// Modified Date Time.
-        /// </value>
-        [DataMember]
-        public DateTime? ModifiedDateTime { get; set; }
-        
-        /// <summary>
-        /// Gets or sets the Created By Person Id.
-        /// </summary>
-        /// <value>
-        /// Created By Person Id.
-        /// </value>
-        [DataMember]
-        public int? CreatedByPersonId { get; set; }
-        
-        /// <summary>
-        /// Gets or sets the Modified By Person Id.
-        /// </summary>
-        /// <value>
-        /// Modified By Person Id.
-        /// </value>
-        [DataMember]
-        public int? ModifiedByPersonId { get; set; }
-        
-        /// <summary>
-        /// Gets or sets the Start Date Time.
-        /// </summary>
-        /// <value>
-        /// Start Date Time.
-        /// </value>
-        [DataMember]
-        public DateTime? StartDateTime { get; set; }
-        
-        /// <summary>
-        /// Gets or sets the Expire Date Time.
-        /// </summary>
-        /// <value>
-        /// Expire Date Time.
-        /// </value>
-        [DataMember]
-        public DateTime? ExpireDateTime { get; set; }
-        
-        /// <summary>
-        /// Gets the auth entity.
-        /// </summary>
-        [NotMapped]
-        public override string AuthEntity { get { return "Cms.HtmlContent"; } }
->>>>>>> 32540396
         
         /// <summary>
         /// Gets or sets the Block.
@@ -256,7 +126,6 @@
         /// <value>
         /// A <see cref="Crm.Person"/> object.
         /// </value>
-<<<<<<< HEAD
 		public virtual Crm.Person ApprovedByPerson { get; set; }
 
 		/// <summary>
@@ -268,19 +137,6 @@
 		{
 			return Read<HtmlContent>( id );
 		}
-=======
-        public virtual Crm.Person ApprovedByPerson { get; set; }
-        
-        /// <summary>
-        /// Static Method to return an object based on the id
-        /// </summary>
-        /// <param name="id">The id.</param>
-        /// <returns></returns>
-        public static HtmlContent Read( int id )
-        {
-            return Read<HtmlContent>( id );
-        }
->>>>>>> 32540396
 
 		/// <summary>
         /// Returns a <see cref="System.String"/> that represents this instance.

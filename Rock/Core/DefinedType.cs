//
// THIS WORK IS LICENSED UNDER A CREATIVE COMMONS ATTRIBUTION-NONCOMMERCIAL-
// SHAREALIKE 3.0 UNPORTED LICENSE:
// http://creativecommons.org/licenses/by-nc-sa/3.0/
//
using System;
using System.Collections.Generic;
using System.ComponentModel.DataAnnotations;
using System.ComponentModel.DataAnnotations.Schema;
using System.Data.Entity.ModelConfiguration;
using System.Runtime.Serialization;

using Rock.Data;

namespace Rock.Core
{
    /// <summary>
    /// Defined Type POCO Entity.
    /// </summary>
    [Table( "coreDefinedType" )]
    public partial class DefinedType : Model<DefinedType>, IOrdered
    {
<<<<<<< HEAD
		/// <summary>
		/// Gets or sets the System.
		/// </summary>
		/// <value>
		/// System.
		/// </value>
		[Required]
		[DataMember]
		public bool IsSystem { get; set; }
		
		/// <summary>
		/// Gets or sets the Field Type Id.
		/// </summary>
		/// <value>
		/// Field Type Id.
		/// </value>
		[DataMember]
		public int? FieldTypeId { get; set; }
		
		/// <summary>
		/// Gets or sets the Order.
		/// </summary>
		/// <value>
		/// Order.
		/// </value>
		[Required]
		[DataMember]
		public int Order { get; set; }
		
		/// <summary>
		/// Gets or sets the Category.
		/// </summary>
		/// <value>
		/// Category.
		/// </value>
		[MaxLength( 100 )]
		[DataMember]
		public string Category { get; set; }
		
		/// <summary>
		/// Gets or sets the Name.
		/// </summary>
		/// <value>
		/// Name.
		/// </value>
		[Required]
		[MaxLength( 100 )]
		[DataMember]
		public string Name { get; set; }
		
		/// <summary>
		/// Gets or sets the Description.
		/// </summary>
		/// <value>
		/// Description.
		/// </value>
		[DataMember]
		public string Description { get; set; }
		
        /// <summary>
        /// Gets the auth entity.
        /// </summary>
		[NotMapped]
		public override string EntityTypeName { get { return "Core.DefinedType"; } }
=======
        /// <summary>
        /// Gets or sets the System.
        /// </summary>
        /// <value>
        /// System.
        /// </value>
        [Required]
        [DataMember]
        public bool IsSystem { get; set; }
        
        /// <summary>
        /// Gets or sets the Field Type Id.
        /// </summary>
        /// <value>
        /// Field Type Id.
        /// </value>
        [DataMember]
        public int? FieldTypeId { get; set; }
        
        /// <summary>
        /// Gets or sets the Order.
        /// </summary>
        /// <value>
        /// Order.
        /// </value>
        [Required]
        [DataMember]
        public int Order { get; set; }
        
        /// <summary>
        /// Gets or sets the Category.
        /// </summary>
        /// <value>
        /// Category.
        /// </value>
        [MaxLength( 100 )]
        [DataMember]
        public string Category { get; set; }
        
        /// <summary>
        /// Gets or sets the Name.
        /// </summary>
        /// <value>
        /// Name.
        /// </value>
        [Required]
        [MaxLength( 100 )]
        [DataMember]
        public string Name { get; set; }
        
        /// <summary>
        /// Gets or sets the Description.
        /// </summary>
        /// <value>
        /// Description.
        /// </value>
        [DataMember]
        public string Description { get; set; }
        
        /// <summary>
        /// Gets or sets the Created Date Time.
        /// </summary>
        /// <value>
        /// Created Date Time.
        /// </value>
        [DataMember]
        public DateTime? CreatedDateTime { get; set; }
        
        /// <summary>
        /// Gets or sets the Modified Date Time.
        /// </summary>
        /// <value>
        /// Modified Date Time.
        /// </value>
        [DataMember]
        public DateTime? ModifiedDateTime { get; set; }
        
        /// <summary>
        /// Gets or sets the Created By Person Id.
        /// </summary>
        /// <value>
        /// Created By Person Id.
        /// </value>
        [DataMember]
        public int? CreatedByPersonId { get; set; }
        
        /// <summary>
        /// Gets or sets the Modified By Person Id.
        /// </summary>
        /// <value>
        /// Modified By Person Id.
        /// </value>
        [DataMember]
        public int? ModifiedByPersonId { get; set; }

        /// <summary>
        /// Gets the auth entity.
        /// </summary>
        [NotMapped]
        public override string AuthEntity { get { return "Core.DefinedType"; } }
>>>>>>> 32540396
        
        /// <summary>
        /// Gets or sets the Defined Values.
        /// </summary>
        /// <value>
        /// Collection of Defined Values.
        /// </value>
        public virtual ICollection<DefinedValue> DefinedValues { get; set; }
        
        /// <summary>
        /// Gets or sets the Field Type.
        /// </summary>
        /// <value>
        /// A <see cref="FieldType"/> object.
        /// </value>
        public virtual FieldType FieldType { get; set; }
        
        /// <summary>
        /// Static Method to return an object based on the id
        /// </summary>
        /// <param name="id">The id.</param>
        /// <returns></returns>
        public static DefinedType Read( int id )
        {
            return Read<DefinedType>( id );
        }

        /// <summary>
        /// Gets the parent authority.
        /// </summary>
        public override Security.ISecured ParentAuthority
        {
            get { return new Security.GenericEntity( "Global" ); }
        }

		/// <summary>
		/// Returns a <see cref="System.String" /> that represents this instance.
		/// </summary>
		/// <returns>
		/// A <see cref="System.String" /> that represents this instance.
		/// </returns>
		public override string ToString()
		{
			return this.Name;
		}
    }

    /// <summary>
    /// Defined Type Configuration class.
    /// </summary>
    public partial class DefinedTypeConfiguration : EntityTypeConfiguration<DefinedType>
    {
        /// <summary>
        /// Initializes a new instance of the <see cref="DefinedTypeConfiguration"/> class.
        /// </summary>
        public DefinedTypeConfiguration()
        {
            this.HasOptional( p => p.FieldType ).WithMany( p => p.DefinedTypes ).HasForeignKey( p => p.FieldTypeId ).WillCascadeOnDelete(false);
        }
    }
}<|MERGE_RESOLUTION|>--- conflicted
+++ resolved
@@ -20,7 +20,6 @@
     [Table( "coreDefinedType" )]
     public partial class DefinedType : Model<DefinedType>, IOrdered
     {
-<<<<<<< HEAD
 		/// <summary>
 		/// Gets or sets the System.
 		/// </summary>
@@ -85,108 +84,6 @@
         /// </summary>
 		[NotMapped]
 		public override string EntityTypeName { get { return "Core.DefinedType"; } }
-=======
-        /// <summary>
-        /// Gets or sets the System.
-        /// </summary>
-        /// <value>
-        /// System.
-        /// </value>
-        [Required]
-        [DataMember]
-        public bool IsSystem { get; set; }
-        
-        /// <summary>
-        /// Gets or sets the Field Type Id.
-        /// </summary>
-        /// <value>
-        /// Field Type Id.
-        /// </value>
-        [DataMember]
-        public int? FieldTypeId { get; set; }
-        
-        /// <summary>
-        /// Gets or sets the Order.
-        /// </summary>
-        /// <value>
-        /// Order.
-        /// </value>
-        [Required]
-        [DataMember]
-        public int Order { get; set; }
-        
-        /// <summary>
-        /// Gets or sets the Category.
-        /// </summary>
-        /// <value>
-        /// Category.
-        /// </value>
-        [MaxLength( 100 )]
-        [DataMember]
-        public string Category { get; set; }
-        
-        /// <summary>
-        /// Gets or sets the Name.
-        /// </summary>
-        /// <value>
-        /// Name.
-        /// </value>
-        [Required]
-        [MaxLength( 100 )]
-        [DataMember]
-        public string Name { get; set; }
-        
-        /// <summary>
-        /// Gets or sets the Description.
-        /// </summary>
-        /// <value>
-        /// Description.
-        /// </value>
-        [DataMember]
-        public string Description { get; set; }
-        
-        /// <summary>
-        /// Gets or sets the Created Date Time.
-        /// </summary>
-        /// <value>
-        /// Created Date Time.
-        /// </value>
-        [DataMember]
-        public DateTime? CreatedDateTime { get; set; }
-        
-        /// <summary>
-        /// Gets or sets the Modified Date Time.
-        /// </summary>
-        /// <value>
-        /// Modified Date Time.
-        /// </value>
-        [DataMember]
-        public DateTime? ModifiedDateTime { get; set; }
-        
-        /// <summary>
-        /// Gets or sets the Created By Person Id.
-        /// </summary>
-        /// <value>
-        /// Created By Person Id.
-        /// </value>
-        [DataMember]
-        public int? CreatedByPersonId { get; set; }
-        
-        /// <summary>
-        /// Gets or sets the Modified By Person Id.
-        /// </summary>
-        /// <value>
-        /// Modified By Person Id.
-        /// </value>
-        [DataMember]
-        public int? ModifiedByPersonId { get; set; }
-
-        /// <summary>
-        /// Gets the auth entity.
-        /// </summary>
-        [NotMapped]
-        public override string AuthEntity { get { return "Core.DefinedType"; } }
->>>>>>> 32540396
         
         /// <summary>
         /// Gets or sets the Defined Values.

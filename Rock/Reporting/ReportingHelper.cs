--- conflicted
+++ resolved
@@ -44,35 +44,34 @@
         /// <param name="errorMessage">The error message.</param>
         public static void BindGrid( Report report, Grid gReport, Person currentPerson, int? databaseTimeoutSeconds, out string errorMessage )
         {
-<<<<<<< HEAD
-            BindGrid( report, gReport, currentPerson, databaseTimeoutSeconds, false, out errorMessage );
-        }
-        
+            BindGrid( report, gReport, currentPerson, null, databaseTimeoutSeconds, false, out errorMessage );
+        }
+
         /// <summary>
         /// Shows the preview.
-=======
-            DataViewFilterOverrides dataViewFilterOverrides = new DataViewFilterOverrides();
-            BindGrid( report, gReport, currentPerson, dataViewFilterOverrides, databaseTimeoutSeconds, out errorMessage );
-        }
-
-        /// <summary>
-        /// Binds the grid.
->>>>>>> 430d6eb5
         /// </summary>
         /// <param name="report">The report.</param>
         /// <param name="gReport">The g report.</param>
         /// <param name="currentPerson">The current person.</param>
-<<<<<<< HEAD
         /// <param name="databaseTimeoutSeconds">The database timeout seconds.</param>
         /// <param name="isCommunication">if set to <c>true</c> [is communication].</param>
         /// <param name="errorMessage">The error message.</param>
         public static void BindGrid( Report report, Grid gReport, Person currentPerson, int? databaseTimeoutSeconds, bool isCommunication, out string errorMessage )
-=======
+        {
+            BindGrid( report, gReport, currentPerson, null, databaseTimeoutSeconds, isCommunication, out errorMessage );
+        }
+
+        /// <summary>
+        /// Binds the grid.
+        /// </summary>
+        /// <param name="report">The report.</param>
+        /// <param name="gReport">The g report.</param>
+        /// <param name="currentPerson">The current person.</param>
         /// <param name="dataViewFilterOverrides">The data view filter overrides.</param>
         /// <param name="databaseTimeoutSeconds">The database timeout seconds.</param>
+        /// <param name="isCommunication">if set to <c>true</c> [is communication].</param>
         /// <param name="errorMessage">The error message.</param>
-        public static void BindGrid( Report report, Grid gReport, Person currentPerson, DataViewFilterOverrides dataViewFilterOverrides, int? databaseTimeoutSeconds, out string errorMessage )
->>>>>>> 430d6eb5
+        public static void BindGrid( Report report, Grid gReport, Person currentPerson, DataViewFilterOverrides dataViewFilterOverrides, int? databaseTimeoutSeconds, bool isCommunication, out string errorMessage )
         {
             errorMessage = null;
             if ( report != null )
@@ -357,12 +356,8 @@
                     }
 
                     var qryErrors = new List<string>();
-<<<<<<< HEAD
                     System.Data.Entity.DbContext reportDbContext;
-                    dynamic qry = report.GetQueryable( entityType, selectedEntityFields, selectedAttributes, selectedComponents, sortProperty, databaseTimeoutSeconds ?? 180, isCommunication, out qryErrors, out reportDbContext );
-=======
-                    dynamic qry = report.GetQueryable( entityType, selectedEntityFields, selectedAttributes, selectedComponents, sortProperty, dataViewFilterOverrides, databaseTimeoutSeconds ?? 180, out qryErrors );
->>>>>>> 430d6eb5
+                    dynamic qry = report.GetQueryable( entityType, selectedEntityFields, selectedAttributes, selectedComponents, sortProperty, dataViewFilterOverrides, databaseTimeoutSeconds ?? 180, isCommunication, out qryErrors, out reportDbContext );
                     errors.AddRange( qryErrors );
 
                     if ( !string.IsNullOrEmpty( report.QueryHint ) && reportDbContext is RockContext)

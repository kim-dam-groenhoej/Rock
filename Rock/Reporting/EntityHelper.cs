﻿// <copyright>
// Copyright 2013 by the Spark Development Network
//
// Licensed under the Apache License, Version 2.0 (the "License");
// you may not use this file except in compliance with the License.
// You may obtain a copy of the License at
//
// http://www.apache.org/licenses/LICENSE-2.0
//
// Unless required by applicable law or agreed to in writing, software
// distributed under the License is distributed on an "AS IS" BASIS,
// WITHOUT WARRANTIES OR CONDITIONS OF ANY KIND, either express or implied.
// See the License for the specific language governing permissions and
// limitations under the License.
// </copyright>
//
using System;
using System.Collections.Generic;
using System.ComponentModel.DataAnnotations.Schema;
using System.Linq;
using System.Reflection;
using System.Web;
using Rock.Data;
using Rock.Field;
using Rock.Model;
using Rock.Web.Cache;
using Rock.Web.UI.Controls;

namespace Rock.Reporting
{
    /// <summary>
    /// 
    /// </summary>
    public static class EntityHelper
    {
        /// <summary>
        /// Gets the entity fields.
        /// </summary>
        /// <param name="entityType">Type of the entity.</param>
        /// <param name="includeOnlyReportingFields">if set to <c>true</c> [include only reporting fields].</param>
        /// <returns></returns>
        public static List<EntityField> GetEntityFields( Type entityType, bool includeOnlyReportingFields = true )
        {
            List<EntityField> entityFields = null;

            if ( HttpContext.Current != null )
            {
                entityFields = HttpContext.Current.Items[string.Format( "EntityHelper:GetEntityFields:{0}", entityType.FullName )] as List<EntityField>;
                if ( entityFields != null )
                {
                    return entityFields;
                }
            }

            if ( entityFields == null )
            {
                entityFields = new List<EntityField>();
            }

            // Find all non-virtual properties or properties that have the [IncludeForReporting] attribute
            var entityProperties = entityType.GetProperties().ToList();
            var filteredEntityProperties = entityProperties
                .Where( p =>
                    !p.GetGetMethod().IsVirtual ||
                    p.GetCustomAttributes( typeof( IncludeForReportingAttribute ), true ).Any() ||
                    p.Name == "Order" )
                .ToList();

            // Get Properties
            foreach ( var property in filteredEntityProperties )
            {
                bool isReportable = !property.GetCustomAttributes( typeof( HideFromReportingAttribute ), true ).Any();
                if ( !includeOnlyReportingFields || isReportable )
                {

                    EntityField entityField = new EntityField( property.Name, FieldKind.Property, property );
                    entityField.IsPreviewable = property.GetCustomAttributes( typeof( PreviewableAttribute ), true ).Any();

                    // Enum Properties
                    if ( property.PropertyType.IsEnum )
                    {
                        entityField.FieldType = FieldTypeCache.Read( SystemGuid.FieldType.SINGLE_SELECT.AsGuid() );

                        var list = new List<string>();
                        foreach ( var value in Enum.GetValues( property.PropertyType ) )
                        {
                            list.Add( string.Format( "{0}^{1}", value, value.ToString().SplitCase() ) );
                        }

                        var listSource = string.Join( ",", list );
                        entityField.FieldConfig.Add( "values", new Field.ConfigurationValue( listSource ) );
                        entityField.FieldConfig.Add( "fieldtype", new Field.ConfigurationValue( "rb" ) );
                    }

                    // Boolean properties
                    else if ( property.PropertyType == typeof( bool ) || property.PropertyType == typeof( bool? ) )
                    {
                        entityField.FieldType = FieldTypeCache.Read( SystemGuid.FieldType.BOOLEAN.AsGuid() );
                    }

                    // Datetime properties
                    else if ( property.PropertyType == typeof( DateTime ) || property.PropertyType == typeof( DateTime? ) )
                    {
                        var colAttr = property.GetCustomAttributes( typeof( ColumnAttribute ), true ).FirstOrDefault();
                        if ( colAttr != null && ( (ColumnAttribute)colAttr ).TypeName == "Date" )
                        {
                            entityField.FieldType = FieldTypeCache.Read( SystemGuid.FieldType.DATE.AsGuid() );
                        }
                        else
                        {
                            entityField.FieldType = FieldTypeCache.Read( SystemGuid.FieldType.DATE_TIME.AsGuid() );
                        }
                    }

                    // Decimal properties
                    else if ( property.PropertyType == typeof( decimal ) || property.PropertyType == typeof( decimal? ) )
                    {
                        entityField.FieldType = FieldTypeCache.Read( SystemGuid.FieldType.DECIMAL.AsGuid() );
                    }

                    // Text Properties
                    else if ( property.PropertyType == typeof( string ) )
                    {
                        entityField.FieldType = FieldTypeCache.Read( SystemGuid.FieldType.TEXT.AsGuid() );
                    }

                    // Integer Properties
                    else if ( property.PropertyType == typeof( int ) || property.PropertyType == typeof( int? ) )
                    {
                        entityField.FieldType = FieldTypeCache.Read( SystemGuid.FieldType.INTEGER.AsGuid() );

                        var definedValueAttribute = property.GetCustomAttributes( typeof( Rock.Data.DefinedValueAttribute ), true ).FirstOrDefault();
                        if ( definedValueAttribute != null )
                        {
                            // Defined Value Properties
                            Guid? definedTypeGuid = ( (Rock.Data.DefinedValueAttribute)definedValueAttribute ).DefinedTypeGuid;
                            if ( definedTypeGuid.HasValue )
                            {
                                var definedType = DefinedTypeCache.Read( definedTypeGuid.Value );
                                entityField.Title = definedType != null ? definedType.Name : property.Name.Replace( "ValueId", string.Empty ).SplitCase();
                                if ( definedType != null )
                                {
                                    entityField.FieldType = FieldTypeCache.Read( SystemGuid.FieldType.DEFINED_VALUE.AsGuid() );
                                    entityField.FieldConfig.Add( "definedtype", new Field.ConfigurationValue( definedType.Id.ToString() ) );
                                }
                            }
                        }
                    }

                    if ( entityField != null && entityField.FieldType != null )
                    {
                        entityFields.Add( entityField );
                    }
                }
            }

            // Get Attributes
            var entityTypeCache = EntityTypeCache.Read( entityType, true );
            if ( entityTypeCache != null )
            {
                int entityTypeId = entityTypeCache.Id;
                using ( var rockContext = new RockContext() )
                {
<<<<<<< HEAD
                    // in the case of Group, show attributes that are entity global, but also ones that are qualified by GroupTypeId
                    qryAttributes = qryAttributes
                        .Where( a =>
                            a.EntityTypeQualifierColumn == null ||
                            a.EntityTypeQualifierColumn == string.Empty ||
                            a.EntityTypeQualifierColumn == "GroupTypeId" );
                }
                else
                {
                    qryAttributes = qryAttributes.Where( a => a.EntityTypeQualifierColumn == string.Empty && a.EntityTypeQualifierValue == string.Empty );
                }
=======
                    var qryAttributes = new AttributeService( rockContext ).Queryable().Where( a => a.EntityTypeId == entityTypeId );
                    if ( entityType == typeof( Group ) )
                    {
                        // in the case of Group, show attributes that are entity global, but also ones that are qualified by GroupTypeId
                        qryAttributes = qryAttributes
                            .Where( a =>
                                a.EntityTypeQualifierColumn == null ||
                                a.EntityTypeQualifierColumn == string.Empty ||
                                a.EntityTypeQualifierColumn == "GroupTypeId" );
                    }
                    else
                    {
                        qryAttributes = qryAttributes.Where( a => a.EntityTypeQualifierColumn == string.Empty && a.EntityTypeQualifierValue == string.Empty );
                    }
>>>>>>> 2f1befc8

                    var attributeIdList = qryAttributes.Select( a => a.Id ).ToList();

                    foreach ( var attributeId in attributeIdList )
                    {
                        AddEntityFieldForAttribute( entityFields, AttributeCache.Read( attributeId ) );
                    }
                }
            }

            // Order the fields by title, name
            int index = 0;
            var sortedFields = new List<EntityField>();
            foreach ( var entityField in entityFields.OrderBy( p => p.Title ).ThenBy( p => p.Name ) )
            {
                entityField.Index = index;
                index++;
                sortedFields.Add( entityField );
            }

            if ( HttpContext.Current != null )
            {
                HttpContext.Current.Items[string.Format( "EntityHelper:GetEntityFields:{0}", entityType.FullName )] = sortedFields;
            }

            return sortedFields;
        }

        /// <summary>
        /// Adds the entity field for attribute.
        /// </summary>
        /// <param name="entityFields">The entity fields.</param>
        /// <param name="attribute">The attribute.</param>
        public static void AddEntityFieldForAttribute( List<EntityField> entityFields, AttributeCache attribute )
        {
            // Ensure prop name is unique
            string propName = attribute.Key;
            int i = 1;
            while ( entityFields.Any( p => p.Name.Equals( propName, StringComparison.CurrentCultureIgnoreCase ) ) )
            {
                propName = attribute.Key + ( i++ ).ToString();
            }

            // Make sure that the attributes field type actually renders a filter control
            var fieldType = FieldTypeCache.Read( attribute.FieldTypeId );
            if ( fieldType != null && fieldType.Field.FilterControl( attribute.QualifierValues, propName, true ) != null )
            {
                var entityField = new EntityField( propName, FieldKind.Attribute, typeof( string ), attribute.Guid, fieldType );
                entityField.Title = attribute.Name.SplitCase();
                
                foreach ( var config in attribute.QualifierValues )
                {
                    entityField.FieldConfig.Add( config.Key, config.Value );
                }

                if ( attribute.EntityTypeId == EntityTypeCache.GetId( typeof( Group ) ) && attribute.EntityTypeQualifierColumn == "GroupTypeId" )
                {
                    using ( var rockContext = new RockContext() )
                    {
                        var groupType = new GroupTypeService( rockContext ).Get( attribute.EntityTypeQualifierValue.AsInteger() );
                        if ( groupType != null )
                        {
                            entityField.Title = string.Format( "{0} ({1})", attribute.Name, groupType.Name );
                        }
                    }
                }

                entityFields.Add( entityField );
            }
        }
    }

    #region Helper Classes

    /// <summary>
    /// Helper class for saving information about each property and attribute of an entity
    /// </summary>
    public class EntityField
    {
        /// <summary>
        /// Gets or sets the name.
        /// </summary>
        /// <value>
        /// The name.
        /// </value>
        public string Name { get; set; }

        /// <summary>
        /// Gets or sets the title.
        /// </summary>
        /// <value>
        /// The title.
        /// </value>
        public string Title { get; set; }

        /// <summary>
        /// Gets or sets the kind of the field.
        /// </summary>
        /// <value>
        /// The kind of the field.
        /// </value>
        public FieldKind FieldKind { get; set; }

        /// <summary>
        /// Gets or sets the type of the property.
        /// </summary>
        /// <value>
        /// The type of the property.
        /// </value>
        public Type PropertyType { get; set; }

        /// <summary>
        /// Gets or sets the property information (if this is FieldKind.Property and PropertyInfo is known)
        /// </summary>
        /// <value>
        /// The property information.
        /// </value>
        public PropertyInfo PropertyInfo { get; set; }

        /// <summary>
        /// Gets or sets the attribute identifier.
        /// </summary>
        /// <value>
        /// The attribute identifier.
        /// </value>
        public Guid? AttributeGuid { get; set; }

        /// <summary>
        /// Gets or sets the index.
        /// </summary>
        /// <value>
        /// The index.
        /// </value>
        public int Index { get; set; }

        /// <summary>
        /// Gets or sets the type of the filter field.
        /// </summary>
        /// <value>
        /// The type of the filter field.
        /// </value>
        public FieldTypeCache FieldType { get; set; }

        /// <summary>
        /// Gets the type of the bound field.
        /// </summary>
        /// <returns></returns>
        public System.Web.UI.WebControls.BoundField GetBoundFieldType()
        {
            if ( this.FieldType.Guid.Equals( Rock.SystemGuid.FieldType.DEFINED_VALUE.AsGuid() ) )
            {
                return new DefinedValueField();
            }
            else if ( this.PropertyInfo != null )
            {
                return Grid.GetGridField( this.PropertyInfo );
            }
            else
            {
                return Grid.GetGridField( this.PropertyType );
            }
        }

        /// <summary>
        /// Gets or sets the field configuration.
        /// </summary>
        /// <value>
        /// The field configuration.
        /// </value>
        public Dictionary<string, ConfigurationValue> FieldConfig { get; set; }

        /// <summary>
        /// Gets or sets a value indicating whether [is previewable].
        /// </summary>
        /// <value>
        ///   <c>true</c> if [is previewable]; otherwise, <c>false</c>.
        /// </value>
        public bool IsPreviewable { get; set; }

        /// <summary>
        /// Initializes a new instance of the <see cref="EntityField" /> class.
        /// </summary>
        /// <param name="name">The name.</param>
        /// <param name="fieldKind">Kind of the field.</param>
        /// <param name="propertyInfo">The property information.</param>
        public EntityField( string name, FieldKind fieldKind, PropertyInfo propertyInfo )
            : this( name, fieldKind, propertyInfo.PropertyType, propertyInfo, null )
        {
        }

        /// <summary>
        /// Initializes a new instance of the <see cref="EntityField" /> class.
        /// </summary>
        /// <param name="name">The name.</param>
        /// <param name="fieldKind">Kind of the field.</param>
        /// <param name="propertyType">Type of the property.</param>
        /// <param name="attributeGuid">The attribute unique identifier.</param>
        /// <param name="fieldType">Type of the field.</param>
        public EntityField( string name, FieldKind fieldKind, Type propertyType, Guid attributeGuid, FieldTypeCache fieldType )
            : this( name, fieldKind, propertyType, null, attributeGuid )
        {
            this.FieldType = fieldType;
        }

        /// <summary>
        /// Initializes a new instance of the <see cref="EntityField"/> class.
        /// </summary>
        /// <param name="name">The name.</param>
        /// <param name="fieldKind">Kind of the field.</param>
        /// <param name="propertyType">Type of the property.</param>
        /// <param name="propertyInfo">The property information.</param>
        /// <param name="attributeGuid">The attribute unique identifier.</param>
        private EntityField( string name, FieldKind fieldKind, Type propertyType, PropertyInfo propertyInfo, Guid? attributeGuid )
        {
            FieldConfig = new Dictionary<string, ConfigurationValue>();
            Name = name;
            Title = name.SplitCase();
            FieldKind = fieldKind;
            PropertyType = propertyType;
            PropertyInfo = propertyInfo;
            AttributeGuid = attributeGuid;
        }

        /// <summary>
        /// Formatteds the filter.
        /// </summary>
        /// <param name="filterValues">The filter values.</param>
        /// <returns></returns>
        public string FormattedFilterDescription( List<string> filterValues )
        {
            if ( this.FieldType != null && this.FieldType.Field != null )
            {
                return string.Format( "{0} {1}", this.Title, this.FieldType.Field.FormatFilterValues( this.FieldConfig, filterValues ) );
            }
            return string.Empty;
        }

        /// <summary>
        /// Returns a <see cref="System.String" /> that represents this instance.
        /// </summary>
        /// <returns>
        /// A <see cref="System.String" /> that represents this instance.
        /// </returns>
        public override string ToString()
        {
            if ( this.FieldKind == Reporting.FieldKind.Attribute )
            {
                return string.Format( "Attribute:{0} (Guid:{1})", this.Name, this.AttributeGuid );
            }
            else
            {
                if ( !string.IsNullOrWhiteSpace( this.Name ) )
                {
                    return string.Format( "Property:{0}", this.Name );
                }
            }

            return base.ToString();
        }
    }

    #endregion

    #region Private Enumerations

    /// <summary>
    /// 
    /// </summary>
    public enum FieldKind
    {
        /// <summary>
        /// Property Field
        /// </summary>
        Property,

        /// <summary>
        /// Attribute Field
        /// </summary>
        Attribute,
    }

    #endregion
}<|MERGE_RESOLUTION|>--- conflicted
+++ resolved
@@ -161,19 +161,6 @@
                 int entityTypeId = entityTypeCache.Id;
                 using ( var rockContext = new RockContext() )
                 {
-<<<<<<< HEAD
-                    // in the case of Group, show attributes that are entity global, but also ones that are qualified by GroupTypeId
-                    qryAttributes = qryAttributes
-                        .Where( a =>
-                            a.EntityTypeQualifierColumn == null ||
-                            a.EntityTypeQualifierColumn == string.Empty ||
-                            a.EntityTypeQualifierColumn == "GroupTypeId" );
-                }
-                else
-                {
-                    qryAttributes = qryAttributes.Where( a => a.EntityTypeQualifierColumn == string.Empty && a.EntityTypeQualifierValue == string.Empty );
-                }
-=======
                     var qryAttributes = new AttributeService( rockContext ).Queryable().Where( a => a.EntityTypeId == entityTypeId );
                     if ( entityType == typeof( Group ) )
                     {
@@ -188,7 +175,6 @@
                     {
                         qryAttributes = qryAttributes.Where( a => a.EntityTypeQualifierColumn == string.Empty && a.EntityTypeQualifierValue == string.Empty );
                     }
->>>>>>> 2f1befc8
 
                     var attributeIdList = qryAttributes.Select( a => a.Id ).ToList();
 

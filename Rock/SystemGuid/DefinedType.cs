--- conflicted
+++ resolved
@@ -38,16 +38,14 @@
         /// </summary>
         public const string BENEVOLENCE_RESULT_TYPE = "35FC0225-3DAC-48B4-BDF7-AFDE104FB60E";
 
-        /// <summary>
-<<<<<<< HEAD
         /// Guid for Cache Tags
         /// </summary>
         public const string CACHE_TAGS = "BDF73089-9154-40C1-90E4-74518E9937DC";
-=======
+
+        /// <summary>
         /// The types of static color swatches supported
         /// </summary>
         public const string COLOR_PICKER_SWATCHES = "CC1400B3-E161-45E3-BF49-49825D3D6467";
->>>>>>> de9fb9f7
 
         /// <summary>
         /// The types of communication supported (i.e. email, sms, twitter, app-push, etc)

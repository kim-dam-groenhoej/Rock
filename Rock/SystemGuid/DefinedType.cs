﻿//
// THIS WORK IS LICENSED UNDER A CREATIVE COMMONS ATTRIBUTION-NONCOMMERCIAL-
// SHAREALIKE 3.0 UNPORTED LICENSE:
// http://creativecommons.org/licenses/by-nc-sa/3.0/
//

using System;

namespace Rock.SystemGuid
{
    /// <summary>
    /// Static Guids used by the Rock ChMS application
    /// </summary>
    public class DefinedType
    {
        /// <summary>
        /// The types of communication supported (i.e. email, sms, twitter, app-push, etc)
        /// </summary>
        public const string COMMUNICATION_CHANNEL = "DC8A841C-E91D-4BD4-A6A7-0DE765308E8F";

        /// <summary>
        /// Guid for check-in search type
        /// </summary>
        public const string CHECKIN_SEARCH_TYPE = "1EBCDB30-A89A-4C14-8580-8289EC2C7742";

        /// <summary>
        /// Guid for Device Type
        /// </summary>
        public const string DEVICE_TYPE = "0368B637-327A-4F5E-80C2-832079E482EE";

        /// <summary>
        /// Guid for Financial Currency Type
        /// </summary>
        public const string FINANCIAL_ACCOUNT_TYPE = "752DA126-471F-4221-8503-5297593C99FF";
		
        /// <summary>
        /// Guid for Financial Currency Type
        /// </summary>
        public const string FINANCIAL_CURRENCY_TYPE =  "1D1304DE-E83A-44AF-B11D-0C66DD600B81"; 

        /// <summary>
        /// Guid for Financial Credit Card Type
        /// </summary>
        public const string FINANCIAL_CREDIT_CARD_TYPE =  "2BD4FFB0-6C7F-4890-8D08-00F0BB7B43E9";

        /// <summary>
        /// Guid for Financial Frequency 
        /// </summary>
        public const string FINANCIAL_FREQUENCY = "1F645CFB-5BBD-4465-B9CA-0D2104A1479B";

        /// <summary>
        /// Guid for Financial Source Type
        /// </summary>
        public const string FINANCIAL_SOURCE_TYPE =  "4F02B41E-AB7D-4345-8A97-3904DDD89B01";

        /// <summary>
        /// Guid for Financial Transaction Type
        /// </summary>
        public const string FINANCIAL_TRANSACTION_REFUND_REASON = "61FE3A58-9F4F-472F-A4E0-5116EB90A323";

        /// <summary>
        /// Guid for Financial transaction image type
        /// </summary>
        public const string FINANCIAL_TRANSACTION_IMAGE_TYPE = "0745D5DE-2D09-44B3-9017-40C1DA83CB39"; 

        /// <summary>
        /// Guid for Financial Transaction Type
        /// </summary>
        public const string FINANCIAL_TRANSACTION_TYPE = "FFF62A4B-5D88-4DEB-AF8F-8E6178E41FE5";

        /// <summary>
        /// Guid for GroupType Purpose
        /// </summary>
        public const string GROUPTYPE_PURPOSE = "B23F1E45-BC26-4E82-BEB3-9B191FE5CCC3";
        
        /// <summary>
        /// Guid for the types of Locations (such as Home, Main Office, etc)
        /// </summary>
        public const string LOCATION_LOCATION_TYPE =  "2E68D37C-FB7B-4AA5-9E09-3785D52156CB";

        /// <summary>
        /// Guid for the types of States that can be tied to a Location's address.
        /// </summary>
        public const string LOCATION_ADDRESS_STATE = "C3A20D2D-AEAF-4E2B-A1D9-2E072CEFC2BB";

        /// <summary>
        /// Guid for Marketing Campaign Audience Type
        /// </summary>
        public const string MARKETING_CAMPAIGN_AUDIENCE_TYPE =  "799301A3-2026-4977-994E-45DC68502559";

        /// <summary>
        /// Metric Collection Frequency
        /// </summary>
        public const string METRIC_COLLECTION_FREQUENCY =  "526CB333-2C64-4486-8469-7F7EA9366254";
        
        /// <summary>
        /// Guid for the types of Person Records (such as person, business, etc.)
        /// </summary>
        public const string PERSON_RECORD_TYPE =  "26be73a6-a9c5-4e94-ae00-3afdcf8c9275";

        /// <summary>
        /// Guid for the types of Person Record Statuses (such as active, inactive, pending, etc.)
        /// </summary>
        public const string PERSON_RECORD_STATUS =  "8522badd-2871-45a5-81dd-c76da07e2e7e";

        /// <summary>
        /// Guid for the types of Person Status Reasons (such as deceased, moved, etc.)
        /// </summary>
        public const string PERSON_RECORD_STATUS_REASON =  "e17d5988-0372-4792-82cf-9e37c79f7319";

        /// <summary>
        /// Guid for the person status (such as member, attendee, participant, etc.)
        /// </summary>
        public const string PERSON_STATUS =  "2e6540ea-63f0-40fe-be50-f2a84735e600";

        /// <summary>
        /// Guid for the types of Person Titles (such as Mr., Mrs., Dr., etc.)
        /// </summary>
        public const string PERSON_TITLE =  "4784cd23-518b-43ee-9b97-225bf6e07846";

        /// <summary>
        /// Guid for the types of Person Suffixes (such as Jr., Sr., etc.)
        /// </summary>
        public const string PERSON_SUFFIX =  "16f85b3c-b3e8-434c-9094-f3d41f87a740";

        /// <summary>
        /// Guid for the types of Person Marital Statuses (such as Married, Single, Divorced, Widowed, etc.)
        /// </summary>
        public const string PERSON_MARITAL_STATUS =  "b4b92c3f-a935-40e1-a00b-ba484ead613b";

        /// <summary>
        /// Guid for the types of Person phone numbers (such as Primary, Secondary, etc.)
        /// </summary>
        public const string PERSON_PHONE_TYPE =  "8345DD45-73C6-4F5E-BEBD-B77FC83F18FD";
             
        /// <summary>
        /// Guid for potential types of allergies
        /// </summary>
        public const string PERSON_ALLERGY_TYPE = "50F984FE-1CCF-4645-997E-A5610F3E5FFE";

        /// Guid for the types of possible check-in system ability levels (such as Infant, Crawler, etc.)
        /// </summary>
        public const string PERSON_ABILITY_LEVEL_TYPE = "7BEEF4D4-0860-4913-9A3D-857634D1BF7C";

<<<<<<< HEAD
        /// <summary>
        /// Guid for the types of Batches (ACH, Visa, MasterCard, Discover, Amex, and PayPal)
        /// </summary>
        public static Guid FINANCIAL_BATCH_TYPE { get { return new Guid( "9e358fbe-2321-4c54-895f-c888e29298ae" ); } }
               
=======
>>>>>>> da263dca
    }
}<|MERGE_RESOLUTION|>--- conflicted
+++ resolved
@@ -142,13 +142,5 @@
         /// </summary>
         public const string PERSON_ABILITY_LEVEL_TYPE = "7BEEF4D4-0860-4913-9A3D-857634D1BF7C";
 
-<<<<<<< HEAD
-        /// <summary>
-        /// Guid for the types of Batches (ACH, Visa, MasterCard, Discover, Amex, and PayPal)
-        /// </summary>
-        public static Guid FINANCIAL_BATCH_TYPE { get { return new Guid( "9e358fbe-2321-4c54-895f-c888e29298ae" ); } }
-               
-=======
->>>>>>> da263dca
     }
 }
﻿// <copyright>
// Copyright by the Spark Development Network
//
// Licensed under the Rock Community License (the "License");
// you may not use this file except in compliance with the License.
// You may obtain a copy of the License at
//
// http://www.rockrms.com/license
//
// Unless required by applicable law or agreed to in writing, software
// distributed under the License is distributed on an "AS IS" BASIS,
// WITHOUT WARRANTIES OR CONDITIONS OF ANY KIND, either express or implied.
// See the License for the specific language governing permissions and
// limitations under the License.
// </copyright>
//
using System;
using System.Collections;
using System.Collections.Generic;
using System.ComponentModel;
using System.Data;
using System.Data.Entity;
using System.Linq;
using System.Reflection;
using System.Text;
using System.Web.UI;
using System.Web.UI.HtmlControls;
using System.Web.UI.WebControls;

using OfficeOpenXml;

using Rock;
using Rock.Attribute;
using Rock.Data;
using Rock.Utility;
using Rock.Web.Cache;

namespace Rock.Web.UI.Controls
{
    /// <summary>
    /// Rock Grid Control
    /// </summary>
    [ToolboxData( "<{0}:Grid runat=server></{0}:Grid>" )]
    public class Grid : System.Web.UI.WebControls.GridView, IPostBackEventHandler
    {
        #region Constants

        private const string DEFAULT_EMPTY_DATA_TEXT = "No Results Found";
        private const string PAGE_SIZE_KEY = "grid-page-size-preference";

        #endregion

        #region Fields

        private Table _table;
        private GridViewRow _actionHeaderRow;
        private GridViewRow _actionFooterRow;
        private GridActions _footerGridActions;
        private ControlMirror _headerGridActionsMirror;
        private bool PreDataBound = true;

        private Dictionary<DataControlField, string> _columnDataPriorities;

        #endregion

        #region Properties

        /// <summary>
        /// Gets or sets a value indicating whether [delete enabled].
        /// </summary>
        /// <value>
        ///   <c>true</c> if [delete enabled]; otherwise, <c>false</c>.
        /// </value>
        [
        Category( "Appearance" ),
        DefaultValue( true ),
        Description( "Delete Enabled" )
        ]
        public virtual bool IsDeleteEnabled
        {
            get { return this.ViewState["IsDeleteEnabled"] as bool? ?? true; }
            set { ViewState["IsDeleteEnabled"] = value; }
        }

        /// <summary>
        /// Gets or sets a value indicating whether table is responsive.
        /// </summary>
        /// <value>
        ///   <c>true</c> if table is responsive, <c>false</c>.
        /// </value>
        [
        Category( "Appearance" ),
        DefaultValue( true ),
        Description( "Responsive Table Enabled" )
        ]
        public virtual bool EnableResponsiveTable
        {
            get { return this.ViewState["EnableResponsiveTable"] as bool? ?? true; }
            set { ViewState["EnableResponsiveTable"] = value; }
        }

        /// <summary>
        /// Gets or sets a value indicating whether [enable sticky headers].
        /// </summary>
        /// <value>
        ///   <c>true</c> if [enable sticky headers]; otherwise, <c>false</c>.
        /// </value>
        public virtual bool EnableStickyHeaders
        {
            get { return this.ViewState["EnableStickyHeaders"] as bool? ?? false; }
            set { ViewState["EnableStickyHeaders"] = value; }
        }

        /// <summary>
        /// Gets or sets a value indicating whether [show confirm delete dialog].
        /// </summary>
        /// <value>
        /// <c>true</c> if [show confirm delete dialog]; otherwise, <c>false</c>.
        /// </value>
        [
        Category( "Appearance" ),
        DefaultValue( true ),
        Description( "Show Confirm Delete Dialog" )
        ]
        public virtual bool ShowConfirmDeleteDialog
        {
            get { return this.ViewState["ShowConfirmDeleteDialog"] as bool? ?? true; }
            set { ViewState["ShowConfirmDeleteDialog"] = value; }
        }

        /// <summary>
        /// Gets or sets the name of the row item.
        /// </summary>
        /// <value>
        /// The name of the row item.
        /// </value>
        [
        Category( "Appearance" ),
        Description( "Item Text" )
        ]
        public string RowItemText
        {
            get
            {
                string rowItemText = this.ViewState["RowItemText"] as string;
                if ( !string.IsNullOrWhiteSpace( rowItemText ) )
                {
                    return rowItemText;
                }

                if ( DataSource != null )
                {
                    Type dataSourceType = DataSource.GetType();

                    Type[] genericArgs = dataSourceType.GetGenericArguments();
                    if ( genericArgs.Length > 0 )
                    {
                        Type itemType = genericArgs[0];
                        if ( itemType != null )
                        {
                            return itemType.GetFriendlyTypeName();
                        }
                    }
                }

                return "Item";
            }

            set
            {
                this.ViewState["RowItemText"] = value;
            }
        }

        /// <summary>
        /// Gets or sets the text to display in the empty data row rendered when a <see cref="T:System.Web.UI.WebControls.GridView" /> control is bound to a data source that does not contain any records.
        /// </summary>
        /// <returns>The text to display in the empty data row. The default is an empty string (""), which indicates that this property is not set.</returns>
        public override string EmptyDataText
        {
            get
            {
                string result = base.EmptyDataText;
                if ( string.IsNullOrWhiteSpace( result ) || result.Equals( DEFAULT_EMPTY_DATA_TEXT ) )
                {
                    result = string.Format( "No {0} Found", RowItemText.Pluralize() );
                }

                return $"<span class='table-empty'>{result}</span>";
            }

            set
            {
                base.EmptyDataText = value;
            }
        }

        /// <summary>
        /// Gets or sets the export source.
        /// </summary>
        /// <value>
        /// The export source.
        /// </value>
        public virtual ExcelExportSource ExportSource
        {
            get
            {
                object exportSource = this.ViewState["ExportSource"];
                return exportSource != null ? (ExcelExportSource)exportSource : ExcelExportSource.DataSource;
            }

            set
            {
                this.ViewState["ExportSource"] = value;
            }
        }

        /// <summary>
        /// Gets or sets the filename to use when exporting the grid contents.
        /// The .xlsx extension will be appended if not given. Special characters are removed
        /// automatically to prevent problems saving the file. Default filename is RockExport.xlsx.
        /// </summary>
        /// <value>
        /// The value of a the export's filename.
        /// </value>
        public string ExportFilename
        {
            get
            {
                string exportFilename = ViewState["ExportFilename"] as string;
                if ( string.IsNullOrWhiteSpace( exportFilename ) )
                {
                    exportFilename = $"{( Page as RockPage )?.PageTitle}.xlsx";
                }
                if ( string.IsNullOrWhiteSpace( exportFilename ) )
                {
                    exportFilename = "RockExport.xlsx";
                }
                else if ( !exportFilename.EndsWith( ".xlsx" ) )
                {
                    exportFilename += ".xlsx";
                }

                return exportFilename.RemoveSpecialCharacters();
            }

            set
            {
                ViewState["ExportFilename"] = value;
            }
        }

        /// <summary>
        /// Gets or sets a value indicating whether to show the action buttons in the header.
        /// </summary>
        /// <value>
        ///   <c>true</c> if the action buttons will be shown in the header; otherwise, <c>false</c>.
        /// </value>
        public bool ShowActionsInHeader { get; set; } = true;

        /// <summary>
        /// Gets or sets the worksheet and title name on the excel file.
        /// If this property is null then the grid will use it's
        /// caption or the page tile in that order.
        /// </summary>
        /// <value>
        /// The name of the export title.
        /// </value>
        public string ExportTitleName
        {
            get
            {
                return ViewState["ExportTitleName"] as string;
            }
            set
            {
                ViewState["ExportTitleName"] = value;
            }
        }


        /// <summary>
        /// Gets or sets a value indicating whether [hide delete button for is system].
        /// </summary>
        /// <value>
        /// <c>true</c> if [hide delete button for is system]; otherwise, <c>false</c>.
        /// </value>
        [
        Category( "Appearance" ),
        DefaultValue( true ),
        Description( "Hide the Delete button for IsSystem items" )
        ]
        public virtual bool HideDeleteButtonForIsSystem
        {
            get { return this.ViewState["HideDeleteButtonForIsSystem"] as bool? ?? true; }
            set { ViewState["HideDeleteButtonForIsSystem"] = value; }
        }

        /// <summary>
        /// Gets or sets a value indicating whether [row click enabled].
        /// </summary>
        /// <value>
        ///   <c>true</c> if [row click enabled]; otherwise, <c>false</c>.
        /// </value>
        public virtual bool RowClickEnabled
        {
            get { return this.ViewState["RowClickEnabled"] as bool? ?? true; }
            set { ViewState["RowClickEnabled"] = value; }
        }

        /// <summary>
        /// Gets or sets a value indicating whether [merge template as person].
        /// </summary>
        /// <value>
        ///   <c>true</c> if [merge template as person]; otherwise, <c>false</c>.
        /// </value>
        public virtual bool MergeTemplateAsPerson
        {
            get { return this.ViewState["MergeTemplateAsPerson"] as bool? ?? false; }
            set { ViewState["MergeTemplateAsPerson"] = value; }
        }

        /// <summary>
        /// Gets or sets the display type.
        /// </summary>
        /// <value>
        /// The display type.
        /// </value>
        [
        Category( "Appearance" ),
        DefaultValue( GridDisplayType.Full ),
        Description( "Display Type" )
        ]
        public virtual GridDisplayType DisplayType
        {
            get
            {
                object displayType = this.ViewState["DisplayType"];
                return displayType != null ? (GridDisplayType)displayType : GridDisplayType.Full;
            }

            set
            {
                this.ViewState["DisplayType"] = value;

                if ( DisplayType == GridDisplayType.Light )
                {
                    this.AllowPaging = false;
                    this.AllowSorting = false;
                    this.Actions.ShowExcelExport = false;
                    this.Actions.ShowMergeTemplate = false;

                    // disable showing buttons in the header of light grids
                    this.ShowActionsInHeader = false;
                }
            }
        }

        /// <summary>
        /// Gets the sort property.
        /// </summary>
        public SortProperty SortProperty
        {
            get { return ViewState["SortProperty"] as SortProperty; }
            set { ViewState["SortProperty"] = value; }
        }

        /// <summary>
        /// Gets or sets a list of datasource field/properties that can optionally be included as additional
        /// merge fields when a new communication is created from the grid.  NOTE: A side affect of using
        /// additional merge fields is that user will not be able to add additional recipients to the
        /// communication after it is created from the grid. If the data element name is different than
        /// the name of the merge field, seperate the two with a pipe (ex: "Data_NickName_3|NickName" )
        /// </summary>
        /// <value>
        /// The communicate merge fields.
        /// </value>
        public List<string> CommunicateMergeFields
        {
            get { return ViewState["CommunicateMergeFields"] as List<string> ?? new List<string>(); }
            set { ViewState["CommunicateMergeFields"] = value; }
        }

        /// <summary>
        /// Gets or sets the Person Id field.
        /// Default is NULL, which indicates that this grid does not reference Person records
        /// </summary>
        /// <value>
        /// The Person Id field.
        /// </value>
        public string PersonIdField
        {
            get
            {
                string personIdField = ViewState["PersonIdField"] as string;
                if ( string.IsNullOrWhiteSpace( personIdField ) )
                {
                    personIdField = null;
                }

                return personIdField;
            }

            set
            {
                ViewState["PersonIdField"] = value;
            }
        }

        /// <summary>
        /// Gets or sets the fields which contain the person ids that should be used when creating a new communication.
        /// </summary>
        /// <value>
        /// The person identifier fields.
        /// </value>
        public List<string> CommunicationRecipientPersonIdFields
        {
            get
            {
                var communicationRecipientPersonIdFields = ViewState["communicationRecipientPersonIdFields"] as List<string>;
                if ( communicationRecipientPersonIdFields == null )
                {
                    communicationRecipientPersonIdFields = new List<string>();
                    ViewState["communicationRecipientPersonIdFields"] = communicationRecipientPersonIdFields;
                }

                return communicationRecipientPersonIdFields;
            }

            set
            {
                ViewState["communicationRecipientPersonIdFields"] = value;
            }
        }

        /// <summary>
        /// The EntityTypeId in cases where the EntityType of the Dataset can't be determined from the DataSource (like DynamicData, .Select( new {..}), or Report Output)
        /// </summary>
        /// <value>
        /// The entity type identifier.
        /// </value>
        public int? EntityTypeId
        {
            get
            {
                return ViewState["EntityTypeId"] as int?;
            }

            set
            {
                ViewState["EntityTypeId"] = value;
            }
        }

        /// <summary>
        /// Gets or sets the description field.  If specified, the description will be
        /// added as a tooltip (title) attribute on the row
        /// </summary>
        /// <value>
        /// The description field.
        /// </value>
        public string TooltipField
        {
            get
            {
                string tooltipField = ViewState["TooltipField"] as string;
                if ( string.IsNullOrWhiteSpace( tooltipField ) )
                {
                    tooltipField = null;
                }

                return tooltipField;
            }

            set
            {
                ViewState["TooltipField"] = value;
            }
        }

        /// <summary>
        /// Gets or sets the person merge page route.
        /// </summary>
        /// <value>
        /// The merge page route.
        /// </value>
        public virtual string PersonMergePageRoute
        {
            get { return ViewState["PersonMergePageRoute"] as string ?? "~/PersonMerge/{0}"; }
            set { ViewState["PersonMergePageRoute"] = value; }
        }

        /// <summary>
        /// Gets or sets the bulk update page route.
        /// </summary>
        /// <value>
        /// The bulk update page route.
        /// </value>
        public virtual string BulkUpdatePageRoute
        {
            get { return ViewState["BulkUpdatePageRoute"] as string ?? "~/BulkUpdate/{0}"; }
            set { ViewState["BulkUpdatePageRoute"] = value; }
        }

        /// <summary>
        /// Gets or sets the new communication page route.
        /// </summary>
        /// <value>
        /// The new communication page route.
        /// </value>
        public virtual string CommunicationPageRoute
        {
            get { return ViewState["CommunicationPageRoute"] as string; }
            set { ViewState["CommunicationPageRoute"] = value; }
        }

        /// <summary>
        /// Gets or sets the merge template page route.
        /// </summary>
        /// <value>
        /// The merge template page route.
        /// </value>
        public virtual string MergeTemplatePageRoute
        {
            get { return ViewState["MergeTemplatePageRoute"] as string ?? "~/MergeTemplate/{0}"; }
            set { ViewState["MergeTemplatePageRoute"] = value; }
        }

        /// <summary>
        /// Gets or sets the row selected columns.
        /// </summary>
        /// <value>
        /// The row selected columns.
        /// </value>
        private Dictionary<int, string> RowSelectedColumns
        {
            get
            {
                var rowSelectedColumns = ViewState["RowSelectedColumns"] as Dictionary<int, string>;
                if ( rowSelectedColumns == null )
                {
                    rowSelectedColumns = new Dictionary<int, string>();
                    ViewState["RowSelectedColumns"] = rowSelectedColumns;
                }

                return rowSelectedColumns;
            }

            set
            {
                ViewState["RowSelectedColumns"] = value;
            }
        }

        /// <summary>
        /// Gets the selected keys for the first multiple selection mode SelectField column
        /// </summary>
        /// <value>
        /// The selected keys.
        /// </value>
        public List<object> SelectedKeys
        {
            get
            {
                foreach ( var col in this.Columns.OfType<SelectField>() )
                {
                    if ( col.SelectionMode == SelectionMode.Multiple )
                    {
                        return col.SelectedKeys;
                    }
                }

                return new List<object>();
            }
        }

        /// <summary>
        /// Gets or sets the current page rows.
        /// </summary>
        /// <value>
        /// The current page rows.
        /// </value>
        private int CurrentPageRows
        {
            get { return ViewState["CurrentPageRows"] as int? ?? 0; }
            set { ViewState["CurrentPageRows"] = value; }
        }

        /// <summary>
        /// Gets or sets a dictionary of objects that can be used independently of the actual objects that grid
        /// is bound to. This is helpful when binding to an anonymous type, but an actual known type is needed
        /// during row processing (i.e. RowDataBound events, or GetValue methods of custom grid fields)
        /// </summary>
        /// <value>
        /// The object list
        /// </value>
        public Dictionary<string, object> ObjectList { get; set; }

        #region Action Row Properties

        /// <summary>
        /// Gets the action row ( both the header and footer, which are mirrored )
        /// </summary>
        [DesignerSerializationVisibility( DesignerSerializationVisibility.Hidden ), Browsable( false )]
        public virtual GridViewRow ActionRow
        {
            get
            {
                if ( this._actionFooterRow == null )
                {
                    this.EnsureChildControls();
                }

                return this._actionFooterRow;
            }
        }

        /// <summary>
        /// Gets the actions control ( both the header and footer, which are mirrored )
        /// </summary>
        [DesignerSerializationVisibility( DesignerSerializationVisibility.Hidden ), Browsable( false )]
        public virtual GridActions Actions
        {
            get { return this._footerGridActions; }
        }

        /// <summary>
        /// Gets or sets a value indicating whether the action row should be displayed.
        /// </summary>
        /// <value>
        ///   <c>true</c> if action row should be displayed; otherwise, <c>false</c>.
        /// </value>
        [
        Category( "Appearance" ),
        DefaultValue( true ),
        Description( "Show Action Row" )
        ]
        public virtual bool ShowActionRow
        {
            get { return this.ViewState["ShowActionRow"] as bool? ?? true; }
            set { ViewState["ShowActionRow"] = value; }
        }

        #endregion

        #endregion

        #region Constructors

        /// <summary>
        /// Initializes a new instance of the <see cref="Grid"/> class.
        /// </summary>
        public Grid()
        {
            base.AutoGenerateColumns = false;
            base.RowStyle.HorizontalAlign = System.Web.UI.WebControls.HorizontalAlign.Left;
            base.HeaderStyle.HorizontalAlign = System.Web.UI.WebControls.HorizontalAlign.Left;
            base.SelectedRowStyle.HorizontalAlign = System.Web.UI.WebControls.HorizontalAlign.Left;

            this.ShowHeaderWhenEmpty = true;
            this.EmptyDataText = DEFAULT_EMPTY_DATA_TEXT;

            // hack to turn off style="border-collapse: collapse"
            base.GridLines = GridLines.None;
            base.CellSpacing = -1;

            base.AllowPaging = true;

            base.PageSize = 50;
            base.PageIndex = 0;

            _footerGridActions = new GridActions( this );
            _footerGridActions.ID = "footerGridActions";

            _headerGridActionsMirror = new ControlMirror();
            _headerGridActionsMirror.ID = "headerGridActionsMirror";
            _headerGridActionsMirror.ControlToMirror = _footerGridActions;

            // set default DisplayType
            DisplayType = GridDisplayType.Full;
        }

        #endregion

        #region Base Control Methods

        /// <summary>
        /// Raises the <see cref="E:System.Web.UI.Control.Init"/> event.
        /// </summary>
        /// <param name="e">An <see cref="T:System.EventArgs"/> that contains event data.</param>
        protected override void OnInit( EventArgs e )
        {
            PagerTemplate pagerTemplate = new PagerTemplate();
            pagerTemplate.NavigateClick += pagerTemplate_NavigateClick;
            pagerTemplate.ItemsPerPageClick += pagerTemplate_ItemsPerPageClick;
            this.PagerTemplate = pagerTemplate;

            this.Sorting += Grid_Sorting;

            this.Actions.PersonMergeClick += Actions_PersonMergeClick;
            this.Actions.BulkUpdateClick += Actions_BulkUpdateClick;
            this.Actions.CommunicateClick += Actions_CommunicateClick;
            this.Actions.ExcelExportClick += Actions_ExcelExportClick;
            this.Actions.MergeTemplateClick += Actions_MergeTemplateClick;

            int pageSize = 50;

            var rockBlock = this.RockBlock();
            if ( rockBlock != null )
            {
                string preferenceKey = string.Format( "{0}_{1}", PAGE_SIZE_KEY, rockBlock.BlockCache?.Id );
                pageSize = rockBlock.GetUserPreference( preferenceKey ).AsInteger();
                if ( pageSize != 50 && pageSize != 500 && pageSize != 5000 )
                {
                    pageSize = 50;
                }
            }

            base.PageSize = pageSize;

            base.OnInit( e );
        }

        /// <summary>
        /// Handles the <see cref="E:System.Web.UI.Control.Load" /> event.
        /// </summary>
        /// <param name="e">An <see cref="T:System.EventArgs" /> object that contains event data.</param>
        protected override void OnLoad( EventArgs e )
        {
            if ( Page.IsPostBack )
            {
                if ( this.DataKeys != null && this.DataKeys.Count > 0 )
                {
                    // For each SelectField evaluate the checkbox/radiobutton to see if the cell was selected.
                    foreach ( var col in this.Columns.OfType<SelectField>() )
                    {
                        var colIndex = this.GetColumnIndex( col ).ToString();

                        col.SelectedKeys = new List<object>();

                        foreach ( GridViewRow row in this.Rows )
                        {
                            CheckBox cb = row.FindControl( "cbSelect_" + colIndex ) as CheckBox;
                            if ( col.SelectionMode == SelectionMode.Multiple )
                            {
                                if ( cb != null && cb.Checked )
                                {
                                    col.SelectedKeys.Add( this.DataKeys[row.RowIndex].Value );
                                }
                            }
                            else
                            {
                                string value = Page.Request.Form[cb.UniqueID.Replace( cb.ID, ( (RockRadioButton)cb ).GroupName )];
                                if ( value == cb.ID )
                                {
                                    col.SelectedKeys.Add( this.DataKeys[row.RowIndex].Value );
                                }
                            }
                        }
                    }
                }
            }

            base.OnLoad( e );
        }

        /// <summary>
        /// Registers the java script.
        /// </summary>
        private void RegisterJavaScript()
        {
            if ( this.ShowConfirmDeleteDialog && this.Enabled && this.IsDeleteEnabled )
            {
                string deleteButtonScript = $@"
$('#{this.ClientID} .grid-delete-button').not('.disabled').on( 'click', function (event) {{
    return Rock.dialogs.confirmDelete(event, '{this.RowItemText}');
}});";
                ScriptManager.RegisterStartupScript( this, this.GetType(), "grid-delete-confirm-script-" + this.ClientID, deleteButtonScript, true );
            }

            string gridSelectCellScript = $@"
$('#{this.ClientID} .grid-select-cell').on( 'click', function (event) {{
    if (!($(event.target).is('a') || $(event.target).parent().is('a'))) {{
        var dataRowIndexValue = $(this).closest('tr').attr('data-row-index');
        var postbackArg = 'RowSelected$' + dataRowIndexValue;
        window.location = ""javascript:__doPostBack('{this.UniqueID}', '"" +  postbackArg + ""')"";
    }}
}});";

            ScriptManager.RegisterStartupScript( this, this.GetType(), "grid-select-cell-script-" + this.ClientID, gridSelectCellScript, true );

            // render script for popovers
            string popoverScript = @"
    $('.grid-table tr').tooltip({html: true, container: 'body', delay: { show: 500, hide: 100 }});
    $('.grid-table tr').click( function(){ $(this).tooltip('hide'); });;
";

            ScriptManager.RegisterStartupScript( this, this.GetType(), "grid-popover", popoverScript, true );
        }

        /// <summary>
        /// Raises the <see cref="E:System.Web.UI.Control.PreRender"/> event.
        /// </summary>
        /// <param name="e">An <see cref="T:System.EventArgs"/> that contains the event data.</param>
        protected override void OnPreRender( EventArgs e )
        {
            base.OnPreRender( e );

            UseAccessibleHeader = true;

            if ( HeaderRow != null )
            {
                HeaderRow.TableSection = TableRowSection.TableHeader;
            }

            if ( FooterRow != null )
            {
                FooterRow.TableSection = TableRowSection.TableFooter;
            }

            if ( TopPagerRow != null )
            {
                TopPagerRow.TableSection = TableRowSection.TableHeader;
            }

            if ( BottomPagerRow != null )
            {
                BottomPagerRow.TableSection = TableRowSection.TableFooter;
            }

            if ( ActionRow != null )
            {
                ActionRow.TableSection = TableRowSection.TableFooter;
            }
        }

        /// <summary>
        /// Outputs server control content to a provided <see cref="T:System.Web.UI.HtmlTextWriter" /> object and stores tracing information about the control if tracing is enabled.
        /// </summary>
        /// <param name="writer">The <see cref="T:System.Web.UI.HtmlTextWriter" /> object that receives the control content.</param>
        public override void RenderControl( HtmlTextWriter writer )
        {
            var divClasses = new List<string>();
            if ( this.EnableResponsiveTable )
            {
                divClasses.Add( "table-responsive" );
            }

            if ( DisplayType == GridDisplayType.Light )
            {
                divClasses.Add( "table-no-border" );
            }

            if ( divClasses.Any() )
            {
                writer.AddAttribute( HtmlTextWriterAttribute.Class, divClasses.AsDelimited( " " ) );
            }

            writer.RenderBeginTag( HtmlTextWriterTag.Div );


            this.AddCssClass( "grid-table" );
            this.AddCssClass( "table" );

            if ( this.EnableStickyHeaders )
            {
                // javascript hook for sticky headers
                this.AddCssClass( "js-sticky-headers" );

                // styling hook for sticky headers
                this.AddCssClass( "sticky-headers" );
            }

            if ( DisplayType == GridDisplayType.Light )
            {
                this.RemoveCssClass( "table-bordered" );
                this.RemoveCssClass( "table-striped" );
                this.AddCssClass( "table-condensed" );
                this.AddCssClass( "table-light" );
            }
            else
            {
                this.RemoveCssClass( "table-condensed" );
                this.RemoveCssClass( "table-light" );
                this.AddCssClass( "table-bordered" );
                this.AddCssClass( "table-striped" );
            }

            if ( DisplayType == GridDisplayType.Full
                 && this.RowClickEnabled )
            {
                this.AddCssClass( "table-hover" );
            }
            else
            {
                this.RemoveCssClass( "table-hover" );
            }

            base.RenderControl( writer );

            writer.RenderEndTag();
        }

        /// <summary>
        /// TODO: Added this override to prevent the default behavior of rending a grid with a table inside
        /// and div element.  The div may be needed for paging when grid is not used in an update panel
        /// so if wierd errors start happening, this could be the culprit.
        /// </summary>
        /// <param name="writer">The <see cref="T:System.Web.UI.HtmlTextWriter" /> used to render the server control content on the client's browser.</param>
        protected override void Render( HtmlTextWriter writer )
        {
            bool renderPanel = !base.DesignMode;

            if ( this.Page != null )
            {
                this.Page.VerifyRenderingInServerForm( this );
            }

            this.PrepareControlHierarchy();

            RegisterJavaScript();

            this.RenderContents( writer );
        }

        /// <summary>
        /// Creates a new child table.
        /// </summary>
        /// <returns>
        /// Always returns a new <see cref="T:System.Web.UI.WebControls.Table" /> that represents the child table.
        /// </returns>
        protected override Table CreateChildTable()
        {
            _table = base.CreateChildTable();
            return _table;
        }

        /// <summary>
        /// Creates the set of column fields used to build the control hierarchy.
        /// </summary>
        /// <param name="dataSource">A <see cref="T:System.Web.UI.WebControls.PagedDataSource" /> that represents the data source.</param>
        /// <param name="useDataSource">true to use the data source specified by the <paramref name="dataSource" /> parameter; otherwise, false.</param>
        /// <returns>
        /// A <see cref="T:System.Collections.ICollection" /> that contains the fields used to build the control hierarchy.
        /// </returns>
        protected override ICollection CreateColumns( PagedDataSource dataSource, bool useDataSource )
        {
            if ( CustomColumns != null && CustomColumns.Any() )
            {
                var columns = base.CreateColumns( dataSource, useDataSource ).OfType<DataControlField>().ToList();
                foreach ( var columnConfig in CustomColumns )
                {
                    int insertPosition;
                    if ( columnConfig.PositionOffsetType == CustomGridColumnsConfig.ColumnConfig.OffsetType.LastColumn )
                    {
                        insertPosition = columns.Count - columnConfig.PositionOffset;
                    }
                    else
                    {
                        insertPosition = columnConfig.PositionOffset;
                    }

                    var column = columnConfig.GetGridColumn();
                    columns.Insert( insertPosition, column );
                    insertPosition++;
                }

                this.CreatedColumns = columns;
                return this.CreatedColumns as ICollection;
            }
            else
            {
                var defaultResult = base.CreateColumns( dataSource, useDataSource );
                this.CreatedColumns = defaultResult.Cast<DataControlField>().ToList();
                return defaultResult;
            }
        }

        private List<DataControlField> CreatedColumns { get; set; }

        /// <summary>
        /// The Column Index of the specified dataField in a Rock Grid.
        /// Use this instead of Columns.IndexOf (it doesn't return the correct result when grid has custom columns)
        /// </summary>
        /// <param name="dataControlField">The data control field.</param>
        /// <returns></returns>
        public int GetColumnIndex( DataControlField dataControlField )
        {
            // If the grid has custom columns and the columns have been created, get the index of the column from CreatedColumns
            if ( CustomColumns != null && CustomColumns.Any() && this.CreatedColumns != null )
            {
                return this.CreatedColumns.IndexOf( dataControlField );
            }
            else
            {
                return this.Columns.IndexOf( dataControlField );
            }
        }

        /// <summary>
        /// Gets the first grid column that matches the header text.
        /// </summary>
        /// <param name="headerText">The header text.</param>
        /// <returns></returns>
        public DataControlField GetColumnByHeaderText( string headerText )
        {
            // If the grid has custom columns and the columns have been created, get the datacontrolfield from CreatedColumns
            if ( CustomColumns != null && CustomColumns.Any() && this.CreatedColumns != null )
            {
                foreach ( DataControlField column in this.CreatedColumns )
                {
                    if ( column.HeaderText == headerText )
                    {
                        return column;
                    }
                }
            }
            else
            {
                foreach ( DataControlField column in this.Columns )
                {
                    if ( column.HeaderText == headerText )
                    {
                        return column;
                    }
                }
            }

            return null;
        }

        /// <summary>
        /// Gets or sets the custom columns from blocks that implement ICustomGridColumns
        /// </summary>
        /// <value>
        /// The custom columns.
        /// </value>
        public List<CustomGridColumnsConfig.ColumnConfig> CustomColumns { get; set; }

        /// <summary>
        /// Creates the control hierarchy used to render the <see cref="T:System.Web.UI.WebControls.GridView" /> control using the specified data source.
        /// </summary>
        /// <param name="dataSource">An <see cref="T:System.Collections.IEnumerable" /> that contains the data source for the <see cref="T:System.Web.UI.WebControls.GridView" /> control.</param>
        /// <param name="dataBinding">true to indicate that the child controls are bound to data; otherwise, false.</param>
        /// <returns>
        /// The number of rows created.
        /// </returns>
        /// <exception cref="T:System.Web.HttpException"><paramref name="dataSource" /> returns a null <see cref="T:System.Web.UI.DataSourceView" />.-or-<paramref name="dataSource" /> does not implement the <see cref="T:System.Collections.ICollection" /> interface and cannot return a <see cref="P:System.Web.UI.DataSourceSelectArguments.TotalRowCount" />. -or-<see cref="P:System.Web.UI.WebControls.GridView.AllowPaging" /> is true and <paramref name="dataSource" /> does not implement the <see cref="T:System.Collections.ICollection" /> interface and cannot perform data source paging.-or-<paramref name="dataSource" /> does not implement the <see cref="T:System.Collections.ICollection" /> interface and <paramref name="dataBinding" /> is set to false.</exception>
        protected override int CreateChildControls( System.Collections.IEnumerable dataSource, bool dataBinding )
        {
            if ( !dataBinding && AllowCustomPaging && PreDataBound && CurrentPageRows < PageSize )
            {
                // When using custom paging and doing a postback from the last page of a grid that
                // has fewer rows, the default dummy data source used by Asp.Net to rebuild controls does not reflect the
                // correct number of rows. Because we add custom paging and action rows to the end of the table, this results in
                // header/body/footer ordering errors and/or viewstate errors. As a work-around a custom dummy data source
                // is used instead that has the correct number of rows.
                dataSource = new RockDummyDataSource( CurrentPageRows );
            }

            int result = base.CreateChildControls( dataSource, dataBinding );

            if ( _table != null && _table.Parent != null )
            {
                if ( this.AllowPaging && this.BottomPagerRow != null )
                {
                    this.BottomPagerRow.ID = "pagerRow";
                    this.BottomPagerRow.Visible = true;

                    // add paging style
                    if ( this.BottomPagerRow.Cells.Count > 0 )
                    {
                        this.BottomPagerRow.Cells[0].CssClass = "grid-paging";
                    }
                }

                // Footer Action Row
                _actionFooterRow = base.CreateRow( -1, -1, DataControlRowType.Footer, DataControlRowState.Normal );
                _actionFooterRow.ID = "actionFooterRow";
                _table.Rows.Add( _actionFooterRow );

                TableCell actionFooterCell = new TableCell();
                int visibleColumnCount = this.Columns.OfType<DataControlField>().Where( a => a.Visible ).Count() + ( this.CustomColumns?.Count ?? 0);
                actionFooterCell.ColumnSpan = visibleColumnCount;
                actionFooterCell.CssClass = "grid-actions";
                _actionFooterRow.Cells.Add( actionFooterCell );

                actionFooterCell.Controls.Add( _footerGridActions );

                if ( !this.ShowActionRow )
                {
                    _actionFooterRow.Visible = false;
                }

                // Header Action row (mirror of footer actions)
                _actionHeaderRow = base.CreateRow( 0, 0, DataControlRowType.Header, DataControlRowState.Normal );
                _actionHeaderRow.ID = "actionHeaderRow";
                _actionHeaderRow.TableSection = TableRowSection.TableHeader;
                _table.Rows.AddAt( 0, _actionHeaderRow );

                TableCell actionHeaderCell = new TableCell();
                actionHeaderCell.ColumnSpan = visibleColumnCount;
                actionHeaderCell.CssClass = "grid-actions";
                _actionHeaderRow.Cells.Add( actionHeaderCell );

                actionHeaderCell.Controls.Add( _headerGridActionsMirror );

                if ( !this.ShowActionsInHeader || !this.ShowActionRow )
                {
                    _actionHeaderRow.Visible = false;
                    _headerGridActionsMirror.Visible = false;
                }

            }

            return result;
        }

        #endregion

        #region Events

        #region Grid Events

        /// <summary>
        /// Raises the <see cref="E:System.Web.UI.Control.DataBinding" /> event.
        /// </summary>
        /// <param name="e">An <see cref="T:System.EventArgs" /> object that contains the event data.</param>
        protected override void OnDataBinding( EventArgs e )
        {
            // Get the css class for any column that does not implement the INotRowSelectedField
            RowSelectedColumns = new Dictionary<int, string>();
            _columnDataPriorities = new Dictionary<DataControlField, string>();

            for ( int i = 0; i < this.Columns.Count; i++ )
            {
                var column = this.Columns[i];
                if ( !( column is INotRowSelectedField ) )
                {
                    if ( !( column is HyperLinkField ) )
                    {
                        if ( column is RockTemplateField )
                        {
                            if ( ( column as RockTemplateField ).OnRowSelectedEnabled )
                            {
                                RowSelectedColumns.Add( i, this.Columns[i].ItemStyle.CssClass );
                            }
                        }
                        else
                        {
                            RowSelectedColumns.Add( i, this.Columns[i].ItemStyle.CssClass );
                        }
                    }
                }

                // get data priority from column
                if ( column is IPriorityColumn )
                {
                    _columnDataPriorities.Add( column, ( (IPriorityColumn)column ).ColumnPriority.ConvertToInt().ToString() );
                }
                else
                {
                    _columnDataPriorities.Add( column, "1" );
                }
            }

            base.OnDataBinding( e );
        }

        /// <summary>
        /// Gets the datasource SQL (if the Datasource is an IQueryable)
        /// </summary>
        /// <value>
        /// The datasource SQL.
        /// </value>
        public string DatasourceSQL { get; private set; }

        /// <summary>
        /// Sets the linq data source
        /// The grid will use it to load only the records it needs based on the current page and page size
        /// NOTE: Make sure that your query is sorted/ordered
        /// </summary>
        /// <typeparam name="T"></typeparam>
        /// <param name="qry">The qry.</param>
        public void SetLinqDataSource<T>( IQueryable<T> qry )
        {
            if ( this.AllowPaging )
            {
                this.AllowCustomPaging = true;
                var currentPageData = qry.Skip( this.PageIndex * this.PageSize ).Take( this.PageSize ).ToList();
                this.DataSource = currentPageData;
                if ( currentPageData.Count < this.PageSize )
                {
                    // if the current page has fewer records than the page.size, we are on the last page of records, so we can figure out how many records there are without requerying the database
                    this.VirtualItemCount = ( this.PageIndex * this.PageSize ) + currentPageData.Count;
                }
                else
                {
                    this.VirtualItemCount = qry.Count();
                }

                PreDataBound = false;
                CurrentPageRows = currentPageData.Count();
            }
            else
            {
                this.DataSource = qry.ToList();
            }

            DatasourceSQL = qry.ToString();
        }

        /// <summary>
        /// Raises the <see cref="E:System.Web.UI.WebControls.BaseDataBoundControl.DataBound"/> event.
        /// </summary>
        /// <param name="e">An <see cref="T:System.EventArgs"/> object that contains the event data.</param>
        protected override void OnDataBound( EventArgs e )
        {
            base.OnDataBound( e );

            // Get ItemCount
            int itemCount = 0;
            if ( this.AllowCustomPaging )
            {
                itemCount = this.VirtualItemCount;
            }
            else if ( this.DataSourceAsDataTable != null )
            {
                itemCount = this.DataSourceAsDataTable.DefaultView.Count;
            }
            else if ( this.DataSourceAsList != null )
            {
                itemCount = DataSourceAsList.Count;
            }
            else
            {
                itemCount = 0;
            }

            // If custom paging is enabled, set the current page row count here to avoid viewstate errors on postback.
            if ( this.AllowCustomPaging )
            {
                if ( itemCount > this.PageSize )
                {
                    CurrentPageRows = this.PageSize;
                }
                else
                {
                    CurrentPageRows = itemCount;
                }
            }

            PagerTemplate pagerTemplate = this.PagerTemplate as PagerTemplate;
            if ( PagerTemplate != null )
            {
                pagerTemplate.SetNavigation( this.PageCount, this.PageIndex, this.PageSize, itemCount, this.RowItemText );
            }
        }

        /// <summary>
        /// Handles the Sorting event of the Grid control.
        /// </summary>
        /// <param name="sender">The source of the event.</param>
        /// <param name="e">The <see cref="System.Web.UI.WebControls.GridViewSortEventArgs"/> instance containing the event data.</param>
        protected void Grid_Sorting( object sender, GridViewSortEventArgs e )
        {
            SortProperty sortProperty = this.SortProperty;
            if ( sortProperty != null && sortProperty.Property == e.SortExpression )
            {
                if ( sortProperty.Direction == SortDirection.Ascending )
                {
                    sortProperty.Direction = SortDirection.Descending;
                }
                else
                {
                    sortProperty.Direction = SortDirection.Ascending;
                }

                this.SortProperty = sortProperty;
            }
            else
            {
                this.SortProperty = new SortProperty( e );
            }

            RebindGrid( e, false, false, false );
        }

        #endregion

        #region Row Events

        /// <summary>
        /// Raises the <see cref="E:System.Web.UI.WebControls.GridView.RowCreated" /> event.
        /// </summary>
        /// <param name="e">A <see cref="T:System.Web.UI.WebControls.GridViewRowEventArgs" /> that contains event data.</param>
        protected override void OnRowCreated( GridViewRowEventArgs e )
        {
            base.OnRowCreated( e );

            if ( e.Row.RowType == DataControlRowType.DataRow )
            {
                // For each select field that is not bound to a DataSelectedField set its checkbox/radiobox from
                // the previously posted back values in the columns SelectedKeys property
                foreach ( var col in this.Columns.OfType<SelectField>() )
                {
                    if ( string.IsNullOrWhiteSpace( col.DataSelectedField ) && col.SelectedKeys.Any() )
                    {
                        var colIndex = this.GetColumnIndex( col ).ToString();
                        CheckBox cbSelect = e.Row.FindControl( "cbSelect_" + colIndex ) as CheckBox;
                        if ( cbSelect != null )
                        {
                            cbSelect.Checked = col.SelectedKeys.Contains( this.DataKeys[e.Row.RowIndex].Value );
                        }
                    }
                }

                if ( this.RowSelected != null )
                {
                    // For each column that supports the clicking to select add the css class to enable this functionality
                    foreach ( var col in RowSelectedColumns )
                    {
                        var cell = e.Row.Cells[col.Key];
                        cell.AddCssClass( col.Value );
                        cell.AddCssClass( "grid-select-cell" );
                    }
                }
            }
        }

        /// <summary>
        /// Raises the <see cref="E:System.Web.UI.WebControls.GridView.RowDataBound"/> event.
        /// </summary>
        /// <param name="e">A <see cref="T:System.Web.UI.WebControls.GridViewRowEventArgs"/> that contains event data.</param>
        protected override void OnRowDataBound( GridViewRowEventArgs e )
        {
            base.OnRowDataBound( e );

            if ( e.Row.RowType == DataControlRowType.Header )
            {
                //add data priority
                foreach( var cell in e.Row.Cells.OfType<DataControlFieldCell>())
                {
                    if ( _columnDataPriorities.ContainsKey( cell.ContainingField ) )
                    {
                        cell.Attributes.Add( "data-priority", _columnDataPriorities[cell.ContainingField] );
                    }
                }

                if ( this.AllowSorting )
                {

                    string asc = SortDirection.Ascending.ToString();
                    string desc = SortDirection.Descending.ToString();

                    // Remove the sort css classes
                    for ( int i = 0; i < e.Row.Cells.Count; i++ )
                    {
                        var cell = e.Row.Cells[i];
                        cell.RemoveCssClass( asc );
                        cell.RemoveCssClass( desc );
                    }


                    // Add the new sort css class
                    SortProperty sortProperty = this.SortProperty;
                    if ( sortProperty != null )
                    {
                        foreach ( var column in this.Columns )
                        {
                            var dcf = column as DataControlField;
                            if ( dcf != null && dcf.SortExpression == this.SortProperty.Property )
                            {
                                e.Row.Cells[this.GetColumnIndex( dcf )].AddCssClass( sortProperty.Direction.ToString().ToLower() );
                                break;
                            }
                        }
                    }
                }
            }

            if ( e.Row.RowType == DataControlRowType.DataRow || e.Row.RowType == DataControlRowType.Footer )
            {
                // add the data priority
                foreach ( var cell in e.Row.Cells.OfType<DataControlFieldCell>() )
                {
                    if ( _columnDataPriorities.ContainsKey( cell.ContainingField ) )
                    {
                        cell.Attributes.Add( "data-priority", _columnDataPriorities[cell.ContainingField] );
                    }
                }
            }

            if ( e.Row.RowType == DataControlRowType.DataRow )
            {
                if ( e.Row.DataItem != null )
                {
                    e.Row.Attributes.Add( "data-row-index", e.Row.RowIndex.ToString() );

                    if ( this.DataKeys != null && this.DataKeys.Count > 0 )
                    {
                        object dataKey = this.DataKeys[e.Row.RowIndex].Value as object;
                        if ( dataKey != null )
                        {
                            string key = dataKey.ToString();
                            e.Row.Attributes.Add( "datakey", key );
                        }
                    }

                    if ( TooltipField != null )
                    {
                        PropertyInfo pi = e.Row.DataItem.GetType().GetProperty( TooltipField );
                        if ( pi != null )
                        {
                            var piv = pi.GetValue( e.Row.DataItem );
                            if ( piv != null )
                            {
                                string description = piv.ToString();
                                if ( !string.IsNullOrWhiteSpace( description ) )
                                {
                                    e.Row.ToolTip = description;
                                }
                            }
                        }
                    }
                }
            }
        }

        /// <summary>
        /// Raises the <see cref="E:System.Web.UI.WebControls.GridView.RowCommand" /> event.
        /// </summary>
        /// <param name="e">A <see cref="T:System.Web.UI.WebControls.GridViewCommandEventArgs" /> that contains event data.</param>
        protected override void OnRowCommand( GridViewCommandEventArgs e )
        {
            base.OnRowCommand( e );

            if ( e.CommandName == "RowSelected" )
            {
                int? rowIndex = e.CommandArgument?.ToString().AsIntegerOrNull();
                if ( rowIndex.HasValue )
                {
                    // The rows can have changed (the filter or data has changed) since the UI have been updated. This avoid an exception if there are now less rows than the selected row index.
                    if ( this.Rows.Count > rowIndex.Value )
                    {
                        RowEventArgs a = new RowEventArgs( this.Rows[rowIndex.Value] );
                        OnRowSelected( a );
                    }
                }
            }
        }

        #endregion

        #region Paging Events

        /// <summary>
        /// Handles the ItemsPerPageClick event of the pagerTemplate control.
        /// </summary>
        /// <param name="sender">The source of the event.</param>
        /// <param name="e">The <see cref="Rock.Web.UI.Controls.NumericalEventArgs"/> instance containing the event data.</param>
        internal void pagerTemplate_ItemsPerPageClick( object sender, NumericalEventArgs e )
        {
            var rockBlock = this.RockBlock();
            if ( rockBlock != null )
            {
                string preferenceKey = string.Format( "{0}_{1}", PAGE_SIZE_KEY, rockBlock.BlockCache.Id );
                rockBlock.SetUserPreference( preferenceKey, e.Number.ToString() );
            }

            this.PageSize = e.Number;
            this.PageIndex = 0;
            RebindGrid( e, false, false, false );
        }

        /// <summary>
        /// Handles the NavigateClick event of the pagerTemplate control.
        /// </summary>
        /// <param name="sender">The source of the event.</param>
        /// <param name="e">The <see cref="Rock.Web.UI.Controls.NumericalEventArgs"/> instance containing the event data.</param>
        public void pagerTemplate_NavigateClick( object sender, NumericalEventArgs e )
        {
            if ( e.Number < 0 )
            {
                this.PageIndex = 0;
            }
            else if ( e.Number > this.PageCount - 1 )
            {
                this.PageIndex = this.PageCount - 1;
            }
            else
            {
                this.PageIndex = e.Number;
            }

            RebindGrid( e, false, false, false );
        }

        #endregion

        #region Action Events

        /// <summary>
        /// Handles the MergeClick event of the Actions control.
        /// </summary>
        /// <param name="sender">The source of the event.</param>
        /// <param name="e">The <see cref="EventArgs"/> instance containing the event data.</param>
        public void Actions_PersonMergeClick( object sender, EventArgs e )
        {
            int? entitySetId = GetPersonEntitySet( e );
            if ( entitySetId.HasValue )
            {
                Page.Response.Redirect( string.Format( PersonMergePageRoute, entitySetId.Value ), false );
                Context.ApplicationInstance.CompleteRequest();
            }
            else
            {
                // empty entityset ( probably because the list has 0 items)
                this.ShowModalAlertMessage( "Grid has no " + this.RowItemText.Pluralize(), ModalAlertType.Warning );
            }
        }

        /// <summary>
        /// Handles the MergeClick event of the Actions control.
        /// </summary>
        /// <param name="sender">The source of the event.</param>
        /// <param name="e">The <see cref="EventArgs"/> instance containing the event data.</param>
        protected void Actions_BulkUpdateClick( object sender, EventArgs e )
        {
            int? entitySetId = GetPersonEntitySet( e );
            if ( entitySetId.HasValue )
            {
                Page.Response.Redirect( string.Format( BulkUpdatePageRoute, entitySetId.Value ), false );
                Context.ApplicationInstance.CompleteRequest();
            }
            else
            {
                // empty entityset ( probably because the list has 0 items)
                this.ShowModalAlertMessage( "Grid has no " + this.RowItemText.Pluralize(), ModalAlertType.Warning );
            }
        }

        /// <summary>
        /// Handles the CommunicateClick event of the Actions control.
        /// </summary>
        /// <param name="sender">The source of the event.</param>
        /// <param name="e">The <see cref="EventArgs" /> instance containing the event data.</param>
        protected void Actions_CommunicateClick( object sender, EventArgs e )
        {
            var rockPage = Page as RockPage;
            if ( rockPage != null )
            {
                // disable paging if no specific keys where selected
                bool selectAll = !SelectedKeys.Any();
                RebindGrid( e, selectAll, false, true );

                // Create a dictionary of the additional merge fields that were created for the communication
                var communicationMergeFields = new Dictionary<string, string>();
                foreach ( string mergeField in this.CommunicateMergeFields )
                {
                    var parts = mergeField.Split( new char[] { '|' }, StringSplitOptions.RemoveEmptyEntries ).ToList();
                    if ( parts.Any() )
                    {
                        communicationMergeFields.AddOrIgnore( parts.First().Replace( '.', '_' ), parts.Last().Replace('.','_') );
                    }
                }

                // Get the data for the recipients
                var recipients = GetPersonData( true, communicationMergeFields );

                if ( recipients.Any() )
                {
                    // Create communication
                    var communicationRockContext = new RockContext();
                    var communicationService = new Rock.Model.CommunicationService( communicationRockContext );
                    var communication = new Rock.Model.Communication();
                    communication.IsBulkCommunication = true;
                    communication.Status = Model.CommunicationStatus.Transient;

                    // Get a list of the mergefield names
                    List<string> mergeFields = communicationMergeFields.Select( f => f.Value ).Distinct().ToList();

                    if ( CommunicationRecipientPersonIdFields.Any() )
                    {
                        // If the grid has recipient person id fields, there could be multiple values(rows) for each merge fields.
                        // If this is the case save them as 'AdditionalMergeFields'. The communication block will add the neccessary
                        // Lava needed to access the multiple values.
                        communication.AdditionalMergeFields = new List<string>();
                        string mergeFieldList = mergeFields.AsDelimited( "^" );
                        communication.AdditionalMergeFields.Add( $"AdditionalMergeFields|{mergeFieldList}" );
                    }
                    else
                    {
                        // Otherwise just save the name
                        communication.AdditionalMergeFields = mergeFields;
                    }

                    if ( rockPage.CurrentPerson != null )
                    {
                        communication.SenderPersonAliasId = rockPage.CurrentPersonAliasId;
                    }

                    if ( rockPage.Request != null && rockPage.Request.Url != null )
                    {
                        communication.UrlReferrer = rockPage.Request.Url.AbsoluteUri.TrimForMaxLength( communication, "UrlReferrer" );
                    }

                    communicationService.Add( communication );

                    // save communication to get Id
                    communicationRockContext.SaveChanges();

                    var personIds = recipients.Select( r => r.Key ).ToList();
                    var personAliasService = new Rock.Model.PersonAliasService( new Rock.Data.RockContext() );

                    // Get the primary aliases
                    List<Rock.Model.PersonAlias> primaryAliasList = new List<Model.PersonAlias>( personIds.Count );

                    // get the data in chunks just in case we have a large list of PersonIds (to avoid a SQL Expression limit error)
                    var chunkedPersonIds = personIds.Take( 1000 );
                    int skipCount = 0;
                    while ( chunkedPersonIds.Any() )
                    {
                        var chunkedPrimaryAliasList = personAliasService.Queryable()
                            .Where( p => p.PersonId == p.AliasPersonId && chunkedPersonIds.Contains( p.PersonId ) ).AsNoTracking().ToList();
                        primaryAliasList.AddRange( chunkedPrimaryAliasList );
                        skipCount += 1000;
                        chunkedPersonIds = personIds.Skip( skipCount ).Take( 1000 );
                    }

                    // NOTE: Set CreatedDateTime, ModifiedDateTime, etc manually set we are using BulkInsert
                    var currentDateTime = RockDateTime.Now;
                    var currentPersonAliasId = rockPage.CurrentPersonAliasId;

                    var communicationRecipientList = primaryAliasList.Select( a => new Rock.Model.CommunicationRecipient
                    {
                        CommunicationId = communication.Id,
                        PersonAliasId = a.Id,
                        AdditionalMergeValues = recipients[a.PersonId],
                        CreatedByPersonAliasId = currentPersonAliasId,
                        ModifiedByPersonAliasId = currentPersonAliasId,
                        CreatedDateTime = currentDateTime,
                        ModifiedDateTime = currentDateTime
                    } ).ToList();

                    // BulkInsert to quickly insert the CommunicationRecipient records. Note: This is much faster, but will bypass EF and Rock processing.
                    var communicationRecipientRockContext = new RockContext();
                    communicationRecipientRockContext.BulkInsert( communicationRecipientList );

                    // Get the URL to communication page
                    string url = CommunicationPageRoute;
                    if ( string.IsNullOrWhiteSpace( url ) )
                    {
                        var pageRef = rockPage.Site.CommunicationPageReference;
                        if ( pageRef.PageId > 0 )
                        {
                            pageRef.Parameters.AddOrReplace( "CommunicationId", communication.Id.ToString() );
                            url = pageRef.BuildUrl();
                        }
                        else
                        {
                            url = "~/Communication/{0}";
                        }
                    }

                    if ( url.Contains( "{0}" ) )
                    {
                        url = string.Format( url, communication.Id );
                    }

                    Page.Response.Redirect( url, false );
                    Context.ApplicationInstance.CompleteRequest();
                }
                else
                {
                    // nobody in list or nobody selected
                    RebindGrid( e, false, false, false );
                    this.ShowModalAlertMessage( "Grid has no recipients", ModalAlertType.Warning );
                }
            }
        }

        /// <summary>
        /// Handles the MergeTemplateClick event of the Actions control.
        /// </summary>
        /// <param name="sender">The source of the event.</param>
        /// <param name="e">The <see cref="EventArgs"/> instance containing the event data.</param>
        /// <exception cref="System.NotImplementedException"></exception>
        protected void Actions_MergeTemplateClick( object sender, EventArgs e )
        {
            int? entitySetId = null;
            if ( MergeTemplateAsPerson && PersonIdField.IsNotNullOrWhiteSpace() )
            {
                entitySetId = GetPersonEntitySet( e );
            }
            else
            {
                // disable paging if no specific keys where selected (or if no select option is shown)
                bool selectAll = !SelectedKeys.Any();
                RebindGrid( e, selectAll, true, false );
                entitySetId = GetEntitySetFromGrid( e );
            }

            if ( entitySetId.HasValue )
            {
                Page.Response.Redirect( string.Format( MergeTemplatePageRoute, entitySetId.Value ), false );
                Context.ApplicationInstance.CompleteRequest();
            }
            else
            {
                // empty entityset ( probably because the list has 0 items)
                this.ShowModalAlertMessage( "Grid has no " + this.RowItemText.Pluralize(), ModalAlertType.Warning );
            }
        }

        /// <summary>
        /// Shows the modal alert message.
        /// </summary>
        /// <param name="message">The message.</param>
        /// <param name="modalAlertType">Type of the modal alert.</param>
        public void ShowModalAlertMessage( string message, ModalAlertType modalAlertType )
        {
            var modalAlert = new ModalAlert();
            modalAlert.ID = this.ID + "_mdlGridAlert";
            this.Controls.Add( modalAlert );
            modalAlert.Show( message, modalAlertType );
        }

        /// <summary>
        /// Handles the ExcelExportClick event of the Actions control.
        /// </summary>
        /// <param name="sender">The source of the event.</param>
        /// <param name="e">The <see cref="EventArgs" /> instance containing the event data.</param>
        protected void Actions_ExcelExportClick( object sender, EventArgs e )
        {
            // disable paging if no specific keys where selected (or if no select option is shown)
            bool selectAll = !SelectedKeys.Any();
            RebindGrid( e, selectAll, true, false );

            // create default settings
            string filename = ExportFilename;
            string workSheetName = "Export";
            string title = "Rock Export";

            ExcelPackage excel = new ExcelPackage();

            if ( !string.IsNullOrEmpty( this.ExportTitleName ) )
            {
                // If we have a Export Title Name then use it
                workSheetName = this.ExportTitleName.ReplaceSpecialCharacters( "_" ).TrimEnd( '_' );
                title = this.ExportTitleName;
            }
            else if ( !string.IsNullOrEmpty( this.Caption ) )
            {
                // Then try the caption
                workSheetName = this.Caption.ReplaceSpecialCharacters( "_" ).TrimEnd( '_' );
                title = this.Caption;
            }
            else
            {
                // otherwise use the page title
                var pageTitle = ( Page as RockPage )?.PageTitle;

                if ( !string.IsNullOrEmpty( pageTitle ) )
                {
                    workSheetName = pageTitle.ReplaceSpecialCharacters( "_" ).TrimEnd( '_' );
                    title = pageTitle;
                }
            }

            excel.Workbook.Properties.Title = title;

            // add author info
            Rock.Model.UserLogin userLogin = Rock.Model.UserLoginService.GetCurrentUser();
            if ( userLogin != null )
            {
                excel.Workbook.Properties.Author = userLogin.Person.FullName;
            }
            else
            {
                excel.Workbook.Properties.Author = "Rock";
            }

            // add the page that created this
            excel.Workbook.Properties.SetCustomPropertyValue( "Source", this.Page.Request.Url.OriginalString );

            ExcelWorksheet worksheet = excel.Workbook.Worksheets.Add( workSheetName );

            //// write data to worksheet there are three supported data sources
            //// DataTables, DataViews and ILists

            var headerRows = 3;
            int rowCounter = headerRows;
            int columnCounter = 1;

            if ( this.ExportSource == ExcelExportSource.ColumnOutput )
            {
                // Columns to export with their column index as the key
                var gridColumns = new Dictionary<int, DataControlField>();
                for ( int i = 0; i < this.CreatedColumns.Count; i++ )
                {
                    var dataField = this.CreatedColumns[i];
                    var rockField = this.CreatedColumns[i] as IRockGridField;
                    if ( rockField != null &&
                        (
                            rockField.ExcelExportBehavior == ExcelExportBehavior.AlwaysInclude ||
                            ( rockField.ExcelExportBehavior == ExcelExportBehavior.IncludeIfVisible && rockField.Visible )
                        ) )
                    {
                        gridColumns.Add( i, dataField );
                    }
                }

                columnCounter = 1;
                foreach ( var col in gridColumns )
                {
                    worksheet.Cells[rowCounter, columnCounter].Value = col.Value.HeaderText;
                    columnCounter++;
                }

                var dataItems = this.DataSourceAsList;
                var gridViewRows = this.Rows.OfType<GridViewRow>().ToList();
                if ( gridViewRows.Count != dataItems.Count )
                {
                    return;
                }

                var selectedKeys = SelectedKeys.ToList();
                for ( int i = 0; i < dataItems.Count; i++ )
                {
                    rowCounter++;
                    var dataItem = dataItems[i];
                    var gridViewRow = gridViewRows[i];

                    if ( selectedKeys.Any() && this.DataKeyNames.Count() == 1 )
                    {
                        var dataKeyValue = dataItem.GetPropertyValue( this.DataKeyNames[0] );
                        if ( !selectedKeys.Contains( dataKeyValue ) )
                        {
                            // if there are specific rows selected, skip over rows that aren't selected
                            continue;
                        }
                    }

                    var args = new RockGridViewRowEventArgs( gridViewRow, true );
                    gridViewRow.DataItem = dataItem;
                    this.OnRowDataBound( args );
                    columnCounter = 0;
                    var gridViewRowCellLookup = gridViewRow.Cells.OfType<DataControlFieldCell>().ToDictionary( k => k.ContainingField, v => v );
                    foreach ( var col in gridColumns )
                    {
                        columnCounter++;

                        object exportValue = null;
                        if ( col.Value is RockBoundField )
                        {
                            exportValue = ( col.Value as RockBoundField ).GetExportValue( gridViewRow );
                        }
                        else if ( col.Value is RockTemplateField )
                        {
                            var fieldCell = gridViewRowCellLookup[col.Value];
                            exportValue = ( col.Value as RockTemplateField ).GetExportValue( gridViewRow, fieldCell );
                        }

                        ExcelHelper.SetExcelValue( worksheet.Cells[rowCounter, columnCounter], exportValue );

                        // Set the initial column format when processing the first row of data
                        // This is done here because a value is needed to determine the data types
                        if ( rowCounter == headerRows + 1 )
                        {
                            worksheet.Column( columnCounter ).Style.Numberformat.Format = ExcelHelper.DefaultColumnFormat( col.Value as IRockGridField, exportValue );
                        }
                    }
                }
            }
            else if ( this.DataSourceAsDataTable != null )
            {
                var gridDataFields = this.Columns.OfType<BoundField>().ToList();
                DataTable data = this.DataSourceAsDataTable;
                columnCounter = 0;

                var encryptedColumns = new List<int>();

                // Set up the columns
                foreach ( DataColumn column in data.Columns )
                {
                    columnCounter++;

                    // Print column headings
                    var gridField = gridDataFields.FirstOrDefault( a => a.DataField == column.ColumnName );
                    worksheet.Cells[rowCounter, columnCounter].Value = gridField != null ? gridField.HeaderText : column.ColumnName.SplitCase();

                    // Set the initial column format
                    worksheet.Column( columnCounter ).Style.Numberformat.Format = ExcelHelper.DefaultColumnFormat( column.DataType );

                    // Check to see if this is an encrypted column
                    if ( gridField is EncryptedField )
                    {
                        encryptedColumns.Add( columnCounter - 1 );
                    }
                }

                // print data
                int gridRowCounter = 0;
                var selectedKeys = SelectedKeys.ToList();
                foreach ( DataRowView rowView in data.DefaultView )
                {
                    if ( selectedKeys.Any() && this.DataKeyNames.Count() == 1 )
                    {
                        if ( gridRowCounter == this.Rows.Count )
                        {
                            // Stop when the counter reaches the number of rows displayed in the grid.
                            break;
                        }

                        var dataKeyValue = this.DataKeys[gridRowCounter].Value;
                        gridRowCounter++;

                        if ( !selectedKeys.Contains( dataKeyValue ) )
                        {
                            // if there are specific rows selected, skip over rows that aren't selected
                            continue;
                        }
                    }

                    rowCounter++;

                    for ( int i = 0; i < data.Columns.Count; i++ )
                    {
                        var value = encryptedColumns.Contains( i ) ? Security.Encryption.DecryptString( rowView.Row[i].ToString() ) : rowView.Row[i];
                        value = value.ReverseCurrencyFormatting();

                        int columnIndex = i + 1;
                        ExcelHelper.SetExcelValue( worksheet.Cells[rowCounter, columnIndex], value );

                        // Update column formatting based on data
                        ExcelHelper.FinalizeColumnFormat( worksheet, columnIndex, value );
                    }
                }
            }
            else
            {
                var definedValueFields = this.Columns.OfType<DefinedValueField>().ToList();
                Dictionary<PropertyInfo, bool> propIsDefinedValueLookup = new Dictionary<PropertyInfo, bool>();
                Dictionary<BoundField, PropertyInfo> boundFieldPropLookup = new Dictionary<BoundField, PropertyInfo>();
                var attributeFields = this.Columns.OfType<AttributeField>().ToList();
                var lavaFields = new List<LavaField>();
                var visibleFields = new Dictionary<int, DataControlField>();

                int fieldOrder = 0;
                foreach ( DataControlField dataField in this.Columns )
                {
                    if ( dataField is BoundField )
                    {
                        var boundField = dataField as BoundField;
                        visibleFields.Add( fieldOrder++, boundField );
                    }

                    if ( dataField is RockTemplateField )
                    {
                        var rockTemplateField = dataField as RockTemplateField;
                        if ( rockTemplateField.ExcelExportBehavior == ExcelExportBehavior.AlwaysInclude || ( rockTemplateField.Visible == true && rockTemplateField.ExcelExportBehavior == ExcelExportBehavior.IncludeIfVisible ) )
                        {
                            visibleFields.Add( fieldOrder++, rockTemplateField );
                        }
<<<<<<< HEAD
                    }
                }


=======
>>>>>>> b21ea5bc

                        /*
                         * 2020-03-03 - JPH
                         *
                         * Since LavaField inherits from RockTemplateField, perform this LavaField check only
                         * after determining that this dataField is of type RockTemplateField. This way, we
                         * will add the dataField to the visibleFields collection only once, and only if its
                         * ExcelExportBehavior dictates to do so.
                         *
                         * Reason: Issue #3950 (Lava report fields generate two columns in Excel exports)
                         * https://github.com/SparkDevNetwork/Rock/issues/3950
                         */
                        if ( dataField is LavaField )
                        {
                            var lavaField = dataField as LavaField;
                            lavaFields.Add( lavaField );
                        }
                    }
                }

                if ( CustomColumns != null && CustomColumns.Any() )
                {
                    foreach ( var columnConfig in CustomColumns )
                    {
                        var column = columnConfig.GetGridColumn();
                        lavaFields.Add( column );
                        visibleFields.Add( fieldOrder++, column );
                    }
                }

                var oType = GetDataSourceObjectType();

                // get all properties of the objects in the grid
                List<PropertyInfo> allprops = new List<PropertyInfo>( oType.GetProperties() );

                // If this is a DotLiquid.Drop class, don't include any of the properties that are inherited from DotLiquid.Drop
                if ( typeof( DotLiquid.Drop ).IsAssignableFrom( oType ) )
                {
                    //var dropProperties = typeof( DotLiquid.Drop ).GetProperties().Select( a => a.Name );
                    Type dotLiquidDropType = typeof( DotLiquid.Drop );
                    allprops = allprops.Where( a => a.DeclaringType != dotLiquidDropType ).ToList();
                }
                else if ( typeof( RockDynamic ).IsAssignableFrom( oType ) )
                {
                    Type rockDynamicType = typeof( RockDynamic );
                    allprops = allprops.Where( a => a.DeclaringType != typeof( RockDynamic ) ).ToList();
                }

                // Inspect the collection of Fields that appear in the Grid and add the corresponding data item properties to the set of fields to be exported.
                // The fields are exported in the same order as they appear in the Grid.
                var props = new List<PropertyInfo>();
                foreach ( PropertyInfo prop in allprops )
                {
                    // skip over virtual properties that aren't shown in the grid since they are probably lazy loaded and it is too late to get them
                    var getMethod = prop.GetGetMethod();
                    if ( getMethod == null || ( getMethod.IsVirtual && !getMethod.IsFinal && prop.GetCustomAttributes( typeof( Rock.Data.PreviewableAttribute ) ).Count() == 0 ) )
                    {
                        continue;
                    }

                    // Skip the lava property (is added through columns)
                    if ( prop.Name.StartsWith( "Data_Lava_" ) )
                    {
                        continue;
                    }

                    props.Add( prop );
                }

                var lavaDataFields = new Dictionary<string, LavaFieldTemplate.DataFieldInfo>();

                // Grid column headings
                var boundPropNames = new List<string>();

                // Array provides slight performance improvement here over a list
                var orderedVisibleFields = visibleFields.OrderBy( f => f.Key ).Select( f => f.Value ).ToArray();
                for (int i = 0; i < orderedVisibleFields.Count(); i++ )
                {
                    DataControlField dataField = orderedVisibleFields[i];
                    if (dataField.HeaderText.IsNullOrWhiteSpace())
                    {
                        dataField.HeaderText = string.Format( "Column {0}", i );
                    }
                    else
                    {
                        worksheet.Cells[rowCounter, columnCounter].Value = dataField.HeaderText;
                    }

                    var boundField = dataField as BoundField;
                    if ( boundField != null )
                    {
                        var prop = GetPropertyFromBoundField( props, boundFieldPropLookup, boundField );
                        if ( prop != null )
                        {
                            if ( lavaFields.Any() )
                            {
                                var mergeFieldName = boundField.HeaderText.Replace( " ", string.Empty ).RemoveSpecialCharacters();
                                lavaDataFields.AddOrIgnore( mergeFieldName, new LavaFieldTemplate.DataFieldInfo { PropertyInfo = prop, GridField = boundField } );
                            }

                            boundPropNames.Add( prop.Name );

                            // Set the initial column format
                            worksheet.Column( columnCounter ).Style.Numberformat.Format = ExcelHelper.DefaultColumnFormat( prop.PropertyType );
                        }
                    }

                    columnCounter++;
                }

                // headings for data not associated with a bound field
                foreach ( var prop in props.Where( p => !boundPropNames.Contains( p.Name ) ) )
                {
                    if ( lavaFields.Any() )
                    {
                        var mergeFieldName = prop.Name;
                        lavaDataFields.AddOrIgnore( mergeFieldName, new LavaFieldTemplate.DataFieldInfo { PropertyInfo = prop, GridField = null } );
                    }

                    worksheet.Cells[rowCounter, columnCounter].Value = prop.Name.SplitCase();
                    worksheet.Column( columnCounter ).Style.Numberformat.Format = ExcelHelper.DefaultColumnFormat( prop.PropertyType );

                    columnCounter++;
                }

                string appRoot = ( (RockPage)Page ).ResolveRockUrl( "~/" );
                string themeRoot = ( (RockPage)Page ).ResolveRockUrl( "~~/" );

                // print data
                int dataIndex = 0;

                IList data = this.DataSourceAsList;

                var selectedKeys = SelectedKeys.ToList();
                foreach ( var item in data )
                {
                    if ( selectedKeys.Any() && this.DataKeyNames.Count() == 1 )
                    {
                        var dataKeyValue = item.GetPropertyValue( this.DataKeyNames[0] );
                        if ( !selectedKeys.Contains( dataKeyValue ) )
                        {
                            // if there are specific rows selected, skip over rows that aren't selected
                            dataIndex++;
                            continue;
                        }
                    }

                    IHasAttributes dataItemWithAttributes = null;
                    if ( attributeFields.Any() )
                    {
                        // First check to see if there is an object list
                        if ( ObjectList != null )
                        {
                            // If an object list exists, check to see if the associated object has attributes
                            string key = DataKeys[dataIndex].Value.ToString();
                            if ( !string.IsNullOrWhiteSpace( key ) && ObjectList.ContainsKey( key ) )
                            {
                                dataItemWithAttributes = ObjectList[key] as IHasAttributes;
                            }
                        }

                        // Then check if DataItem has attributes
                        if ( dataItemWithAttributes == null )
                        {
                            dataItemWithAttributes = item as IHasAttributes;
                        }

                        if ( dataItemWithAttributes != null )
                        {
                            if ( dataItemWithAttributes.Attributes == null )
                            {
                                dataItemWithAttributes.LoadAttributes();
                            }
                        }
                    }

                    columnCounter = 0;
                    rowCounter++;

                    foreach ( var dataField in visibleFields.OrderBy( f => f.Key ).Select( f => f.Value ) )
                    {
                        columnCounter++;

                        var attributeField = dataField as AttributeField;
                        if ( attributeField != null )
                        {
                            bool exists = dataItemWithAttributes.Attributes.ContainsKey( attributeField.DataField );
                            if ( exists )
                            {
                                var attrib = dataItemWithAttributes.Attributes[attributeField.DataField];
                                string rawValue = dataItemWithAttributes.GetAttributeValue( attributeField.DataField );
                                string resultHtml = attrib.FieldType.Field.FormatValue( null, attrib.EntityTypeId, dataItemWithAttributes.Id, rawValue, attrib.QualifierValues, false )?.ReverseCurrencyFormatting()?.ToString();
                                if ( !string.IsNullOrEmpty( resultHtml ) )
                                {
                                    worksheet.Cells[rowCounter, columnCounter].Value = resultHtml;

                                    // Update column formatting based on data
                                    ExcelHelper.FinalizeColumnFormat( worksheet, columnCounter, resultHtml );
                                }
                            }
                            continue;
                        }

                        var boundField = dataField as BoundField;
                        if ( boundField != null )
                        {
                            var cell = worksheet.Cells[rowCounter, columnCounter];
                            var prop = GetPropertyFromBoundField( props, boundFieldPropLookup, boundField );
                            object exportValue = null;
                            if ( prop != null )
                            {
                                object propValue = prop.GetValue( item, null );

                                if ( dataField is CallbackField )
                                {
                                    propValue = ( dataField as CallbackField ).GetFormattedDataValue( propValue );
                                }

                                if ( dataField is LavaBoundField )
                                {
                                    propValue = ( dataField as LavaBoundField ).GetFormattedDataValue( propValue );
                                }

                                if ( dataField is HtmlField )
                                {
                                    propValue = ( dataField as HtmlField ).FormatDataValue( propValue );
                                }

                                if ( propValue != null )
                                {
                                    exportValue = GetExportValue( prop, propValue, IsDefinedValue( definedValueFields, propIsDefinedValueLookup, prop ), cell ).ReverseCurrencyFormatting();
                                }
                            }
                            else if ( boundField.DataField?.Contains(".") == true )
                            {
                                exportValue = item.GetPropertyValue( boundField.DataField );
                            }

                            if ( exportValue != null )
                            {
                                ExcelHelper.SetExcelValue( cell, exportValue );

                                // Update column formatting based on data
                                ExcelHelper.FinalizeColumnFormat( worksheet, columnCounter, exportValue );
                            }

                            continue;
                        }

                        var lavaField = dataField as LavaField;
                        if ( lavaField != null )
                        {
                            var mergeValues = new Dictionary<string, object>();
                            foreach ( var dataFieldItem in lavaDataFields )
                            {
                                var dataFieldValue = dataFieldItem.Value.PropertyInfo.GetValue( item, null );
                                if ( dataFieldItem.Value.GridField is DefinedValueField )
                                {
                                    var definedValue = ( dataFieldItem.Value.GridField as DefinedValueField ).GetDefinedValue( dataFieldValue );
                                    dataFieldValue = definedValue != null ? definedValue.Value : null;
                                }
                                mergeValues.Add( dataFieldItem.Key, dataFieldValue );
                            }
                            mergeValues.Add( "Row", item );

                            string resolvedValue = lavaField.LavaTemplate.ResolveMergeFields( mergeValues );
                            resolvedValue = resolvedValue.Replace( "~~/", themeRoot ).Replace( "~/", appRoot ).ReverseCurrencyFormatting().ToString();

                            if ( !string.IsNullOrEmpty( resolvedValue ) )
                            {
                                worksheet.Cells[rowCounter, columnCounter].Value = resolvedValue;

                                // Update column formatting based on data
                                ExcelHelper.FinalizeColumnFormat( worksheet, columnCounter, resolvedValue );
                            }

                            continue;
                        }

                        var rockTemplateField = dataField as RockTemplateField;
                        if ( rockTemplateField != null )
                        {
                            var row = this.Rows[dataIndex];
                            var cell = row?.Cells.OfType<DataControlFieldCell>().Where( a => a.ContainingField == rockTemplateField ).FirstOrDefault();
                            if ( cell != null )
                            {
                                var exportValue = rockTemplateField.GetExportValue( row, cell );

                                if ( exportValue != null )
                                {
                                    worksheet.Cells[rowCounter, columnCounter].Value = exportValue;

                                    // Update column formatting based on data
                                    ExcelHelper.FinalizeColumnFormat( worksheet, columnCounter, exportValue );
                                }

                                continue;
                            }
                        }
                    }

                    foreach ( var prop in props.Where( p => !boundPropNames.Contains( p.Name ) ) )
                    {
                        columnCounter++;
                        object propValue = prop.GetValue( item, null );
                        if ( propValue != null )
                        {
                            var cell = worksheet.Cells[rowCounter, columnCounter];
                            var exportValue = GetExportValue( prop, propValue, IsDefinedValue( definedValueFields, propIsDefinedValueLookup, prop ), cell ).ReverseCurrencyFormatting();
                            ExcelHelper.SetExcelValue( cell, exportValue );

                            // Update column formatting based on data
                            ExcelHelper.FinalizeColumnFormat( worksheet, columnCounter, exportValue );
                        }
                    }

                    dataIndex++;
                }
            }

            worksheet.FormatWorksheet( title, headerRows, rowCounter, columnCounter );

            // send the spreadsheet to the browser
            excel.SendToBrowser( this.Page, filename );
        }

        /// <summary>
        /// Determines whether [is defined value] [the specified defined value fields].
        /// </summary>
        /// <param name="definedValueFields">The defined value fields.</param>
        /// <param name="propIsDefinedValueLookup">The property is defined value lookup.</param>
        /// <param name="prop">The property.</param>
        /// <returns>
        ///   <c>true</c> if [is defined value] [the specified defined value fields]; otherwise, <c>false</c>.
        /// </returns>
        private static bool IsDefinedValue( List<DefinedValueField> definedValueFields, Dictionary<PropertyInfo, bool> propIsDefinedValueLookup, PropertyInfo prop )
        {
            if ( !propIsDefinedValueLookup.ContainsKey( prop ) )
            {
                var definedValueAttribute = prop.GetCustomAttributes( typeof( DefinedValueAttribute ), true ).FirstOrDefault();
                bool isDefinedValue = ( definedValueAttribute != null || definedValueFields.Any( f => f.DataField == prop.Name ) );

                propIsDefinedValueLookup.Add( prop, isDefinedValue );
            }

            return propIsDefinedValueLookup[prop];
        }

        /// <summary>
        /// Gets the property from bound field.
        /// </summary>
        /// <param name="props">The props.</param>
        /// <param name="boundFieldPropLookup">The bound field property lookup.</param>
        /// <param name="boundField">The bound field.</param>
        /// <returns></returns>
        private static PropertyInfo GetPropertyFromBoundField( List<PropertyInfo> props, Dictionary<BoundField, PropertyInfo> boundFieldPropLookup, BoundField boundField )
        {
            if ( !boundFieldPropLookup.ContainsKey( boundField ) )
            {
                var prop = props.FirstOrDefault( p => boundField.DataField == p.Name || boundField.DataField.StartsWith( p.Name + "." ) );
                boundFieldPropLookup.Add( boundField, prop );
            }

            return boundFieldPropLookup[boundField];
        }

        /// <summary>
        /// Calls OnGridRebind with an option to disable paging so the entire datasource is loaded vs just what is needed for the current page
        /// </summary>
        /// <param name="e">The <see cref="EventArgs" /> instance containing the event data.</param>
        /// <param name="disablePaging">if set to <c>true</c> [disable paging].</param>
        /// <param name="isExporting">if set to <c>true</c> [is exporting].</param>
        private void RebindGrid( EventArgs e, bool disablePaging, bool isExporting = false )
        {
            RebindGrid( e, disablePaging, isExporting, false );
        }

        /// <summary>
        /// Calls OnGridRebind with an option to disable paging so the entire datasource is loaded vs just what is needed for the current page
        /// </summary>
        /// <param name="e">The <see cref="EventArgs" /> instance containing the event data.</param>
        /// <param name="disablePaging">if set to <c>true</c> [disable paging].</param>
        /// <param name="isExporting">if set to <c>true</c> [is exporting].</param>
        /// <param name="isCommunication">if set to <c>true</c> [is communication].</param>
        private void RebindGrid( EventArgs e, bool disablePaging, bool isExporting, bool isCommunication )
        {
            var origPaging = this.AllowPaging;
            if ( disablePaging )
            {
                this.AllowPaging = false;
            }

            var eventArg = new GridRebindEventArgs( isExporting, isCommunication );
            OnGridRebind( eventArg );

            this.AllowPaging = origPaging;
        }

        /// <summary>
        /// Formats a raw value from the Grid DataSource so that it is suitable for export to an Excel Worksheet.
        /// </summary>
        /// <param name="prop">The property.</param>
        /// <param name="propValue">The property value.</param>
        /// <param name="isDefinedValueField">if set to <c>true</c> [is defined value field].</param>
        /// <param name="cell">The cell.</param>
        /// <returns></returns>
        private object GetExportValue( PropertyInfo prop, object propValue, bool isDefinedValueField, ExcelRange cell )
        {
            if ( propValue != null )
            {
                if ( isDefinedValueField )
                {
                    if ( prop.PropertyType == typeof( int? ) || prop.PropertyType == typeof( int ) )
                    {
                        // Attempt to parse the value as a single Defined Value Id.
                        int definedValueId;

                        if ( prop.PropertyType == typeof( int ) )
                        {
                            definedValueId = (int)propValue;
                        }
                        else
                        {
                            definedValueId = (int?)propValue ?? 0;
                        }

                        if ( definedValueId > 0 )
                        {
                            var definedValue = DefinedValueCache.Get( definedValueId );
                            if ( definedValue != null )
                            {
                                return definedValue.Value;
                            }

                            return definedValueId;
                        }
                    }
                    else if ( prop.PropertyType == typeof( string ) )
                    {
                        // Attempt to parse the value as a list of Defined Value Guids.
                        // If a value is not a Guid or cannot be matched to a Defined Value, the raw value will be shown.
                        var guids = propValue.ToString().Split( ',' );
                        var definedValues = new List<string>();

                        foreach ( var guidString in guids )
                        {
                            Guid definedValueGuid;

                            bool isGuid = Guid.TryParse( guidString, out definedValueGuid );
                            bool addRaw = true;

                            if ( isGuid )
                            {
                                var definedValue = DefinedValueCache.Get( definedValueGuid );

                                if ( definedValue != null )
                                {
                                    definedValues.Add( definedValue.Value );
                                    addRaw = false;
                                }
                            }

                            if ( addRaw )
                            {
                                definedValues.Add( guidString );
                            }
                        }

                        return definedValues.AsDelimited( ", " );
                    }
                }
                else if ( propValue is IEnumerable<object> )
                {
                    return ( propValue as IEnumerable<object> ).ToList().AsDelimited( ", " );
                }
                else
                {
                    // Is the value a single link field? (such as a PersonLinkSelect field)
                    if ( propValue.ToString().Split( new string[] { "<a href=" }, StringSplitOptions.None ).Length - 1 == 1 )
                    {
                        try
                        {
                            var aNode = HtmlAgilityPack.HtmlNode.CreateNode( propValue.ToString() );
                            if ( aNode != null && aNode.NodeType != HtmlAgilityPack.HtmlNodeType.Element )
                            {
                                aNode = aNode.NextSibling;
                            }

                            // Select the hyperlink tag
                            if ( aNode.Attributes["href"] != null )
                            {
                                string url = string.Format( "{0}{1}", this.RockBlock().RootPath, aNode.Attributes["href"].Value );
                                cell.Hyperlink = new ExcelHyperLink( url ) { Display = aNode.InnerText, ToolTip = url };
                                return aNode.InnerText;
                            }
                        }
                        catch
                        {
                            // ignore
                        }
                    }
                }
            }

            return propValue;
        }

        /// <summary>
        /// Gets the Type of the data source entity when the DataSource is a List (not a DataTable)
        /// </summary>
        /// <returns></returns>
        private Type GetDataSourceObjectType()
        {
            if ( this.DataSourceAsDataTable != null )
            {
                return null;
            }
            else
            {
                var data = this.DataSourceAsList;

                Type oType = data.GetType().GetProperty( "Item" ).PropertyType;

                // if the list is just List<object>, try to find out what the properties of specific type of object are by examining the first item in the list
                if ( oType == typeof( object ) || oType.IsInterface )
                {
                    if ( data.Count > 0 )
                    {
                        oType = data[0].GetType();
                    }
                }

                return oType;
            }
        }

        #endregion

        #endregion

        #region Methods

        /// <summary>
        /// Creates grid columns by reflecting on the properties of a type.  If any of the properties
        /// have the [Previewable] attribute, columns will only be created for those properties
        /// </summary>
        /// <param name="modelType">Type of the model.</param>
        public void CreatePreviewColumns( Type modelType )
        {
            // if there is a selectField, keep it to preserve which items are checked
            var selectField = this.Columns.OfType<SelectField>().FirstOrDefault();
            this.Columns.Clear();

            var previewColumns = GetPreviewColumns( modelType );
            foreach ( var column in previewColumns )
            {
                if ( column is SelectField )
                {
                    // if we already had a selectField, use it (to preserve checkbox state)
                    this.Columns.Add( selectField ?? column );
                }
                else
                {
                    this.Columns.Add( column );
                }
            }
        }

        /// <summary>
        /// Gets the preview columns.
        /// </summary>
        /// <param name="modelType">Type of the model.</param>
        /// <returns></returns>
        public List<DataControlField> GetPreviewColumns( Type modelType )
        {
            var displayColumns = new List<DataControlField>();
            var allColumns = new List<DataControlField>();

            // If displaying people, add select field (for merging & communication)
            if ( CommunicationRecipientPersonIdFields.Any() || PersonIdField.IsNotNullOrWhiteSpace() )
            {
                var selectField = new SelectField();
                displayColumns.Add( selectField );
                allColumns.Add( selectField );
            }

            if ( modelType != null )
            {
                foreach ( var property in modelType.GetProperties() )
                {
                    // limit to non-virtual methods to prevent lazy loading issues
                    var getMethod = property.GetGetMethod();
                    if ( ( getMethod != null && ( !getMethod.IsVirtual || getMethod.IsFinal ) ) || ( property.GetCustomAttribute<PreviewableAttribute>() != null ) )
                    {
                        if ( property.Name != "Id" )
                        {
                            BoundField boundField = GetGridField( property );
                            boundField.DataField = property.Name;
                            boundField.SortExpression = property.Name;
                            boundField.HeaderText = property.Name.SplitCase();

                            if ( property.GetCustomAttributes( typeof( Rock.Data.PreviewableAttribute ) ).Count() > 0 )
                            {
                                displayColumns.Add( boundField );
                            }
                            else if ( displayColumns.Count == 0
                                && property.GetCustomAttributes( typeof( System.Runtime.Serialization.DataMemberAttribute ) ).Count() > 0
                                && !property.GetCustomAttributes( typeof( HideFromReportingAttribute ), true ).Any() )
                            {
                                allColumns.Add( boundField );
                            }
                        }
                    }
                }
            }

            var columns = new List<DataControlField>();

            // Always add hidden id column
            var idCol = new BoundField();
            idCol.DataField = "Id";
            idCol.Visible = false;
            columns.Add( idCol );
            idCol.HeaderText = "Id";
            columns.AddRange( displayColumns.Count > 0 ? displayColumns : allColumns );

            if ( columns.Count == 1 )
            {
                // if the only column is the Id column, show it
                idCol.Visible = true;
            }

            return columns;
        }

        private Dictionary<int, Dictionary<string, object>> GetPersonData( bool isForCommunication, Dictionary<string, string> communicationMergeFields )
        {
            var personData = new Dictionary<int, Dictionary<string, object>>();

            var personIdFields = new List<string>();

            if ( isForCommunication )
            {
                // If the data is being queried for a communication, the person id fields can be configured to come from a different column or even
                // multiple columns rather than the primary id column
                if ( this.CommunicationRecipientPersonIdFields.Any() )
                {
                    personIdFields = new List<string>( this.CommunicationRecipientPersonIdFields );
                }
                else
                {
                    // If there were not any special columns for the communication, just use the column that was configured for the person id
                    if ( this.PersonIdField.IsNotNullOrWhiteSpace() )
                    {
                        personIdFields.Add( this.PersonIdField );
                    }
                }
            }
            else
            {
                if ( this.PersonIdField.IsNotNullOrWhiteSpace() )
                {
                    personIdFields.Add( this.PersonIdField );
                }
            }

            if ( personIdFields.Any() )
            {
                // The ToList() is potentially needed for Linq cases.
                var keysSelected = SelectedKeys.ToList();
                string dataKeyColumn = this.DataKeyNames.FirstOrDefault() ?? "Id";

                if ( !string.IsNullOrWhiteSpace( dataKeyColumn ) && this.DataSourceAsDataTable != null )
                {
                    DataTable data = this.DataSourceAsDataTable;

                    foreach ( DataRowView rowView in data.DefaultView )
                    {
                        DataRow row = rowView.Row;
                        object dataKey = row[dataKeyColumn];
                        if ( !keysSelected.Any() || keysSelected.Contains( dataKey ) )
                        {
                            // Distinct list of person ids
                            List<int> personIds = new List<int>();

                            // Merge values
                            var mergeValues = new Dictionary<string, object>();

                            for (  int i = 0; i < data.Columns.Count; i++ )
                            {
                                // Add any new person id values from the selected person (or recipient) column(s)
                                if ( personIdFields.Contains( data.Columns[i].ColumnName, StringComparer.OrdinalIgnoreCase ) )
                                {
                                    int? personId = row[i] as int?;
                                    if ( personId.HasValue && !personIds.Contains( personId.Value ) )
                                    {
                                        personIds.Add( personId.Value );
                                    }
                                    else
                                    {
                                        foreach ( int id in row[i].ToString().SplitDelimitedValues().AsIntegerList() )
                                        {
                                            if ( !personIds.Contains( id ) )
                                            {
                                                personIds.Add( id );
                                            }
                                        }
                                    }
                                }

                                // If this is a communication, add any merge values
                                if ( isForCommunication )
                                {
                                    var mergeField = communicationMergeFields.Where( f => f.Key.Equals( data.Columns[i].ColumnName, StringComparison.OrdinalIgnoreCase ) ).Select( f => f.Value ).FirstOrDefault();
                                    if ( mergeField.IsNotNullOrWhiteSpace() )
                                    {
                                        var boundField = this.ColumnsOfType<RockBoundField>().Where( c => c.DataField == mergeField ).FirstOrDefault();
                                        if ( boundField != null )
                                        {
                                            mergeValues.AddOrIgnore( mergeField, boundField.FormatDataValue( row[i] ) );
                                        }
                                        else
                                        {
                                            mergeValues.AddOrIgnore( mergeField, row[i] );
                                        }
                                    }
                                }
                            }

                            // Add the personId if none are selected or if it's one of the selected items.
                            foreach ( var personId in personIds )
                            {
                                // Allow calling block to add additional merge fields
                                if ( isForCommunication )
                                {
                                    var eventArg = new GetRecipientMergeFieldsEventArgs( dataKey, personId, row );
                                    OnGetRecipientMergeFields( eventArg );
                                    {
                                        if ( eventArg.MergeValues != null )
                                        {
                                            foreach ( var mergeValue in eventArg.MergeValues )
                                            {
                                                if ( !communicationMergeFields.ContainsKey( mergeValue.Key ) )
                                                {
                                                    communicationMergeFields.Add( mergeValue.Key, mergeValue.Key );
                                                }
                                                mergeValues.Add( mergeValue.Key, mergeValue.Value );
                                            }
                                        }
                                    }
                                }

                                if ( !personData.ContainsKey( personId ) )
                                {
                                    personData.Add( personId, new Dictionary<string, object>( mergeValues ) );
                                    if ( isForCommunication )
                                    {
                                        personData[personId].Add( "AdditionalFields", new List<Dictionary<string, object>>() );
                                    }
                                }

                                if ( isForCommunication )
                                {
                                    var rows = personData[personId]["AdditionalFields"] as List<Dictionary<string, object>>;
                                    if ( rows != null )
                                    {
                                        rows.Add( new Dictionary<string, object>( mergeValues ) );
                                    }
                                }
                            }
                        }
                    }
                }
                else
                {
                    // get access to the List<> and its properties
                    IList data = this.DataSourceAsList;
                    if ( data != null )
                    {
                        Type oType = data.GetType().GetProperty( "Item" ).PropertyType;

                        PropertyInfo idProp = !string.IsNullOrEmpty( dataKeyColumn ) ? oType.GetProperty( dataKeyColumn ) : null;

                        foreach ( string personIdField in personIdFields )
                        {
                            var personIdProp = new List<PropertyInfo>();
                            var propPath = personIdField.Split( new char[] { '.' }, StringSplitOptions.RemoveEmptyEntries ).ToList<string>();
                            while ( propPath.Any() )
                            {
                                var property = oType.GetProperty( propPath.First() );
                                if ( property != null )
                                {
                                    personIdProp.Add( property );
                                    oType = property.PropertyType;
                                }
                                propPath = propPath.Skip( 1 ).ToList();
                            }

                            foreach ( var item in data )
                            {
                                if ( !personIdProp.Any() )
                                {
                                    while ( propPath.Any() )
                                    {
                                        var property = item.GetType().GetProperty( propPath.First() );
                                        if ( property != null )
                                        {
                                            personIdProp.Add( property );
                                        }
                                        propPath = propPath.Skip( 1 ).ToList();
                                    }
                                }

                                if ( idProp == null )
                                {
                                    idProp = item.GetType().GetProperty( dataKeyColumn );
                                }

                                if ( personIdProp.Any() && idProp != null )
                                {
                                    var personIdObjTree = new List<object>();
                                    personIdObjTree.Add( item );
                                    bool propFound = true;
                                    foreach ( var prop in personIdProp )
                                    {
                                        object obj = prop.GetValue( personIdObjTree.Last(), null );
                                        if ( obj != null )
                                        {
                                            personIdObjTree.Add( obj );
                                        }
                                        else
                                        {
                                            propFound = false;
                                            break;
                                        }
                                    }

                                    List<int> personIds = new List<int>();
                                    if ( propFound )
                                    {
                                        if ( personIdObjTree.Last() is int )
                                        {
                                            int personId = (int)personIdObjTree.Last();
                                            if ( !personIds.Contains( personId ) )
                                            {
                                                personIds.Add( personId );
                                            }
                                        }
                                        if ( personIdObjTree.Last() is IEnumerable<int> )
                                        {
                                            foreach ( int id in ( (IEnumerable<int>)personIdObjTree.Last() ) )
                                            {
                                                if ( !personIds.Contains( id ) )
                                                {
                                                    personIds.Add( id );
                                                }
                                            }
                                        }
                                    }

                                    foreach( int personId in personIds )
                                    {
                                        int id = (int)idProp.GetValue( item, null );

                                        // Add the personId if none are selected or if it's one of the selected items.
                                        if ( !keysSelected.Any() || keysSelected.Contains( id ) )
                                        {
                                            var mergeValues = new Dictionary<string, object>();
                                            if ( isForCommunication )
                                            {
                                                foreach ( var keyVal in communicationMergeFields )
                                                {
                                                    object obj = item.GetPropertyValue( keyVal.Key );
                                                    if ( obj != null )
                                                    {
                                                        var boundField = this.ColumnsOfType<RockBoundField>().Where( c => c.DataField == keyVal.Key ).FirstOrDefault();
                                                        if ( boundField != null )
                                                        {
                                                            mergeValues.AddOrIgnore( keyVal.Value, boundField.FormatDataValue( obj ) );
                                                        }
                                                        else
                                                        {
                                                            mergeValues.AddOrIgnore( keyVal.Value, obj );
                                                        }
                                                    }
                                                }

                                                // Allow calling block to add additional merge fields
                                                var eventArg = new GetRecipientMergeFieldsEventArgs( id, personId, item );
                                                OnGetRecipientMergeFields( eventArg );
                                                {
                                                    if ( eventArg.MergeValues != null )
                                                    {
                                                        foreach ( var mergeValue in eventArg.MergeValues )
                                                        {
                                                            if ( !communicationMergeFields.ContainsKey( mergeValue.Key ) )
                                                            {
                                                                communicationMergeFields.Add( mergeValue.Key, mergeValue.Key );
                                                            }
                                                            if ( !mergeValues.ContainsKey( mergeValue.Key ) )
                                                            {
                                                                mergeValues.Add( mergeValue.Key, mergeValue.Value );
                                                            }
                                                        }
                                                    }
                                                }
                                            }

                                            if ( !personData.ContainsKey( personId ) )
                                            {
                                                personData.Add( personId, new Dictionary<string, object>( mergeValues ) );
                                                if ( isForCommunication )
                                                {
                                                    personData[personId].Add( "AdditionalFields", new List<Dictionary<string, object>>() );
                                                }
                                            }

                                            if ( isForCommunication )
                                            {
                                                var rows = personData[personId]["AdditionalFields"] as List<Dictionary<string, object>>;
                                                if ( rows != null )
                                                {
                                                    rows.Add( new Dictionary<string, object>( mergeValues ) );
                                                }
                                            }

                                        }
                                    }
                                }
                            }
                        }
                    }
                }
            }


            return personData;
        }

        private int? GetPersonEntitySet( EventArgs e )
        {
            // disable paging if no specific keys where selected (or if no select option is shown)
            bool selectAll = !SelectedKeys.Any();
            RebindGrid( e, selectAll );

            var keys = GetPersonData( false, null );
            if ( keys.Any() )
            {
                var entitySet = new Rock.Model.EntitySet();
                entitySet.EntityTypeId = EntityTypeCache.Get<Rock.Model.Person>().Id;
                entitySet.ExpireDateTime = RockDateTime.Now.AddMinutes( 5 );
                List<Rock.Model.EntitySetItem> entitySetItems = new List<Rock.Model.EntitySetItem>();

                foreach ( var key in keys )
                {
                    try
                    {
                        var item = new Rock.Model.EntitySetItem();
                        item.EntityId = ( int ) key.Key;
                        entitySetItems.Add( item );
                    }
                    catch
                    {
                        // ignore
                    }
                }

                if ( entitySetItems.Any() )
                {
                    var rockContext = new RockContext();
                    var service = new Rock.Model.EntitySetService( rockContext );
                    service.Add( entitySet );
                    rockContext.SaveChanges();
                    entitySetItems.ForEach( a =>
                    {
                        a.EntitySetId = entitySet.Id;
                    } );

                    rockContext.BulkInsert( entitySetItems );

                    return entitySet.Id;
                }
            }

            return null;
        }

        /// <summary>
        /// Gets the data source as List when the DataSource is a List (not a DataTable)
        /// </summary>
        /// <value>
        /// The data source as List.
        /// </value>
        public IList DataSourceAsList
        {
            get
            {
                if ( DataSource is IList )
                {
                    return DataSource as IList;
                }
                else
                {
                    return null;
                }
            }
        }

        /// <summary>
        /// Gets the data source as a DataTable.
        /// </summary>
        /// <value>
        /// The data source as data table.
        /// </value>
        public DataTable DataSourceAsDataTable
        {
            get
            {
                if ( this.DataSource is DataTable )
                {
                    return ( DataTable ) this.DataSource;
                }
                else if ( this.DataSource is DataView )
                {
                    return ( ( DataView ) this.DataSource ).Table;
                }

                return null;
            }
        }

        /// <summary>
        /// Gets the entity set from grid.
        /// </summary>
        /// <param name="e">The <see cref="EventArgs"/> instance containing the event data.</param>
        /// <returns></returns>
        private int? GetEntitySetFromGrid( EventArgs e )
        {
            if ( this.DataSourceAsDataTable != null )
            {
                return GetEntitySetFromGridSourceDataTable();
            }
            else if ( this.DataSourceAsList != null )
            {
                return GetEntitySetFromGridSourceList();
            }

            return null;
        }

        /// <summary>
        /// Gets the entity set from grid if its datasource is a data table.
        /// </summary>
        /// <returns></returns>
        private int? GetEntitySetFromGridSourceDataTable()
        {
            var entitySet = new Rock.Model.EntitySet();

            // if the EntityTypeId was set for the Grid, use that, otherwise, we don't know since this is a DataTable
            if ( this.EntityTypeId.HasValue )
            {
                entitySet.EntityTypeId = this.EntityTypeId;
            }
            else
            {
                entitySet.EntityTypeId = null;
            }

            bool isPersonEntitySet = this.EntityTypeId == EntityTypeCache.GetId<Rock.Model.Person>();
            string dataKeyField = this.DataKeyNames.FirstOrDefault() ?? "Id";
            if ( isPersonEntitySet && !string.IsNullOrEmpty( this.PersonIdField ) )
            {
                dataKeyField = this.PersonIdField;
            }

            DataColumn dataKeyColumn = this.DataSourceAsDataTable.Columns.OfType<DataColumn>().FirstOrDefault( a => a.ColumnName == dataKeyField );

            entitySet.ExpireDateTime = RockDateTime.Now.AddMinutes( 5 );
            List<Rock.Model.EntitySetItem> entitySetItems = new List<Rock.Model.EntitySetItem>();

            int itemOrder = 0;
            int gridRowCounter = 0;
            var selectedKeys = SelectedKeys.ToList();
            foreach ( DataRowView row in this.DataSourceAsDataTable.DefaultView )
            {
                try
                {
                    if ( selectedKeys.Any() && this.DataKeyNames.Count() == 1 )
                    {
                        if ( gridRowCounter == this.Rows.Count )
                        {
                            // Stop when the counter reaches the number of rows displayed in the grid.
                            break;
                        }

                        var dataKeyValue = this.DataKeys[gridRowCounter].Value;
                        gridRowCounter++;

                        if ( !selectedKeys.Contains( dataKeyValue ) )
                        {
                            // if there are specific rows selected, skip over rows that aren't selected
                            continue;
                        }
                    }

                    var item = new Rock.Model.EntitySetItem();

                    if ( entitySet.EntityTypeId.HasValue && dataKeyColumn != null )
                    {
                        // we know the EntityTypeId, so set the EntityId to the dataKeyColumn value
                        item.EntityId = ( row[dataKeyColumn.ColumnName] as int? ) ?? 0;
                    }
                    else
                    {
                        // the datasource is a DataTable (not an Entity), so just set it to zero.  The entire datarow will be put into AdditionalMergeValues
                        item.EntityId = 0;
                    }

                    item.Order = itemOrder++;
                    item.AdditionalMergeValues = new Dictionary<string, object>();
                    foreach ( var col in this.DataSourceAsDataTable.Columns.OfType<DataColumn>() )
                    {
                        item.AdditionalMergeValues.Add( col.ColumnName, row[col.ColumnName] );
                    }

                    entitySetItems.Add( item );
                }
                catch
                {
                    // ignore
                }
            }

            if ( entitySetItems.Any() )
            {
                var rockContext = new RockContext();
                var service = new Rock.Model.EntitySetService( rockContext );
                service.Add( entitySet );
                rockContext.SaveChanges();

                entitySetItems.ForEach( a =>
                {
                    a.EntitySetId = entitySet.Id;
                } );

                rockContext.BulkInsert( entitySetItems );

                return entitySet.Id;
            }

            return null;
        }

        /// <summary>
        /// Gets the entity set from grid when the DataSource is a List (Grid datasource is not a DataTable)
        /// </summary>
        /// <returns></returns>
        private int? GetEntitySetFromGridSourceList()
        {
            var dataSourceObjectType = this.GetDataSourceObjectType();
            if ( dataSourceObjectType == null )
            {
                // Not an IList datasource
                return null;
            }

            int? entityTypeId = null;

            if ( this.EntityTypeId.HasValue )
            {
                entityTypeId = this.EntityTypeId.Value;
            }
            else
            {
                Type entityType = null;
                if ( typeof( IEntity ).IsAssignableFrom( dataSourceObjectType ) )
                {
                    if ( dataSourceObjectType.Assembly.IsDynamic )
                    {
                        // if the grid datasource is Dynamic (for example, DynamicProxy)
                        entityType = dataSourceObjectType.BaseType;
                    }
                    else
                    {
                        entityType = dataSourceObjectType;
                    }

                    var entityTypeCache = EntityTypeCache.Get( entityType, false );
                    if ( entityTypeCache != null )
                    {
                        entityTypeId = entityTypeCache.Id;
                    }
                }
            }

            string entityIdColumn;
            bool isPersonEntityTypeDifferentToKeys = false;
            if ( entityTypeId.HasValue && entityTypeId.Value == EntityTypeCache.GetId<Model.Person>() )
            {
                entityIdColumn = this.PersonIdField ?? "Id";
                if ( this.DataKeyNames.Any() && this.DataKeyNames.First() != entityIdColumn )
                {
                    isPersonEntityTypeDifferentToKeys = true;
                }
            }
            else
            {
                entityIdColumn = this.DataKeyNames.FirstOrDefault() ?? "Id";
            }

            PropertyInfo idProp = dataSourceObjectType.GetProperty( entityIdColumn );

            // first try to get the SelectedKeys from the SelectField (if there is one)
            HashSet<int> selectedKeys = new HashSet<int>( this.SelectedKeys.Select( a => a as int? ).Where( a => a.HasValue ).Select( a => a.Value ).Distinct().ToList() );

            if ( isPersonEntityTypeDifferentToKeys && selectedKeys.Any() )
            {
                var dataKeySelectedKeys = selectedKeys.ToList();
                PropertyInfo personIdProp = dataSourceObjectType.GetProperty( entityIdColumn );
                PropertyInfo dataKeyProp = dataSourceObjectType.GetProperty( this.DataKeyNames.First() );
                if ( personIdProp != null && dataKeyProp != null )
                {
                    if ( entityTypeId.HasValue && dataSourceObjectType is IEntity )
                    {
                        // we know this is an IEntity Type so the datakey is Id
                        selectedKeys = new HashSet<int>();

                        foreach ( var item in this.DataSourceAsList.OfType<IEntity>() )
                        {
                            int? dataKeyValue = dataKeyProp.GetValue( item ) as int?;

                            if ( dataKeyValue.HasValue && dataKeySelectedKeys.Contains( dataKeyValue.Value ) )
                            {
                                int? personIdValue = personIdProp.GetValue( item ) as int?;
                                if ( personIdValue.HasValue )
                                {
                                    selectedKeys.Add( personIdValue.Value );
                                }
                            }
                        }
                    }
                    else
                    {
                        // this is something else, so try to figure it out from dataKeyColumn
                        selectedKeys = new HashSet<int>();

                        foreach ( var item in this.DataSourceAsList )
                        {
                            int? dataKeyValue = dataKeyProp.GetValue( item ) as int?;

                            if ( dataKeyValue.HasValue && dataKeySelectedKeys.Contains( dataKeyValue.Value ) )
                            {
                                int? personIdValue = personIdProp.GetValue( item ) as int?;
                                if ( personIdValue.HasValue )
                                {
                                    selectedKeys.Add( personIdValue.Value );
                                }
                            }
                        }
                    }
                }
            }

            if ( selectedKeys == null || !selectedKeys.Any() )
            {
                if ( entityTypeId.HasValue && dataSourceObjectType is IEntity )
                {
                    // we know this is an IEntity Type so the datakey is Id
                    selectedKeys = new HashSet<int>( this.DataSourceAsList.OfType<IEntity>().Select( a => a.Id ).Distinct().ToList() );
                }
                else
                {
                    // this is something else, so try to figure it out from dataKeyColumn
                    selectedKeys = new HashSet<int>();

                    foreach ( var item in this.DataSourceAsList )
                    {
                        int? idValue = null;
                        if ( idProp != null )
                        {
                            idValue = idProp.GetValue( item ) as int?;
                        }

                        if ( idValue.HasValue )
                        {
                            selectedKeys.Add( idValue.Value );
                        }
                    }
                }
            }

            List<PropertyInfo> additionalMergeProperties = null;

            if ( entityTypeId.HasValue )
            {
                var dataSourceObjectTypeEntityType = EntityTypeCache.Get( dataSourceObjectType, false );
                if ( dataSourceObjectTypeEntityType != null && dataSourceObjectTypeEntityType.Id == entityTypeId )
                {
                    // the entityType and the Datasource type are the same, so no additional merge fields
                }
                else
                {
                    // the entityType and the Datasource type are different, so figure out the extra properties and put them into AdditionalMergeFields
                    var entityType = EntityTypeCache.Get( entityTypeId.Value ).GetEntityType();
                    var entityTypePropertyNames = entityType.GetProperties().Select( a => a.Name ).ToList();

                    additionalMergeProperties = new List<PropertyInfo>();
                    foreach ( var objProp in dataSourceObjectType.GetProperties().Where( a => !entityTypePropertyNames.Contains( a.Name ) ) )
                    {
                        additionalMergeProperties.Add( objProp );
                    }
                }
            }
            else
            {
                // we don't know the EntityType, so throw all the data into the AdditionalMergeFields
                additionalMergeProperties = dataSourceObjectType.GetProperties().ToList();
            }

            // If this is a DotLiquid.Drop class, don't include any of the properties that are inherited from DotLiquid.Drop
            if ( typeof( DotLiquid.Drop ).IsAssignableFrom( dataSourceObjectType ) )
            {
                var dropProperties = typeof( DotLiquid.Drop ).GetProperties().Select( a => a.Name );
                additionalMergeProperties = additionalMergeProperties.Where( a => !dropProperties.Contains( a.Name ) ).ToList();
            }

            var gridDataFields = this.Columns.OfType<BoundField>().ToList();

            Dictionary<int, Dictionary<string, object>> itemMergeFieldsList = new Dictionary<int, Dictionary<string, object>>( this.DataSourceAsList.Count );
            bool? useHeaderNamesIfAvailable = null;
            if ( additionalMergeProperties != null && additionalMergeProperties.Any() && idProp != null )
            {
                foreach ( var item in this.DataSourceAsList )
                {
                    // since Reporting fieldnames are dynamic and can have special internal names, use the header text instead of the datafield name
                    useHeaderNamesIfAvailable = useHeaderNamesIfAvailable ?? item.GetType().Assembly.IsDynamic;

                    var idVal = idProp.GetValue( item ) as int?;
                    if ( idVal.HasValue && selectedKeys.Contains( idVal.Value ) && !itemMergeFieldsList.ContainsKey( idVal.Value ) )
                    {
                        var mergeFields = new Dictionary<string, object>();
                        foreach ( var mergeProperty in additionalMergeProperties )
                        {
                            var objValue = mergeProperty.GetValue( item );

                            BoundField boundField = null;
                            if ( useHeaderNamesIfAvailable.Value )
                            {
                                boundField = gridDataFields.FirstOrDefault( a => a.DataField == mergeProperty.Name );
                            }

                            string mergeFieldKey;
                            if ( useHeaderNamesIfAvailable.Value && boundField != null && !string.IsNullOrWhiteSpace( boundField.HeaderText ) )
                            {
                                mergeFieldKey = boundField.HeaderText.RemoveSpecialCharacters().Replace( " ", "_" );
                            }
                            else
                            {
                                mergeFieldKey = mergeProperty.Name;
                            }

                            mergeFields.AddOrIgnore( mergeFieldKey, objValue );
                        }

                        itemMergeFieldsList.AddOrIgnore( idVal.Value, mergeFields );
                    }
                }
            }

            var entitySet = new Rock.Model.EntitySet();
            if ( entityTypeId.HasValue )
            {
                entitySet.EntityTypeId = entityTypeId.Value;
            }
            else
            {
                // unable to determine EntityTypeId, create the EntitySet has a list of "Anonymous" objects, putting everything in AdditionalMergeFieldsJson
                entitySet.EntityTypeId = null;
            }

            entitySet.ExpireDateTime = RockDateTime.Now.AddMinutes( 5 );
            List<Rock.Model.EntitySetItem> entitySetItems = new List<Rock.Model.EntitySetItem>();

            int itemOrder = 0;
            foreach ( var key in selectedKeys )
            {
                try
                {
                    var item = new Rock.Model.EntitySetItem();
                    item.EntityId = key;
                    item.Order = itemOrder++;
                    if ( itemMergeFieldsList.ContainsKey( key ) )
                    {
                        item.AdditionalMergeValues = itemMergeFieldsList[key];
                    }

                    entitySetItems.Add( item );
                }
                catch
                {
                    // ignore
                }
            }

            if ( entitySetItems.Any() )
            {
                var rockContext = new RockContext();
                var service = new Rock.Model.EntitySetService( rockContext );
                service.Add( entitySet );
                rockContext.SaveChanges();
                entitySetItems.ForEach( a =>
                {
                    a.EntitySetId = entitySet.Id;
                } );

                rockContext.BulkInsert( entitySetItems );

                return entitySet.Id;
            }

            return null;
        }

        /// <summary>
        /// Determines whether this instance [can view target page] the specified route.
        /// </summary>
        /// <param name="route">The route.</param>
        /// <returns></returns>
        public bool CanViewTargetPage( string route )
        {
            try
            {
                // cast the page as a Rock Page
                var rockPage = Page as RockPage;
                if ( rockPage != null )
                {
                    // If the route contains a parameter
                    if ( route.Contains( "{0}" ) )
                    {
                        // replace it with a fake param
                        route = string.Format( route, 1 );
                    }

                    // Get a uri
                    Uri uri = new Uri( rockPage.ResolveRockUrlIncludeRoot( route ) );
                    if ( uri != null )
                    {
                        // Find a page ref based on the uri
                        var pageRef = new Rock.Web.PageReference( uri, Page.Request.ApplicationPath );
                        if ( pageRef.IsValid )
                        {
                            // if a valid pageref was found, check the security of the page
                            var page = PageCache.Get( pageRef.PageId );
                            if ( page != null )
                            {
                                return page.IsAuthorized( Rock.Security.Authorization.VIEW, rockPage.CurrentPerson );
                            }
                        }
                    }
                }
            }
            catch (Exception ex )
            {
                Rock.Model.ExceptionLogService.LogException( ex, Context );
                // Log and move on...
            }

            return false;
        }

        #endregion

        #region Callback Methods/Events

        /// <summary>
        /// Raises the appropriate events for the <see cref="T:System.Web.UI.WebControls.GridView"/> control when it posts back to the server.
        /// </summary>
        /// <param name="eventArgument">The event argument from which to create a <see cref="T:System.Web.UI.WebControls.CommandEventArgs"/> for the event or events that are raised.</param>
        void IPostBackEventHandler.RaisePostBackEvent( string eventArgument )
        {
            if ( eventArgument.StartsWith( "re-order:" ) )
            {
                string[] parms = eventArgument.Substring( 9 ).Split( ';' );

                string dataKey = parms[0];

                int oldIndex = parms[1].AsIntegerOrNull() ?? 0;

                int newIndex = parms[2].AsIntegerOrNull() ?? 0;

                int pageFactor = this.PageIndex * this.PageSize;
                oldIndex += pageFactor;
                newIndex += pageFactor;

                GridReorderEventArgs args = new GridReorderEventArgs( dataKey, oldIndex, newIndex );
                OnGridReorder( args );
            }
            else
            {
                base.RaisePostBackEvent( eventArgument );
            }
        }

        #endregion

        #region Event Handlers

        /// <summary>
        /// Occurs when [grid reorder].
        /// </summary>
        public event GridReorderEventHandler GridReorder;

        /// <summary>
        /// Raises the <see cref="E:GridReorder"/> event.
        /// </summary>
        /// <param name="e">The <see cref="GridReorderEventArgs"/> instance containing the event data.</param>
        protected virtual void OnGridReorder( GridReorderEventArgs e )
        {
            if ( GridReorder != null )
            {
                GridReorder( this, e );
            }
        }

        /// <summary>
        /// Occurs when [grid rebind].
        /// </summary>
        public event GridRebindEventHandler GridRebind;

        /// <summary>
        /// Raises the <see cref="E:GridRebind" /> event.
        /// </summary>
        /// <param name="e">The <see cref="GridRebindEventArgs"/> instance containing the event data.</param>
        protected virtual void OnGridRebind( GridRebindEventArgs e )
        {
            if ( GridRebind != null )
            {
                GridRebind( this, e );
            }
        }

        /// <summary>
        /// Occurs when [row click].
        /// </summary>
        public event EventHandler<RowEventArgs> RowSelected;

        /// <summary>
        /// Raises the <see cref="E:RowSelected" /> event.
        /// </summary>
        /// <param name="e">The <see cref="RowEventArgs" /> instance containing the event data.</param>
        protected virtual void OnRowSelected( RowEventArgs e )
        {
            if ( RowSelected != null )
            {
                RowSelected( this, e );
            }
        }

        /// <summary>
        /// Occurs when grid gets recipient merge fields.
        /// </summary>
        public event EventHandler<GetRecipientMergeFieldsEventArgs> GetRecipientMergeFields;

        /// <summary>
        /// Raises the <see cref="E:GetRecipientMergeFields" /> event.
        /// </summary>
        /// <param name="e">The <see cref="GetRecipientMergeFieldsEventArgs"/> instance containing the event data.</param>
        protected virtual void OnGetRecipientMergeFields( GetRecipientMergeFieldsEventArgs e )
        {
            if ( GetRecipientMergeFields != null )
            {
                GetRecipientMergeFields( this, e );
            }
        }

        #endregion

        #region Static Methods

        /// <summary>
        /// Gets the most appropriate grid field for the model property
        /// </summary>
        /// <param name="propertyInfo">The property information.</param>
        /// <returns></returns>
        public static BoundField GetGridField( PropertyInfo propertyInfo )
        {
            var specifiedBoundFieldType = propertyInfo.GetCustomAttribute<BoundFieldTypeAttribute>();
            if ( specifiedBoundFieldType != null )
            {
                return Activator.CreateInstance( specifiedBoundFieldType.BoundFieldType ) as BoundField;
            }
            else
            {
                return GetGridField( propertyInfo.PropertyType );
            }
        }

        /// <summary>
        /// Gets the most appropriate grid field for the propertyType (int, bool, etc)
        /// </summary>
        /// <param name="propertyType">Type of the property.</param>
        /// <returns></returns>
        public static BoundField GetGridField( Type propertyType )
        {
            BoundField bf = new BoundField();
            Type baseType = propertyType;

            if ( baseType == typeof( bool ) || baseType == typeof( bool? ) )
            {
                bf = new BoolField();
            }
            else if ( baseType == typeof( DateTime ) || baseType == typeof( DateTime? ) )
            {
                bf = new DateField();
            }
            else if ( baseType.IsEnum )
            {
                bf = new EnumField();
            }
            else if ( baseType == typeof( decimal ) || baseType == typeof( decimal? ) ||
                baseType == typeof( int ) || baseType == typeof( int? ) )
            {
                bf = new BoundField();
                bf.HeaderStyle.HorizontalAlign = HorizontalAlign.Right;
                bf.ItemStyle.HorizontalAlign = HorizontalAlign.Right;
            }
            else if ( baseType == typeof( IEnumerable<object> ) )
            {
                bf = new ListDelimitedField();
            }

            return bf;
        }

        /// <summary>
        /// Returns a list of Columns of the specified type
        /// </summary>
        /// <typeparam name="T"></typeparam>
        /// <returns></returns>
        public IEnumerable<T> ColumnsOfType<T>() where T : DataControlField
        {
            var result = new List<T>();
            foreach ( var col in Columns )
            {
                if ( col is T )
                {
                    result.Add( col as T );
                }
            }

            return result;
        }

        /// <summary>
        /// Returns a list of Columns matching the specified DataField name
        /// </summary>
        /// <param name="dataField">The data field.</param>
        /// <returns></returns>
        public IEnumerable<BoundField> ColumnsWithDataField( string dataField )
        {
            return ColumnsOfType<BoundField>().Where( a => a.DataField == dataField );
        }

        #endregion
    }

    #region Delegates

    /// <summary>
    /// Delegate used for raising the grid reorder event
    /// </summary>
    /// <param name="sender">The sender.</param>
    /// <param name="e">The <see cref="GridReorderEventArgs"/> instance containing the event data.</param>
    public delegate void GridReorderEventHandler( object sender, GridReorderEventArgs e );

    /// <summary>
    /// Delegate used for raising the grid rebind event
    /// </summary>
    /// <param name="sender">The sender.</param>
    /// <param name="e">The <see cref="GridRebindEventArgs"/> instance containing the event data.</param>
    public delegate void GridRebindEventHandler( object sender, GridRebindEventArgs e );

    /// <summary>
    /// Delegate used for raising the grid items per page changed event
    /// </summary>
    /// <param name="sender">The sender.</param>
    /// <param name="e">The <see cref="Rock.Web.UI.Controls.NumericalEventArgs"/> instance containing the event data.</param>
    internal delegate void PageNavigationEventHandler( object sender, NumericalEventArgs e );

    #endregion

    #region Event Arguments

    /// <summary>
    /// Items Per RockPage Event Argument
    /// </summary>
    public class NumericalEventArgs : EventArgs
    {
        /// <summary>
        /// Gets the items per page.
        /// </summary>
        public int Number { get; private set; }

        /// <summary>
        /// Initializes a new instance of the <see cref="NumericalEventArgs"/> class.
        /// </summary>
        /// <param name="number">The number.</param>
        public NumericalEventArgs( int number )
        {
            Number = number;
        }
    }

    /// <summary>
    /// Event argument for rebind
    /// </summary>
    /// <seealso cref="System.EventArgs" />
    public class GridRebindEventArgs : EventArgs
    {
        /// <summary>
        /// Gets a value indicating whether this instance is exporting.
        /// </summary>
        /// <value>
        /// <c>true</c> if this instance is exporting; otherwise, <c>false</c>.
        /// </value>
        public bool IsExporting { get; private set; }

        /// <summary>
        /// Gets a value indicating whether this instance is communication.
        /// </summary>
        /// <value>
        ///   <c>true</c> if this instance is communication; otherwise, <c>false</c>.
        /// </value>
        public bool IsCommunication { get; private set; }

        /// <summary>
        /// Initializes a new instance of the <see cref="GridRebindEventArgs"/> class.
        /// </summary>
        public GridRebindEventArgs() : base()
        {
            IsExporting = false;
            IsCommunication = false;
        }

        /// <summary>
        /// Initializes a new instance of the <see cref="GridRebindEventArgs"/> class.
        /// </summary>
        /// <param name="isExporting">if set to <c>true</c> [is exporting].</param>
        public GridRebindEventArgs( bool isExporting ) : base()
        {
            IsExporting = isExporting;
        }

        /// <summary>
        /// Initializes a new instance of the <see cref="GridRebindEventArgs"/> class.
        /// </summary>
        /// <param name="isExporting">if set to <c>true</c> [is exporting].</param>
        /// <param name="isCommunication">if set to <c>true</c> [is communication].</param>
        public GridRebindEventArgs( bool isExporting, bool isCommunication ) : base()
        {
            IsExporting = isExporting;
            IsCommunication = isCommunication;
        }
    }

    /// <summary>
    ///
    /// </summary>
    /// <seealso cref="System.Web.UI.WebControls.GridViewRowEventArgs" />
    public class RockGridViewRowEventArgs : GridViewRowEventArgs
    {

        /// <summary>
        /// Gets a value indicating whether this instance is exporting.
        /// </summary>
        /// <value>
        /// <c>true</c> if this instance is exporting; otherwise, <c>false</c>.
        /// </value>
        public bool IsExporting { get; private set; }

        /// <summary>
        /// Initializes a new instance of the <see cref="RockGridViewRowEventArgs"/> class.
        /// </summary>
        /// <param name="row">A <see cref="T:System.Web.UI.WebControls.GridViewRow" /> object that represents the row being created or data-bound.</param>
        public RockGridViewRowEventArgs( GridViewRow row ) : base( row )
        {
            IsExporting = false;
        }

        /// <summary>
        /// Initializes a new instance of the <see cref="RockGridViewRowEventArgs"/> class.
        /// </summary>
        /// <param name="row">The row.</param>
        /// <param name="isExporting">if set to <c>true</c> [is exporting].</param>
        public RockGridViewRowEventArgs( GridViewRow row, bool isExporting ) : base( row )
        {
            IsExporting = isExporting;
        }
    }

    /// <summary>
    /// Grid Reorder Event Argument
    /// </summary>
    public class GridReorderEventArgs : EventArgs
    {
        /// <summary>
        /// Gets the data key.
        /// </summary>
        public string DataKey { get; private set; }

        /// <summary>
        /// Gets the old index.
        /// </summary>
        public int OldIndex { get; private set; }

        /// <summary>
        /// Gets the new index.
        /// </summary>
        public int NewIndex { get; private set; }

        /// <summary>
        ///
        /// </summary>
        private bool _cancel = false;

        /// <summary>
        /// Gets or sets a value indicating whether the reorder event should be cancelled
        /// </summary>
        /// <value>
        ///   <c>true</c> if cancelled; otherwise, <c>false</c>.
        /// </value>
        public bool Cancel
        {
            get { return _cancel; }
            set { _cancel = value; }
        }

        /// <summary>
        /// Initializes a new instance of the <see cref="GridReorderEventArgs"/> class.
        /// </summary>
        /// <param name="dataKey">The data key.</param>
        /// <param name="oldIndex">The old index.</param>
        /// <param name="newIndex">The new index.</param>
        public GridReorderEventArgs( string dataKey, int oldIndex, int newIndex )
        {
            DataKey = dataKey;
            OldIndex = oldIndex;
            NewIndex = newIndex;
        }
    }

    /// <summary>
    /// Event handler used when getting recipient merge fields for new communication
    /// </summary>
    public class GetRecipientMergeFieldsEventArgs : EventArgs
    {
        /// <summary>
        /// Gets the data key.
        /// </summary>
        public object DataKey { get; private set; }

        /// <summary>
        /// Gets the person identifier.
        /// </summary>
        /// <value>
        /// The person identifier.
        /// </value>
        public int? PersonId { get; private set; }

        /// <summary>
        /// Gets the data item.
        /// </summary>
        /// <value>
        /// The data item.
        /// </value>
        public object DataItem { get; private set; }

        /// <summary>
        /// Gets or sets the merge values.
        /// </summary>
        /// <value>
        /// The merge values.
        /// </value>
        public Dictionary<string, object> MergeValues { get; set; }

        /// <summary>
        /// Initializes a new instance of the <see cref="GetRecipientMergeFieldsEventArgs" /> class.
        /// </summary>
        /// <param name="dataKey">The data key.</param>
        /// <param name="personId">The person identifier.</param>
        /// <param name="dataItem">The data item.</param>
        public GetRecipientMergeFieldsEventArgs( object dataKey, int? personId, object dataItem )
        {
            DataKey = dataKey;
            PersonId = personId;
            DataItem = dataItem;
            MergeValues = new Dictionary<string, object>();
        }
    }

    #endregion

    #region Helper Classes

    /// <summary>
    /// JSON Result
    /// </summary>
    internal class JsonResult
    {
        /// <summary>
        /// Gets or sets the action.
        /// </summary>
        /// <value>
        /// The action.
        /// </value>
        public string Action { get; set; }

        /// <summary>
        /// Gets or sets a value indicating whether this <see cref="JsonResult"/> is cancel.
        /// </summary>
        /// <value>
        ///   <c>true</c> if cancel; otherwise, <c>false</c>.
        /// </value>
        public bool Cancel { get; set; }

        /// <summary>
        /// Gets or sets the result.
        /// </summary>
        /// <value>
        /// The result.
        /// </value>
        public object Result { get; set; }

        /// <summary>
        /// Initializes a new instance of the <see cref="JsonResult" /> class.
        /// </summary>
        /// <param name="action">The action.</param>
        /// <param name="cancel">if set to <c>true</c> [cancel].</param>
        public JsonResult( string action, bool cancel )
        {
            Action = action;
            Cancel = cancel;
            Result = null;
        }

        /// <summary>
        /// Initializes a new instance of the <see cref="JsonResult" /> class.
        /// </summary>
        /// <param name="action">The action.</param>
        /// <param name="cancel">if set to <c>true</c> [cancel].</param>
        /// <param name="result">The result.</param>
        public JsonResult( string action, bool cancel, object result )
        {
            Action = action;
            Cancel = cancel;
            Result = result;
        }

        /// <summary>
        /// Serializes this instance.
        /// </summary>
        /// <returns></returns>
        public string Serialize()
        {
            System.Web.Script.Serialization.JavaScriptSerializer serializer =
                new System.Web.Script.Serialization.JavaScriptSerializer();

            StringBuilder sb = new StringBuilder();

            serializer.Serialize( this, sb );

            return sb.ToString();
        }
    }

    /// <summary>
    /// Class for saving sort expression
    /// </summary>
    [Serializable]
    public class SortProperty
    {
        /// <summary>
        /// Gets or sets the direction.
        /// </summary>
        /// <value>
        /// The direction.
        /// </value>
        public System.Web.UI.WebControls.SortDirection Direction { get; set; }

        /// <summary>
        /// Gets the direction as an ASC or DESC string.
        /// </summary>
        /// <value>
        /// The direction string.
        /// </value>
        public string DirectionString
        {
            get
            {
                if ( Direction == SortDirection.Descending )
                {
                    return "DESC";
                }
                else
                {
                    return "ASC";
                }
            }
        }

        /// <summary>
        /// Gets or sets the Column(s) specification for Sorting.
        /// Specify multiple columns as "column1, column2, column3".
        /// To sort DESC append column(s) with a " desc", for example: "column1 desc, column2, column3 desc"
        /// </summary>
        /// <value>
        /// The property.
        /// </value>
        public string Property { get; set; }

        /// <summary>
        /// Initializes a new instance of the <see cref="SortProperty"/> class.
        /// </summary>
        public SortProperty()
        {
        }

        /// <summary>
        /// Initializes a new instance of the <see cref="SortProperty"/> class.
        /// </summary>
        /// <param name="e">The <see cref="System.Web.UI.WebControls.GridViewSortEventArgs"/> instance containing the event data.</param>
        public SortProperty( GridViewSortEventArgs e )
        {
            Direction = e.SortDirection;
            Property = e.SortExpression;
        }

        /// <summary>
        /// Returns a <see cref="System.String" /> that represents this instance.
        /// </summary>
        /// <returns>
        /// A <see cref="System.String" /> that represents this instance.
        /// </returns>
        public override string ToString()
        {
            return string.Format( "{0} [{1}]", this.Property, this.Direction );
        }
    }

    #endregion

    #region Templates

    /// <summary>
    /// Template used for the pager row in the <see cref="Grid"/> control
    /// </summary>
    internal class PagerTemplate : ITemplate, IDisposable
    {
        /// <summary>
        /// Gets or sets a value indicating whether this instance is disposed.
        /// </summary>
        /// <value>
        /// <c>true</c> if this instance is disposed; otherwise, <c>false</c>.
        /// </value>
        internal bool IsDisposed { get; set; }

        /// <summary>
        /// Gets or sets the navigation panel.
        /// </summary>
        /// <value>
        /// The navigation panel.
        /// </value>
        internal HtmlGenericControl NavigationPanel { get; set; }

        /// <summary>
        /// Gets or sets the page link list item.
        /// </summary>
        /// <value>
        /// The page link list item.
        /// </value>
        internal HtmlGenericControl[] PageLinkListItem
        {
            get { return _pageLinkListItem; }
            set { _pageLinkListItem = value; }
        }

        private HtmlGenericControl[] _pageLinkListItem = new HtmlGenericControl[12];

        /// <summary>
        /// Gets or sets the page link.
        /// </summary>
        /// <value>
        /// The page link.
        /// </value>
        internal LinkButton[] PageLink
        {
            get { return _pageLink; }
            set { _pageLink = value; }
        }

        private LinkButton[] _pageLink = new LinkButton[12];

        /// <summary>
        /// Gets or sets the item count display.
        /// </summary>
        /// <value>
        /// The item count display.
        /// </value>
        internal Literal itemCountDisplay { get; set; }

        /// <summary>
        /// Gets or sets the item link list item.
        /// </summary>
        /// <value>
        /// The item link list item.
        /// </value>
        internal HtmlGenericControl[] ItemLinkListItem
        {
            get { return _itemLinkListItem; }
            set { _itemLinkListItem = value; }
        }

        private HtmlGenericControl[] _itemLinkListItem = new HtmlGenericControl[3];

        /// <summary>
        /// Gets or sets the item link.
        /// </summary>
        /// <value>
        /// The item link.
        /// </value>
        internal LinkButton[] ItemLink
        {
            get { return _itemLink; }
            set { _itemLink = value; }
        }

        private LinkButton[] _itemLink = new LinkButton[3];

        /// <summary>
        /// Initializes a new instance of the <see cref="PagerTemplate"/> class.
        /// </summary>
        public PagerTemplate()
        {
            IsDisposed = false;
        }

        /// <summary>
        /// When implemented by a class, defines the <see cref="T:System.Web.UI.Control"/> object that child controls and templates belong to. These child controls are in turn defined within an inline template.
        /// </summary>
        /// <param name="container">The <see cref="T:System.Web.UI.Control"/> object to contain the instances of controls from the inline template.</param>
        public void InstantiateIn( Control container )
        {
            HtmlGenericControl ulSizeOptions = new HtmlGenericControl( "ul" );
            ulSizeOptions.AddCssClass( "grid-pagesize pagination pagination-sm" );
            container.Controls.Add( ulSizeOptions );

            for ( int i = 0; i < ItemLinkListItem.Length; i++ )
            {
                ItemLinkListItem[i] = new HtmlGenericControl( "li" );
                ulSizeOptions.Controls.Add( ItemLinkListItem[i] );

                ItemLink[i] = new LinkButton();
                ItemLinkListItem[i].Controls.Add( ItemLink[i] );
                ItemLink[i].ID = string.Format( "ItemLink{0}", i );
                ItemLink[i].Text = ( 5 * Math.Pow( 10, i + 1 ) ).ToString( "N0" );
                ItemLink[i].CausesValidation = false;
                ItemLink[i].Click += new EventHandler( lbItems_Click );
            }

            // itemCount
            HtmlGenericControl divItemCount = new HtmlGenericControl( "div" );
            divItemCount.Attributes.Add( "class", "grid-itemcount" );
            container.Controls.Add( divItemCount );

            itemCountDisplay = new Literal();
            divItemCount.Controls.Add( itemCountDisplay );

            // Pagination
            NavigationPanel = new HtmlGenericControl( "ul" );
            NavigationPanel.AddCssClass( "grid-pager pagination pagination-sm" );
            container.Controls.Add( NavigationPanel );

            for ( var i = 0; i < PageLinkListItem.Length; i++ )
            {
                PageLinkListItem[i] = new HtmlGenericControl( "li" );
                NavigationPanel.Controls.Add( PageLinkListItem[i] );

                PageLink[i] = new LinkButton();
                PageLinkListItem[i].Controls.Add( PageLink[i] );
                PageLink[i].ID = string.Format( "pageLink{0}", i );
                PageLink[i].CausesValidation = false;
                PageLink[i].Command += lbPage_Command;
            }

            PageLink[0].Text = "&laquo;";
            PageLink[PageLinkListItem.Length - 1].Text = "&raquo;";
        }

        /// <summary>
        /// Set the RockPage Navigation Display
        /// </summary>
        /// <param name="pageCount">The number of total pages</param>
        /// <param name="pageIndex">The current page index</param>
        /// <param name="pageSize">The number of items on each page</param>
        /// <param name="itemCount">The item count.</param>
        /// <param name="rowItemText">The row item text.</param>
        public void SetNavigation( int pageCount, int pageIndex, int pageSize, int itemCount, string rowItemText )
        {
            // Set navigation controls
            if ( NavigationPanel != null )
            {
                if ( pageCount > 1 )
                {
                    int totalGroups = ( int ) ( ( pageCount - 1 ) / 10 ) + 1;
                    int currentGroupIndex = ( int ) ( pageIndex / 10 );

                    int prevPageIndex = ( ( currentGroupIndex - 1 ) * 10 ) + 9;
                    if ( prevPageIndex < 0 )
                    {
                        prevPageIndex = 0;
                        PageLinkListItem[0].Attributes["class"] = "prev disabled";
                        PageLink[0].Enabled = false;
                    }
                    else
                    {
                        PageLinkListItem[0].Attributes["class"] = "prev";
                        PageLink[0].Enabled = true;
                    }
                    PageLink[0].CommandName = prevPageIndex.ToString();

                    int nextPageIndex = ( currentGroupIndex + 1 ) * 10;
                    if ( nextPageIndex >= pageCount - 1 )
                    {
                        nextPageIndex = pageCount - 1;
                        PageLinkListItem[PageLinkListItem.Length - 1].Attributes["class"] = "next disabled";
                        PageLink[PageLinkListItem.Length - 1].Enabled = false;
                    }
                    else
                    {
                        PageLinkListItem[PageLinkListItem.Length - 1].Attributes["class"] = "next";
                        PageLink[PageLinkListItem.Length - 1].Enabled = true;
                    }
                    PageLink[PageLinkListItem.Length - 1].CommandName = nextPageIndex.ToString();

                    NavigationPanel.Visible = true;
                    for ( int i = 1; i < PageLink.Length - 1; i++ )
                    {
                        int buttonPageIndex = ( currentGroupIndex * 10 ) + ( i - 1 );

                        HtmlGenericControl li = PageLinkListItem[i];
                        LinkButton lb = PageLink[i];

                        if ( buttonPageIndex < pageCount )
                        {
                            li.Attributes["class"] = buttonPageIndex == pageIndex ? "active" : string.Empty;
                            li.Visible = true;
                            lb.Text = ( buttonPageIndex + 1 ).ToString( "N0" );
                            lb.Visible = true;
                            lb.CommandName = buttonPageIndex.ToString();
                        }
                        else
                        {
                            li.Visible = false;
                            lb.Visible = false;
                        }
                    }
                }
                else
                {
                    NavigationPanel.Visible = false;
                }
            }

            // Set Item Count
            if ( itemCountDisplay != null )
            {
                itemCountDisplay.Text = string.Format( "{0:N0} {1}", itemCount, itemCount == 1 ? rowItemText : rowItemText.Pluralize() );
            }

            // Set page size controls
            if ( ItemLinkListItem[0] != null )
            {
                string pageSizeValue = pageSize.ToString( "N0" );
                for ( int i = 0; i < ItemLinkListItem.Length; i++ )
                {
                    ItemLinkListItem[i].Attributes["class"] = ItemLink[i].Text == pageSizeValue ? "active" : string.Empty;
                }
            }
        }

        /// <summary>
        /// Handles the Command event of the lbPage control.
        /// </summary>
        /// <param name="sender">The source of the event.</param>
        /// <param name="e">The <see cref="CommandEventArgs"/> instance containing the event data.</param>
        void lbPage_Command( object sender, CommandEventArgs e )
        {
            if ( NavigateClick != null )
            {
                LinkButton lbPage = sender as LinkButton;
                if ( lbPage != null )
                {
                    int? pageIndex = lbPage.CommandName.AsIntegerOrNull();
                    if ( pageIndex.HasValue )
                    {
                        NumericalEventArgs eventArgs = new NumericalEventArgs( pageIndex.Value );
                        NavigateClick( sender, eventArgs );
                    }
                }
            }
        }

        /// <summary>
        /// Handles the Click event of the lbPageSize control.
        /// </summary>
        /// <param name="sender">The source of the event.</param>
        /// <param name="e">The <see cref="System.EventArgs"/> instance containing the event data.</param>
        protected void lbItems_Click( object sender, EventArgs e )
        {
            LinkButton lbItems = sender as LinkButton;
            if ( lbItems != null && ItemsPerPageClick != null )
            {
                int itemsPerPage = 50;

                switch ( lbItems.Text )
                {
                    case "50":
                        itemsPerPage = 50;
                        break;
                    case "500":
                        itemsPerPage = 500;
                        break;
                    case "5,000":
                        itemsPerPage = 5000;
                        break;
                }

                NumericalEventArgs eventArgs = new NumericalEventArgs( itemsPerPage );

                ItemsPerPageClick( sender, eventArgs );
            }
        }

        /// <summary>
        /// Occurs when [navigate click].
        /// </summary>
        internal event PageNavigationEventHandler NavigateClick;

        /// <summary>
        /// Occurs when [page click].
        /// </summary>
        internal event PageNavigationEventHandler ItemsPerPageClick;

        /// <summary>
        /// Dispose object
        /// </summary>
        public void Dispose()
        {
            Dispose( true );
            GC.SuppressFinalize( this );
        }

        /// <summary>
        /// Dispose
        /// </summary>
        /// <param name="disposing"></param>
        protected virtual void Dispose( bool disposing )
        {
            if ( !IsDisposed )
            {
                if ( disposing )
                {
                    if ( NavigationPanel != null )
                    {
                        NavigationPanel.Dispose();
                    }
                }

                NavigationPanel = null;
                IsDisposed = true;
            }
        }
    }

    /// <summary>
    ///
    /// </summary>
    public enum GridDisplayType
    {
        /// <summary>
        /// The full
        /// </summary>
        Full,

        /// <summary>
        /// The light
        /// </summary>
        Light
    }

    /// <summary>
    /// The data to export when Excel Export is selected
    /// </summary>
    public enum ExcelExportSource
    {
        /// <summary>
        /// Use the columns and formatting from the grid's data source
        /// </summary>
        DataSource,

        /// <summary>
        /// The the columns and formatting that is displayed in output
        /// </summary>
        ColumnOutput
    }

    /// <summary>
    /// Column Priority Values
    /// </summary>
    public enum ColumnPriority
    {
        /// <summary>
        /// Always Visible
        /// </summary>
        AlwaysVisible = 1,

        /// <summary>
        /// Devices Devices with screensize > 480px
        /// </summary>
        TabletSmall = 2,

        /// <summary>
        /// Devices with screensize > 640px
        /// </summary>
        Tablet = 3,

        /// <summary>
        /// Devices with screensize > 800px
        /// </summary>
        DesktopSmall = 4,

        /// <summary>
        /// Devices with screensize > 960px
        /// </summary>
        Desktop = 5,

        /// <summary>
        /// Devices with screensize > 1120px
        /// </summary>
        DesktopLarge = 6
    }

    /// <summary>
    ///
    /// </summary>
    internal class RockDummyDataSource : ICollection, IEnumerable
    {
        private int dataItemCount;

        /// <summary>
        /// Copies the elements of the <see cref="T:System.Collections.ICollection" /> to an <see cref="T:System.Array" />, starting at a particular <see cref="T:System.Array" /> index.
        /// </summary>
        /// <param name="array">The one-dimensional <see cref="T:System.Array" /> that is the destination of the elements copied from <see cref="T:System.Collections.ICollection" />. The <see cref="T:System.Array" /> must have zero-based indexing.</param>
        /// <param name="index">The zero-based index in <paramref name="array" /> at which copying begins.</param>
        public void CopyTo( Array array, int index )
        {
            IEnumerator enumerator = this.GetEnumerator();
            while ( enumerator.MoveNext() )
            {
                int num = index;
                index = num + 1;
                array.SetValue( enumerator.Current, num );
            }
        }

        /// <summary>
        /// Gets the number of elements contained in the <see cref="T:System.Collections.ICollection" />.
        /// </summary>
        public int Count
        {
            get { return dataItemCount; }
            set { dataItemCount = value; }
        }

        /// <summary>
        /// Gets a value indicating whether access to the <see cref="T:System.Collections.ICollection" /> is synchronized (thread safe).
        /// </summary>
        public bool IsSynchronized
        {
            get
            {
                return false;
            }
        }

        /// <summary>
        /// Gets an object that can be used to synchronize access to the <see cref="T:System.Collections.ICollection" />.
        /// </summary>
        public object SyncRoot
        {
            get
            {
                return this;
            }
        }

        /// <summary>
        /// Returns an enumerator that iterates through a collection.
        /// </summary>
        /// <returns>
        /// An <see cref="T:System.Collections.IEnumerator" /> object that can be used to iterate through the collection.
        /// </returns>
        /// <exception cref="System.NotImplementedException"></exception>
        public IEnumerator GetEnumerator()
        {
            throw new NotImplementedException();
        }

        /// <summary>
        /// Returns an enumerator that iterates through a collection.
        /// </summary>
        /// <returns>
        /// An <see cref="T:System.Collections.IEnumerator" /> object that can be used to iterate through the collection.
        /// </returns>
        IEnumerator IEnumerable.GetEnumerator()
        {
            return new RockDummyDataSource.RockDummyDataSourceEnumerator( this.dataItemCount );
        }

        /// <summary>
        ///
        /// </summary>
        private class RockDummyDataSourceEnumerator : IEnumerator
        {
            private int count;

            private int index;

            /// <summary>
            /// Gets the current element in the collection.
            /// </summary>
            public object Current
            {
                get
                {
                    return null;
                }
            }

            /// <summary>
            /// Initializes a new instance of the <see cref="RockDummyDataSourceEnumerator"/> class.
            /// </summary>
            /// <param name="count">The count.</param>
            public RockDummyDataSourceEnumerator( int count )
            {
                this.count = count;
                this.index = -1;
            }

            /// <summary>
            /// Advances the enumerator to the next element of the collection.
            /// </summary>
            /// <returns>
            /// true if the enumerator was successfully advanced to the next element; false if the enumerator has passed the end of the collection.
            /// </returns>
            public bool MoveNext()
            {
                RockDummyDataSource.RockDummyDataSourceEnumerator dummyDataSourceEnumerator = this;
                dummyDataSourceEnumerator.index = dummyDataSourceEnumerator.index + 1;
                return this.index < this.count;
            }

            /// <summary>
            /// Sets the enumerator to its initial position, which is before the first element in the collection.
            /// </summary>
            public void Reset()
            {
                this.index = -1;
            }
        }

        /// <summary>
        /// Initializes a new instance of the <see cref="RockDummyDataSource"/> class.
        /// </summary>
        /// <param name="dataItemCount">The data item count.</param>
        internal RockDummyDataSource( int dataItemCount )
        {
            this.dataItemCount = dataItemCount;
        }
    }

    #endregion
}<|MERGE_RESOLUTION|>--- conflicted
+++ resolved
@@ -1963,13 +1963,6 @@
                         {
                             visibleFields.Add( fieldOrder++, rockTemplateField );
                         }
-<<<<<<< HEAD
-                    }
-                }
-
-
-=======
->>>>>>> b21ea5bc
 
                         /*
                          * 2020-03-03 - JPH

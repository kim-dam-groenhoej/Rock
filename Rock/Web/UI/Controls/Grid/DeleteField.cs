﻿//
// THIS WORK IS LICENSED UNDER A CREATIVE COMMONS ATTRIBUTION-NONCOMMERCIAL-
// SHAREALIKE 3.0 UNPORTED LICENSE:
// http://creativecommons.org/licenses/by-nc-sa/3.0/
//
using System;
using System.Reflection;
using System.Web.UI;
using System.Web.UI.WebControls;
using System.Web.UI.HtmlControls;

using Rock;

namespace Rock.Web.UI.Controls
{
    /// <summary>
    /// <see cref="Grid"/> Column for deleting a row in a grid
    /// </summary>
    [ToolboxData( "<{0}:DeleteField runat=server></{0}:DeleteField>" )]
    public class DeleteField : TemplateField
    {
        /// <summary>
        /// Initializes a new instance of the <see cref="DeleteField" /> class.
        /// </summary>
        public DeleteField()
            : base()
        {
            this.ItemStyle.HorizontalAlign = HorizontalAlign.Center;
<<<<<<< HEAD
            //this.HeaderStyle.CssClass = "span1";
=======
            this.HeaderStyle.CssClass = "grid-col-command";
            this.ItemStyle.CssClass = "grid-col-command";
>>>>>>> 8a456e01
        }

        /// <summary>
        /// Performs basic instance initialization for a data control field.
        /// </summary>
        /// <param name="sortingEnabled">A value that indicates whether the control supports the sorting of columns of data.</param>
        /// <param name="control">The data control that owns the <see cref="T:System.Web.UI.WebControls.DataControlField"/>.</param>
        /// <returns>
        /// Always returns false.
        /// </returns>
        public override bool Initialize( bool sortingEnabled, Control control )
        {
            DeleteFieldTemplate deleteFieldTemplate = new DeleteFieldTemplate();
            deleteFieldTemplate.LinkButtonClick += deleteFieldTemplate_LinkButtonClick;
            this.ItemTemplate = deleteFieldTemplate;
            this.ParentGrid = control as Grid;
            return base.Initialize( sortingEnabled, control );
        }

        /// <summary>
        /// Handles the LinkButtonClick event of the deleteFieldTemplate control.
        /// </summary>
        /// <param name="sender">The source of the event.</param>
        /// <param name="e">The <see cref="RowEventArgs"/> instance containing the event data.</param>
        protected void deleteFieldTemplate_LinkButtonClick( object sender, RowEventArgs e )
        {
            OnClick( e );
        }

        /// <summary>
        /// Gets the parent grid.
        /// </summary>
        /// <value>
        /// The parent grid.
        /// </value>
        public Grid ParentGrid { get; internal set; }

        /// <summary>
        /// Occurs when [click].
        /// </summary>
        public event EventHandler<RowEventArgs> Click;

        /// <summary>
        /// Raises the <see cref="E:Click"/> event.
        /// </summary>
        /// <param name="e">The <see cref="RowEventArgs"/> instance containing the event data.</param>
        public virtual void OnClick( RowEventArgs e )
        {
            if ( Click != null )
            {
                Click( this, e );
            }
        }
    }

    /// <summary>
    /// Template used by the <see cref="DeleteField"/> control
    /// </summary>
    public class DeleteFieldTemplate : ITemplate
    {
        /// <summary>
        /// When implemented by a class, defines the <see cref="T:System.Web.UI.Control"/> object that child controls and templates belong to. These child controls are in turn defined within an inline template.
        /// </summary>
        /// <param name="container">The <see cref="T:System.Web.UI.Control"/> object to contain the instances of controls from the inline template.</param>
        public void InstantiateIn( Control container )
        {
            DataControlFieldCell cell = container as DataControlFieldCell;
            if ( cell != null )
            {
                DeleteField deleteField = cell.ContainingField as DeleteField;
                ParentGrid = deleteField.ParentGrid;
                LinkButton lbDelete = new LinkButton();
                lbDelete.CssClass = "btn btn-danger";
                lbDelete.ToolTip = "Delete";

                HtmlGenericControl buttonIcon = new HtmlGenericControl( "i" );
                buttonIcon.Attributes.Add( "class", "icon-remove" );
                lbDelete.Controls.Add( buttonIcon );

                lbDelete.Click += lbDelete_Click;
                lbDelete.DataBinding += lbDelete_DataBinding;
                lbDelete.PreRender += lbDelete_PreRender;

                cell.Controls.Add( lbDelete );
            }
        }

        /// <summary>
        /// Handles the PreRender event of the lbDelete control.
        /// </summary>
        /// <param name="sender">The source of the event.</param>
        /// <param name="e">The <see cref="EventArgs" /> instance containing the event data.</param>
        /// <exception cref="System.NotImplementedException"></exception>
        void lbDelete_PreRender( object sender, EventArgs e )
        {
            LinkButton lbDelete = sender as LinkButton;
            if ( lbDelete.Enabled && ( !ParentGrid.Enabled || !ParentGrid.IsDeleteEnabled ) )
            {
                lbDelete.AddCssClass( "disabled" );
                lbDelete.Enabled = false;
            }
            
            if ( lbDelete.Enabled &&
                ParentGrid.ShowConfirmDeleteDialog && 
                ParentGrid.Enabled && 
                ParentGrid.IsDeleteEnabled )
            {
                lbDelete.Attributes["onclick"] = string.Format( "javascript: return Rock.controls.grid.confirmDelete(event, '{0}');", ParentGrid.RowItemText );
            }
            else
            {
                lbDelete.Attributes.Remove( "onclick" );
            }
        }

        /// <summary>
        /// Gets or sets the parent grid.
        /// </summary>
        /// <value>
        /// The parent grid.
        /// </value>
        private Grid ParentGrid { get; set; }

        /// <summary>
        /// Handles the DataBinding event of the lbDelete control.
        /// </summary>
        /// <param name="sender">The source of the event.</param>
        /// <param name="e">The <see cref="EventArgs" /> instance containing the event data.</param>
        protected void lbDelete_DataBinding( object sender, EventArgs e )
        {
            if ( ParentGrid.HideDeleteButtonForIsSystem )
            {
                LinkButton lbDelete = sender as LinkButton;
                GridViewRow dgi = lbDelete.NamingContainer as GridViewRow;
                if ( dgi.DataItem != null )
                {
                    PropertyInfo pi = dgi.DataItem.GetType().GetProperty( "IsSystem" );
                    if ( pi != null )
                    {
                        bool isSystem = (bool)pi.GetValue( dgi.DataItem );
                        if ( isSystem )
                        {
                            lbDelete.AddCssClass( "disabled" );
                            lbDelete.Enabled = false;
                        }
                    }
                }
            }
        }

        /// <summary>
        /// Handles the Click event of the lbDelete control.
        /// </summary>
        /// <param name="sender">The source of the event.</param>
        /// <param name="e">The <see cref="System.EventArgs"/> instance containing the event data.</param>
        protected void lbDelete_Click( object sender, EventArgs e )
        {
            if ( LinkButtonClick != null )
            {
                GridViewRow row = (GridViewRow)( (LinkButton)sender ).Parent.Parent;
                RowEventArgs args = new RowEventArgs( row );
                LinkButtonClick( sender, args );
            }
        }

        /// <summary>
        /// Occurs when [link button click].
        /// </summary>
        internal event EventHandler<RowEventArgs> LinkButtonClick;
    }
}<|MERGE_RESOLUTION|>--- conflicted
+++ resolved
@@ -26,12 +26,8 @@
             : base()
         {
             this.ItemStyle.HorizontalAlign = HorizontalAlign.Center;
-<<<<<<< HEAD
-            //this.HeaderStyle.CssClass = "span1";
-=======
             this.HeaderStyle.CssClass = "grid-col-command";
             this.ItemStyle.CssClass = "grid-col-command";
->>>>>>> 8a456e01
         }
 
         /// <summary>

﻿using System;
using System.Collections.Generic;

namespace Rock.Web.UI
{
<<<<<<< HEAD
	/// <summary>
	/// A Block that requires a model context.
	/// </summary>
	[Rock.Attribute.Property( 0, "Entity", "Filter", "Entity Name", false, "" )]
	public class ContextBlock : Block
	{
		/// <summary>
		/// Type of entity to get context for
		/// </summary>
		protected string EntityType { get; private set; }

		/// <summary>
		/// The current entity (context item)
		/// </summary>
		protected Rock.Data.IEntity Entity { get; private set; }

		/// <summary>
		/// Gets a list of any context entities that the block requires.
		/// </summary>
		public override List<string> RequiredContext
		{
			get
			{
				var requiredContext = base.RequiredContext;
				requiredContext.Add( AttributeValue( "Entity" ) );
				return requiredContext;
			}
		}

		protected override void OnInit( EventArgs e )
		{
			EntityType = AttributeValue( "Entity" );
			if ( string.IsNullOrWhiteSpace( EntityType ) )
				EntityType = PageParameter( "Entity" );

			Entity = CurrentPage.GetCurrentContext( EntityType );

			base.OnInit( e );
		}
	}

=======
    /// <summary>
    /// A RockBlock that requires a model context.
    /// </summary>
    [Rock.Attribute.Property( 0, "Entity", "Filter", "Entity Name", false, "" )]
    public class ContextBlock : RockBlock
    {
        /// <summary>
        /// Type of entity to get context for
        /// </summary>
        protected string EntityType { get; private set; }

        /// <summary>
        /// The current entity (context item)
        /// </summary>
        protected Rock.Data.IModel Entity { get; private set; }

        /// <summary>
        /// Gets a list of any context entities that the block requires.
        /// </summary>
        public override List<string> RequiredContext
        {
            get
            {
                var requiredContext = base.RequiredContext;
                requiredContext.Add( AttributeValue( "Entity" ) );
                return requiredContext;
            }
        }

        /// <summary>
        /// Raises the <see cref="E:System.Web.UI.Control.Init" /> event.
        /// </summary>
        /// <param name="e">An <see cref="T:System.EventArgs" /> object that contains the event data.</param>
        protected override void OnInit( EventArgs e )
        {
            EntityType = AttributeValue( "Entity" );
            if ( string.IsNullOrWhiteSpace( EntityType ) )
                EntityType = PageParameter( "Entity" );

            Entity = CurrentPage.GetCurrentContext( EntityType );

            base.OnInit( e );
        }
    }
>>>>>>> 32540396
}<|MERGE_RESOLUTION|>--- conflicted
+++ resolved
@@ -3,49 +3,6 @@
 
 namespace Rock.Web.UI
 {
-<<<<<<< HEAD
-	/// <summary>
-	/// A Block that requires a model context.
-	/// </summary>
-	[Rock.Attribute.Property( 0, "Entity", "Filter", "Entity Name", false, "" )]
-	public class ContextBlock : Block
-	{
-		/// <summary>
-		/// Type of entity to get context for
-		/// </summary>
-		protected string EntityType { get; private set; }
-
-		/// <summary>
-		/// The current entity (context item)
-		/// </summary>
-		protected Rock.Data.IEntity Entity { get; private set; }
-
-		/// <summary>
-		/// Gets a list of any context entities that the block requires.
-		/// </summary>
-		public override List<string> RequiredContext
-		{
-			get
-			{
-				var requiredContext = base.RequiredContext;
-				requiredContext.Add( AttributeValue( "Entity" ) );
-				return requiredContext;
-			}
-		}
-
-		protected override void OnInit( EventArgs e )
-		{
-			EntityType = AttributeValue( "Entity" );
-			if ( string.IsNullOrWhiteSpace( EntityType ) )
-				EntityType = PageParameter( "Entity" );
-
-			Entity = CurrentPage.GetCurrentContext( EntityType );
-
-			base.OnInit( e );
-		}
-	}
-
-=======
     /// <summary>
     /// A RockBlock that requires a model context.
     /// </summary>
@@ -57,10 +14,10 @@
         /// </summary>
         protected string EntityType { get; private set; }
 
-        /// <summary>
-        /// The current entity (context item)
-        /// </summary>
-        protected Rock.Data.IModel Entity { get; private set; }
+		/// <summary>
+		/// The current entity (context item)
+		/// </summary>
+		protected Rock.Data.IEntity Entity { get; private set; }
 
         /// <summary>
         /// Gets a list of any context entities that the block requires.
@@ -90,5 +47,5 @@
             base.OnInit( e );
         }
     }
->>>>>>> 32540396
+
 }
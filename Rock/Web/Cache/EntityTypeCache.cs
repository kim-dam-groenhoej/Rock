--- conflicted
+++ resolved
@@ -246,18 +246,6 @@
         }
 
         /// <summary>
-        /// Reads the specified type
-        /// </summary>
-        /// <typeparam name="T"></typeparam>
-        /// <param name="createIfNotFound">if set to <c>true</c> [create if not found].</param>
-        /// <param name="rockContext">The rock context.</param>
-        /// <returns></returns>
-        public static EntityTypeCache Read<T>(bool createIfNotFound = true, RockContext rockContext = null )
-        {
-            return EntityTypeCache.Read( typeof( T ), createIfNotFound, rockContext );
-        }
-
-        /// <summary>
         /// Reads the specified type.
         /// </summary>
         /// <param name="type">The type.</param>
@@ -286,18 +274,6 @@
                 return Read( entityTypeId.Value );
             }
 
-<<<<<<< HEAD
-            var entityTypeService = new EntityTypeService( rockContext ?? new RockContext() );
-            var entityTypeModel = entityTypeService.Get( type, createIfNotFound, null );
-            if ( entityTypeModel != null )
-            {
-                return Read( entityTypeModel );
-            }
-            else
-            {
-                return null;
-            }
-=======
             if ( rockContext != null )
             {
                 var entityTypeModel = new EntityTypeService( rockContext ).Get( type, createIfNotFound, null );
@@ -319,7 +295,6 @@
             }
 
             return null;
->>>>>>> 979c9d3f
         }
 
         /// <summary>

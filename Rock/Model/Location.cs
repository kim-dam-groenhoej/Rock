//
// THIS WORK IS LICENSED UNDER A CREATIVE COMMONS ATTRIBUTION-NONCOMMERCIAL-
// SHAREALIKE 3.0 UNPORTED LICENSE:
// http://creativecommons.org/licenses/by-nc-sa/3.0/
//
using System;
<<<<<<< HEAD
using System.Collections.Generic;
using System.Collections.ObjectModel;
using System.ComponentModel.DataAnnotations;
using System.ComponentModel.DataAnnotations.Schema;
using System.Data.Entity.ModelConfiguration;
using System.Data.Spatial;
=======
using System.ComponentModel.DataAnnotations;
using System.ComponentModel.DataAnnotations.Schema;
using System.Data.Entity.ModelConfiguration;

using System.Runtime.Serialization;
>>>>>>> 431a2546

using Rock.Data;

namespace Rock.Model
{
    /// <summary>
    /// Location POCO Entity.
    /// </summary>
    [Table( "Location" )]
    [DataContract( IsReference = true )]
    public partial class Location : Model<Location>
    {
        #region Entity Properties

        /// <summary>
        /// Gets or sets the parent location id.
        /// </summary>
        /// <value>
        /// The parent location id.
        /// </value>
<<<<<<< HEAD
        public int? ParentLocationId { get; set; }

        /// <summary>
        /// Gets or sets the name.
        /// </summary>
        /// <value>
        /// The name.
        /// </value>
        [MaxLength( 100 )]
        public string Name { get; set; }

        /// <summary>
        /// Gets or sets a value indicating whether this instance is active.
        /// </summary>
        /// <value>
        ///   <c>true</c> if this instance is active; otherwise, <c>false</c>.
        /// </value>
        public bool IsActive { get; set; }

        /// <summary>
        /// Gets or sets the location point.
        /// </summary>
        /// <value>
        /// The location point.
        /// </value>
        public DbGeography LocationPoint { get; set; }

        /// <summary>
        /// Gets or sets the perimeter.
        /// </summary>
        /// <value>
        /// The perimeter.
        /// </value>
        public DbGeography Perimeter { get; set; }

        /// <summary>
        /// Gets or sets the location type value id.
        /// </summary>
        /// <value>
        /// The location type value id.
        /// </value>
        public int? LocationTypeValueId { get; set; }

=======
        [MaxLength( 400 )]
        [DataMember]
        public string Raw { get; set; }
        
>>>>>>> 431a2546
        /// <summary>
        /// Gets or sets the Street 1.
        /// </summary>
        /// <value>
        /// Street 1.
        /// </value>
        [MaxLength( 100 )]
        [DataMember]
        public string Street1 { get; set; }
        
        /// <summary>
        /// Gets or sets the Street 2.
        /// </summary>
        /// <value>
        /// Street 2.
        /// </value>
        [MaxLength( 100 )]
        [DataMember]
        public string Street2 { get; set; }
        
        /// <summary>
        /// Gets or sets the City.
        /// </summary>
        /// <value>
        /// City.
        /// </value>
        [MaxLength( 50 )]
        [DataMember]
        public string City { get; set; }
        
        /// <summary>
        /// Gets or sets the State.
        /// </summary>
        /// <value>
        /// State.
        /// </value>
        [MaxLength( 50 )]
        [DataMember]
        public string State { get; set; }
        
        /// <summary>
        /// Gets or sets the Country.
        /// </summary>
        /// <value>
        /// Country.
        /// </value>
        [MaxLength( 50 )]
        [DataMember]
        public string Country { get; set; }
        
        /// <summary>
        /// Gets or sets the Zip.
        /// </summary>
        /// <value>
        /// Zip.
        /// </value>
        [MaxLength( 10 )]
        [DataMember]
        public string Zip { get; set; }
<<<<<<< HEAD
=======
        
        /// <summary>
        /// Gets or sets the Latitude.
        /// </summary>
        /// <value>
        /// Latitude.
        /// </value>
        [DataMember]
        public double? Latitude { get; set; }
>>>>>>> 431a2546

        /// <summary>
        /// Gets or sets the Raw.
        /// </summary>
        /// <value>
        /// Raw.
        /// </value>
<<<<<<< HEAD
        [MaxLength( 400 )]
        public string FullAddress { get; set; }
=======
        [DataMember]
        public double? Longitude { get; set; }
>>>>>>> 431a2546

        /// <summary>
        /// Gets or sets the Parcel Id.
        /// </summary>
        /// <value>
        /// Parcel Id.
        /// </value>
        [MaxLength( 50 )]
<<<<<<< HEAD
        public string AssessorParcelId { get; set; }
=======
        [DataMember]
        public string ParcelId { get; set; }
>>>>>>> 431a2546

        /// <summary>
        /// Gets or sets the Standardize Attempt.
        /// </summary>
        /// <value>
        /// Standardize Attempt.
        /// </value>
<<<<<<< HEAD
        public DateTime? StandardizeAttemptedDateTime { get; set; }
=======
        [DataMember]
        public DateTime? StandardizeAttempt { get; set; }
>>>>>>> 431a2546
        
        /// <summary>
        /// Gets or sets the Standardize Service.
        /// </summary>
        /// <value>
        /// Standardize Service.
        /// </value>
        [MaxLength( 50 )]
<<<<<<< HEAD
        public string StandardizeAttemptedServiceType { get; set; }
=======
        [DataMember]
        public string StandardizeService { get; set; }
>>>>>>> 431a2546
        
        /// <summary>
        /// Gets or sets the Standardize Result.
        /// </summary>
        /// <value>
        /// .
        /// </value>
        [MaxLength( 50 )]
<<<<<<< HEAD
        public string StandardizeAttemptedResult { get; set; }
=======
        [DataMember]
        public string StandardizeResult { get; set; }
>>>>>>> 431a2546
        
        /// <summary>
        /// Gets or sets the Standardize Date.
        /// </summary>
        /// <value>
        /// Standardize Date.
        /// </value>
<<<<<<< HEAD
        public DateTime? StandardizedDateTime { get; set; }
=======
        [DataMember]
        public DateTime? StandardizeDate { get; set; }
>>>>>>> 431a2546
        
        /// <summary>
        /// Gets or sets the Geocode Attempt.
        /// </summary>
        /// <value>
        /// Geocode Attempt.
        /// </value>
<<<<<<< HEAD
        public DateTime? GeocodeAttemptedDateTime { get; set; }
=======
        [DataMember]
        public DateTime? GeocodeAttempt { get; set; }
>>>>>>> 431a2546
        
        /// <summary>
        /// Gets or sets the Geocode Service.
        /// </summary>
        /// <value>
        /// Geocode Service.
        /// </value>
        [MaxLength( 50 )]
<<<<<<< HEAD
        public string GeocodeAttemptedServiceType { get; set; }
=======
        [DataMember]
        public string GeocodeService { get; set; }
>>>>>>> 431a2546
        
        /// <summary>
        /// Gets or sets the Geocode Result.
        /// </summary>
        /// <value>
        /// .
        /// </value>
        [MaxLength( 50 )]
<<<<<<< HEAD
        public string GeocodeAttemptedResult { get; set; }
=======
        [DataMember]
        public string GeocodeResult { get; set; }
>>>>>>> 431a2546
        
        /// <summary>
        /// Gets or sets the Geocode Date.
        /// </summary>
        /// <value>
        /// Geocode Date.
        /// </value>
<<<<<<< HEAD
        public DateTime? GeocodedDateTime { get; set; }

        /// <summary>
        /// Gets or sets the attendance printer id.
        /// </summary>
        /// <value>
        /// The attendance printer id.
        /// </value>
        public int? PrinterDeviceId { get; set; }

        #endregion

        #region Virtual Properties

        /// <summary>
        /// Gets or sets the parent location.
        /// </summary>
        /// <value>
        /// The parent location.
        /// </value>
        public virtual Location ParentLocation { get; set; }

        /// <summary>
        /// Gets or sets the child locations.
        /// </summary>
        /// <value>
        /// The child locations.
        /// </value>
        public virtual ICollection<Location> ChildLocations
        {
            get { return _childLocations ?? ( _childLocations = new Collection<Location>() ); }
            set { _childLocations = value; }
        }
        private ICollection<Location> _childLocations;

        /// <summary>
        /// Gets or sets the group locations.
        /// </summary>
        /// <value>
        /// The group locations.
        /// </value>
        public virtual ICollection<GroupLocation> GroupLocations
        {
            get { return _groupLocations ?? ( _groupLocations = new Collection<GroupLocation>() ); }
            set { _groupLocations = value; }
        }
        private ICollection<GroupLocation> _groupLocations;

        /// <summary>
        /// Gets or sets the type of the location
        /// </summary>
        /// <value>
        /// The type of the location.
        /// </value>
        public virtual DefinedValue LocationType { get; set; }

        /// <summary>
        /// Gets or sets the attendance printer.
        /// </summary>
        /// <value>
        /// The attendance printer.
        /// </value>
        public virtual Device PrinterDevice { get; set; }

        /// <summary>
        /// Gets the dto.
        /// </summary>
        /// <returns></returns>
        public override IDto Dto
        {
            get { return this.ToDto(); }
        }

        #endregion

        #region Public Methods

        /// <summary>
        /// Sets the location point from a latitude and longitude.
        /// </summary>
        /// <param name="latitude">The latitude.</param>
        /// <param name="longitude">The longitude.</param>
        public void SetLocationPointFromLatLong( double latitude, double longitude )
        {
            this.LocationPoint = DbGeography.FromText( string.Format( "POINT({0} {1})", longitude, latitude ) );
        }

        /// <summary>
=======
        [DataMember]
        public DateTime? GeocodeDate { get; set; }

        /// <summary>
>>>>>>> 431a2546
        /// Returns a <see cref="System.String"/> that represents this instance.
        /// </summary>
        /// <returns>
        /// A <see cref="System.String"/> that represents this instance.
        /// </returns>
        public override string ToString()
        {
            return string.Format( "{0} {1} {2}, {3} {4}",
                this.Street1, this.Street2, this.City, this.State, this.Zip );
        }

        #endregion

        #region Private Methods

        #endregion

        #region Static Methods

        /// <summary>
        /// Static Method to return an object based on the id
        /// </summary>
        /// <param name="id">The id.</param>
        /// <returns></returns>
        public static Location Read( int id )
        {
            return Read<Location>( id );
        }

        /// <summary>
        /// Static method to return an object based on the GUID.
        /// </summary>
        /// <param name="guid">The GUID.</param>
        /// <returns></returns>
        public static Location Read( Guid guid )
        {
            return Read<Location>( guid );
        }

        #endregion

    }

    #region Entity Configuration

    /// <summary>
    /// Location Configuration class.
    /// </summary>
    public partial class LocationConfiguration : EntityTypeConfiguration<Location>
    {
        /// <summary>
        /// Initializes a new instance of the <see cref="LocationConfiguration"/> class.
        /// </summary>
        public LocationConfiguration()
        {
            this.HasOptional( l => l.ParentLocation ).WithMany( l => l.ChildLocations ).HasForeignKey( l => l.ParentLocationId ).WillCascadeOnDelete( false );
            this.HasOptional( l => l.LocationType ).WithMany().HasForeignKey( l => l.LocationTypeValueId ).WillCascadeOnDelete( false );
            this.HasOptional( l => l.PrinterDevice ).WithMany().HasForeignKey( l => l.PrinterDeviceId ).WillCascadeOnDelete( false );
        }
    }

    #endregion

}<|MERGE_RESOLUTION|>--- conflicted
+++ resolved
@@ -4,20 +4,12 @@
 // http://creativecommons.org/licenses/by-nc-sa/3.0/
 //
 using System;
-<<<<<<< HEAD
-using System.Collections.Generic;
-using System.Collections.ObjectModel;
 using System.ComponentModel.DataAnnotations;
 using System.ComponentModel.DataAnnotations.Schema;
 using System.Data.Entity.ModelConfiguration;
 using System.Data.Spatial;
-=======
-using System.ComponentModel.DataAnnotations;
-using System.ComponentModel.DataAnnotations.Schema;
-using System.Data.Entity.ModelConfiguration;
 
 using System.Runtime.Serialization;
->>>>>>> 431a2546
 
 using Rock.Data;
 
@@ -38,7 +30,7 @@
         /// <value>
         /// The parent location id.
         /// </value>
-<<<<<<< HEAD
+        [DataMember]
         public int? ParentLocationId { get; set; }
 
         /// <summary>
@@ -48,6 +40,7 @@
         /// The name.
         /// </value>
         [MaxLength( 100 )]
+        [DataMember]
         public string Name { get; set; }
 
         /// <summary>
@@ -56,6 +49,7 @@
         /// <value>
         ///   <c>true</c> if this instance is active; otherwise, <c>false</c>.
         /// </value>
+        [DataMember]
         public bool IsActive { get; set; }
 
         /// <summary>
@@ -64,6 +58,7 @@
         /// <value>
         /// The location point.
         /// </value>
+        [DataMember]
         public DbGeography LocationPoint { get; set; }
 
         /// <summary>
@@ -72,6 +67,7 @@
         /// <value>
         /// The perimeter.
         /// </value>
+        [DataMember]
         public DbGeography Perimeter { get; set; }
 
         /// <summary>
@@ -80,99 +76,78 @@
         /// <value>
         /// The location type value id.
         /// </value>
+        [DataMember]
         public int? LocationTypeValueId { get; set; }
 
-=======
+        /// <summary>
+        /// Gets or sets the Street 1.
+        /// </summary>
+        /// <value>
+        /// Street 1.
+        /// </value>
+        [MaxLength( 100 )]
+        [DataMember]
+        public string Street1 { get; set; }
+        
+        /// <summary>
+        /// Gets or sets the Street 2.
+        /// </summary>
+        /// <value>
+        /// Street 2.
+        /// </value>
+        [MaxLength( 100 )]
+        [DataMember]
+        public string Street2 { get; set; }
+        
+        /// <summary>
+        /// Gets or sets the City.
+        /// </summary>
+        /// <value>
+        /// City.
+        /// </value>
+        [MaxLength( 50 )]
+        [DataMember]
+        public string City { get; set; }
+        
+        /// <summary>
+        /// Gets or sets the State.
+        /// </summary>
+        /// <value>
+        /// State.
+        /// </value>
+        [MaxLength( 50 )]
+        [DataMember]
+        public string State { get; set; }
+        
+        /// <summary>
+        /// Gets or sets the Country.
+        /// </summary>
+        /// <value>
+        /// Country.
+        /// </value>
+        [MaxLength( 50 )]
+        [DataMember]
+        public string Country { get; set; }
+        
+        /// <summary>
+        /// Gets or sets the Zip.
+        /// </summary>
+        /// <value>
+        /// Zip.
+        /// </value>
+        [MaxLength( 10 )]
+        [DataMember]
+        public string Zip { get; set; }
+
+        /// <summary>
+        /// Gets or sets the Raw.
+        /// </summary>
+        /// <value>
+        /// Raw.
+        /// </value>
         [MaxLength( 400 )]
         [DataMember]
-        public string Raw { get; set; }
-        
->>>>>>> 431a2546
-        /// <summary>
-        /// Gets or sets the Street 1.
-        /// </summary>
-        /// <value>
-        /// Street 1.
-        /// </value>
-        [MaxLength( 100 )]
-        [DataMember]
-        public string Street1 { get; set; }
-        
-        /// <summary>
-        /// Gets or sets the Street 2.
-        /// </summary>
-        /// <value>
-        /// Street 2.
-        /// </value>
-        [MaxLength( 100 )]
-        [DataMember]
-        public string Street2 { get; set; }
-        
-        /// <summary>
-        /// Gets or sets the City.
-        /// </summary>
-        /// <value>
-        /// City.
-        /// </value>
-        [MaxLength( 50 )]
-        [DataMember]
-        public string City { get; set; }
-        
-        /// <summary>
-        /// Gets or sets the State.
-        /// </summary>
-        /// <value>
-        /// State.
-        /// </value>
-        [MaxLength( 50 )]
-        [DataMember]
-        public string State { get; set; }
-        
-        /// <summary>
-        /// Gets or sets the Country.
-        /// </summary>
-        /// <value>
-        /// Country.
-        /// </value>
-        [MaxLength( 50 )]
-        [DataMember]
-        public string Country { get; set; }
-        
-        /// <summary>
-        /// Gets or sets the Zip.
-        /// </summary>
-        /// <value>
-        /// Zip.
-        /// </value>
-        [MaxLength( 10 )]
-        [DataMember]
-        public string Zip { get; set; }
-<<<<<<< HEAD
-=======
-        
-        /// <summary>
-        /// Gets or sets the Latitude.
-        /// </summary>
-        /// <value>
-        /// Latitude.
-        /// </value>
-        [DataMember]
-        public double? Latitude { get; set; }
->>>>>>> 431a2546
-
-        /// <summary>
-        /// Gets or sets the Raw.
-        /// </summary>
-        /// <value>
-        /// Raw.
-        /// </value>
-<<<<<<< HEAD
-        [MaxLength( 400 )]
         public string FullAddress { get; set; }
-=======
-        [DataMember]
-        public double? Longitude { get; set; }
->>>>>>> 431a2546
 
         /// <summary>
         /// Gets or sets the Parcel Id.
@@ -181,12 +156,8 @@
         /// Parcel Id.
         /// </value>
         [MaxLength( 50 )]
-<<<<<<< HEAD
+        [DataMember]
         public string AssessorParcelId { get; set; }
-=======
-        [DataMember]
-        public string ParcelId { get; set; }
->>>>>>> 431a2546
 
         /// <summary>
         /// Gets or sets the Standardize Attempt.
@@ -194,12 +165,8 @@
         /// <value>
         /// Standardize Attempt.
         /// </value>
-<<<<<<< HEAD
+        [DataMember]
         public DateTime? StandardizeAttemptedDateTime { get; set; }
-=======
-        [DataMember]
-        public DateTime? StandardizeAttempt { get; set; }
->>>>>>> 431a2546
         
         /// <summary>
         /// Gets or sets the Standardize Service.
@@ -208,12 +175,8 @@
         /// Standardize Service.
         /// </value>
         [MaxLength( 50 )]
-<<<<<<< HEAD
+        [DataMember]
         public string StandardizeAttemptedServiceType { get; set; }
-=======
-        [DataMember]
-        public string StandardizeService { get; set; }
->>>>>>> 431a2546
         
         /// <summary>
         /// Gets or sets the Standardize Result.
@@ -222,12 +185,8 @@
         /// .
         /// </value>
         [MaxLength( 50 )]
-<<<<<<< HEAD
+        [DataMember]
         public string StandardizeAttemptedResult { get; set; }
-=======
-        [DataMember]
-        public string StandardizeResult { get; set; }
->>>>>>> 431a2546
         
         /// <summary>
         /// Gets or sets the Standardize Date.
@@ -235,12 +194,8 @@
         /// <value>
         /// Standardize Date.
         /// </value>
-<<<<<<< HEAD
+		[DataMember]
         public DateTime? StandardizedDateTime { get; set; }
-=======
-        [DataMember]
-        public DateTime? StandardizeDate { get; set; }
->>>>>>> 431a2546
         
         /// <summary>
         /// Gets or sets the Geocode Attempt.
@@ -248,12 +203,8 @@
         /// <value>
         /// Geocode Attempt.
         /// </value>
-<<<<<<< HEAD
+        [DataMember]
         public DateTime? GeocodeAttemptedDateTime { get; set; }
-=======
-        [DataMember]
-        public DateTime? GeocodeAttempt { get; set; }
->>>>>>> 431a2546
         
         /// <summary>
         /// Gets or sets the Geocode Service.
@@ -262,12 +213,8 @@
         /// Geocode Service.
         /// </value>
         [MaxLength( 50 )]
-<<<<<<< HEAD
+        [DataMember]
         public string GeocodeAttemptedServiceType { get; set; }
-=======
-        [DataMember]
-        public string GeocodeService { get; set; }
->>>>>>> 431a2546
         
         /// <summary>
         /// Gets or sets the Geocode Result.
@@ -276,12 +223,8 @@
         /// .
         /// </value>
         [MaxLength( 50 )]
-<<<<<<< HEAD
+        [DataMember]
         public string GeocodeAttemptedResult { get; set; }
-=======
-        [DataMember]
-        public string GeocodeResult { get; set; }
->>>>>>> 431a2546
         
         /// <summary>
         /// Gets or sets the Geocode Date.
@@ -289,7 +232,7 @@
         /// <value>
         /// Geocode Date.
         /// </value>
-<<<<<<< HEAD
+        [DataMember]
         public DateTime? GeocodedDateTime { get; set; }
 
         /// <summary>
@@ -298,6 +241,7 @@
         /// <value>
         /// The attendance printer id.
         /// </value>
+        [DataMember]
         public int? PrinterDeviceId { get; set; }
 
         #endregion
@@ -310,6 +254,7 @@
         /// <value>
         /// The parent location.
         /// </value>
+        [DataMember]
         public virtual Location ParentLocation { get; set; }
 
         /// <summary>
@@ -318,6 +263,7 @@
         /// <value>
         /// The child locations.
         /// </value>
+        [DataMember]
         public virtual ICollection<Location> ChildLocations
         {
             get { return _childLocations ?? ( _childLocations = new Collection<Location>() ); }
@@ -331,6 +277,7 @@
         /// <value>
         /// The group locations.
         /// </value>
+        [DataMember]
         public virtual ICollection<GroupLocation> GroupLocations
         {
             get { return _groupLocations ?? ( _groupLocations = new Collection<GroupLocation>() ); }
@@ -344,6 +291,7 @@
         /// <value>
         /// The type of the location.
         /// </value>
+        [DataMember]
         public virtual DefinedValue LocationType { get; set; }
 
         /// <summary>
@@ -352,16 +300,8 @@
         /// <value>
         /// The attendance printer.
         /// </value>
+        [DataMember]
         public virtual Device PrinterDevice { get; set; }
-
-        /// <summary>
-        /// Gets the dto.
-        /// </summary>
-        /// <returns></returns>
-        public override IDto Dto
-        {
-            get { return this.ToDto(); }
-        }
 
         #endregion
 
@@ -378,12 +318,6 @@
         }
 
         /// <summary>
-=======
-        [DataMember]
-        public DateTime? GeocodeDate { get; set; }
-
-        /// <summary>
->>>>>>> 431a2546
         /// Returns a <see cref="System.String"/> that represents this instance.
         /// </summary>
         /// <returns>
@@ -393,34 +327,6 @@
         {
             return string.Format( "{0} {1} {2}, {3} {4}",
                 this.Street1, this.Street2, this.City, this.State, this.Zip );
-        }
-
-        #endregion
-
-        #region Private Methods
-
-        #endregion
-
-        #region Static Methods
-
-        /// <summary>
-        /// Static Method to return an object based on the id
-        /// </summary>
-        /// <param name="id">The id.</param>
-        /// <returns></returns>
-        public static Location Read( int id )
-        {
-            return Read<Location>( id );
-        }
-
-        /// <summary>
-        /// Static method to return an object based on the GUID.
-        /// </summary>
-        /// <param name="guid">The GUID.</param>
-        /// <returns></returns>
-        public static Location Read( Guid guid )
-        {
-            return Read<Location>( guid );
         }
 
         #endregion

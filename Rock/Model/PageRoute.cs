//
// THIS WORK IS LICENSED UNDER A CREATIVE COMMONS ATTRIBUTION-NONCOMMERCIAL-
// SHAREALIKE 3.0 UNPORTED LICENSE:
// http://creativecommons.org/licenses/by-nc-sa/3.0/
//
using System.ComponentModel.DataAnnotations;
using System.ComponentModel.DataAnnotations.Schema;
using System.Data.Entity.ModelConfiguration;
using System.Runtime.Serialization;

using Newtonsoft.Json;

using Rock.Data;

namespace Rock.Model
{
    /// <summary>
    /// Page Route POCO Entity.
    /// </summary>
    [Table( "PageRoute" )]
<<<<<<< HEAD
=======
    [DataContract( IsReference = true )]
>>>>>>> 431a2546
    public partial class PageRoute : Model<PageRoute>
    {
        /// <summary>
        /// Gets or sets the System.
        /// </summary>
        /// <value>
        /// System.
        /// </value>
        [Required]
        [DataMember( IsRequired = true )]
        public bool IsSystem { get; set; }
        
        /// <summary>
        /// Gets or sets the Page Id.
        /// </summary>
        /// <value>
        /// Page Id.
        /// </value>
        [Required]
        [DataMember( IsRequired = true )]
        public int PageId { get; set; }
        
        /// <summary>
        /// Gets or sets the Route.
        /// </summary>
        /// <value>
        /// Route.
        /// </value>
        [Route]
        [Required]
        [MaxLength( 200 )]
        [DataMember( IsRequired = true )]
        public string Route { get; set; }
        
        /// <summary>
        /// Gets or sets the Page.
        /// </summary>
        /// <value>
        /// A <see cref="Page"/> object.
        /// </value>
<<<<<<< HEAD
        [NotExportable]
        public virtual Page Page { get; set; }

        /// <summary>
        /// Gets the dto.
        /// </summary>
        /// <returns></returns>
        [NotExportable]
        public override IDto Dto
        {
            get { return this.ToDto(); }
        }

        /// <summary>
=======
        [DataMember]
        public virtual Page Page { get; set; }

        /// <summary>
>>>>>>> 431a2546
        /// Returns a <see cref="System.String" /> that represents this instance.
        /// </summary>
        /// <returns>
        /// A <see cref="System.String" /> that represents this instance.
        /// </returns>
        public override string ToString()
        {
            return this.Route;
        }

    }

    /// <summary>
    /// Page Route Configuration class.
    /// </summary>
    public partial class PageRouteConfiguration : EntityTypeConfiguration<PageRoute>
    {
        /// <summary>
        /// Initializes a new instance of the <see cref="PageRouteConfiguration"/> class.
        /// </summary>
        public PageRouteConfiguration()
        {
            this.HasRequired( p => p.Page ).WithMany( p => p.PageRoutes ).HasForeignKey( p => p.PageId ).WillCascadeOnDelete( true );
        }
    }
}<|MERGE_RESOLUTION|>--- conflicted
+++ resolved
@@ -18,10 +18,7 @@
     /// Page Route POCO Entity.
     /// </summary>
     [Table( "PageRoute" )]
-<<<<<<< HEAD
-=======
     [DataContract( IsReference = true )]
->>>>>>> 431a2546
     public partial class PageRoute : Model<PageRoute>
     {
         /// <summary>
@@ -62,27 +59,10 @@
         /// <value>
         /// A <see cref="Page"/> object.
         /// </value>
-<<<<<<< HEAD
-        [NotExportable]
-        public virtual Page Page { get; set; }
-
-        /// <summary>
-        /// Gets the dto.
-        /// </summary>
-        /// <returns></returns>
-        [NotExportable]
-        public override IDto Dto
-        {
-            get { return this.ToDto(); }
-        }
-
-        /// <summary>
-=======
         [DataMember]
         public virtual Page Page { get; set; }
 
         /// <summary>
->>>>>>> 431a2546
         /// Returns a <see cref="System.String" /> that represents this instance.
         /// </summary>
         /// <returns>

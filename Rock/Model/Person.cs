﻿// <copyright>
// Copyright by the Spark Development Network
//
// Licensed under the Rock Community License (the "License");
// you may not use this file except in compliance with the License.
// You may obtain a copy of the License at
//
// http://www.rockrms.com/license
//
// Unless required by applicable law or agreed to in writing, software
// distributed under the License is distributed on an "AS IS" BASIS,
// WITHOUT WARRANTIES OR CONDITIONS OF ANY KIND, either express or implied.
// See the License for the specific language governing permissions and
// limitations under the License.
// </copyright>
//
using System;
using System.Collections.Generic;
using System.Collections.ObjectModel;
using System.ComponentModel;
using System.ComponentModel.DataAnnotations;
using System.ComponentModel.DataAnnotations.Schema;
using System.Data.Entity;
using System.Data.Entity.ModelConfiguration;
using System.Data.Entity.SqlServer;
using System.IO;
using System.Linq;
using System.Net;
using System.Runtime.Serialization;
using System.Text;
using System.Web;

using Rock.Data;
using Rock.UniversalSearch;
using Rock.UniversalSearch.IndexModels;
using Rock.Web.Cache;

namespace Rock.Model
{
    /// <summary>
    /// Represents a person or a business in Rock.
    /// </summary>
    [RockDomain( "CRM" )]
    [Table( "Person" )]
    [DataContract]
    [Analytics( true, true )]
    public partial class Person : Model<Person>, IRockIndexable
    {
        #region Constants

        /// <summary>
        /// The Entity Type used for saving user values
        /// </summary>
        public const string USER_VALUE_ENTITY = "Rock.Model.Person.Value";

        #endregion

        #region Entity Properties

        /// <summary>
        /// Gets or sets a flag indicating if this Person is part of the Rock core system/framework. This property is required.
        /// </summary>
        /// <value>
        /// A <see cref="System.Boolean"/> value that is <c>true</c> if this Person is part of the Rock core system/framework. This property is required.
        /// </value>
        [Required]
        [DataMember( IsRequired = true )]
        public bool IsSystem { get; set; }

        /// <summary>
        /// Gets or sets the Id of the Person Record Type <see cref="Rock.Model.DefinedValue" /> representing what type of Person Record this is.
        /// </summary>
        /// <value>
        /// A <see cref="System.Int32"/> representing the Id of the <see cref="Rock.Model.DefinedValue"/> identifying the person record type. If no value is selected this can be null.
        /// </value>
        [DataMember]
        [DefinedValue( SystemGuid.DefinedType.PERSON_RECORD_TYPE )]
        public int? RecordTypeValueId { get; set; }

        /// <summary>
        /// Gets or sets the Id of the Record Status <see cref="Rock.Model.DefinedValue"/> representing the status of this entity
        /// </summary>
        /// <value>
        /// A <see cref="System.Int32"/> representing the Id of the Record Status <see cref="Rock.Model.DefinedValue"/> representing the status of this entity.
        /// </value>
        [DataMember]
        [DefinedValue( SystemGuid.DefinedType.PERSON_RECORD_STATUS )]
        public int? RecordStatusValueId { get; set; }

        /// <summary>
        /// Gets or sets the record status last modified date time.
        /// </summary>
        /// <value>
        /// The record status last modified date time.
        /// </value>
        [DataMember]
        public DateTime? RecordStatusLastModifiedDateTime { get; set; }

        /// <summary>
        /// Gets or sets the Id of the Record Status Reason <see cref="Rock.Model.DefinedValue"/> representing the reason why a person record status would have a set status.
        /// </summary>
        /// <value>
        /// A <see cref="System.Int32"/> representing the Id of the Record Status Reason <see cref="Rock.Model.DefinedValue"/> representing the reason why a person entity would have a set status.
        /// </value>
        [DataMember]
        [DefinedValue( SystemGuid.DefinedType.PERSON_RECORD_STATUS_REASON )]
        public int? RecordStatusReasonValueId { get; set; }

        /// <summary>
        /// Gets or sets the Id of the Defined Value <see cref="Rock.Model.DefinedValue"/> representing the connection status of the Person.
        /// </summary>
        /// <value>
        /// A <see cref="System.Int32"/> representing the connection status of the Person.
        /// </value>
        [DataMember]
        [DefinedValue( SystemGuid.DefinedType.PERSON_CONNECTION_STATUS )]
        public int? ConnectionStatusValueId { get; set; }

        /// <summary>
        /// Gets or sets the Id of the Defined Value <see cref="Rock.Model.DefinedValue"/> representing the reason a record needs to be reviewed.
        /// </summary>
        /// <value>
        /// A <see cref="System.Int32"/> representing the reason a record needs to be reviewed.
        /// </value>
        [DataMember]
        [DefinedValue( SystemGuid.DefinedType.PERSON_REVIEW_REASON )]
        public int? ReviewReasonValueId { get; set; }

        /// <summary>
        /// Gets or sets a flag indicating if the Person is deceased.
        /// </summary>
        /// <value>
        /// A <see cref="System.Boolean"/> value that is <c>true</c> if the Person is deceased; otherwise <c>false</c>.
        /// </value>
        [DataMember]
        public bool IsDeceased
        {
            get {
                return _isDeceased;
            }

            set {
                _isDeceased = value;
            }
        }
        private bool _isDeceased = false;

        /// <summary>
        /// Gets or sets Id of the (Salutation) Tile <see cref="Rock.Model.DefinedValue"/> that is associated with the Person
        /// </summary>
        /// <value>
        /// An <see cref="System.Int32"/> representing the Title <see cref="Rock.Model.DefinedValue"/> that is associated with the Person.
        /// </value>
        [DataMember]
        [DefinedValue( SystemGuid.DefinedType.PERSON_TITLE )]
        public int? TitleValueId { get; set; }

        /// <summary>
        /// Gets or sets the first name of the Person.
        /// </summary>
        /// <value>
        /// A <see cref="System.String"/> representing the first name of the Person.
        /// </value>
        [MaxLength( 50 )]
        [DataMember]
        public string FirstName { get; set; }

        /// <summary>
        /// Gets or sets the nick name of the Person.  If a nickname was not entered, the first name is used.
        /// </summary>
        /// <value>
        /// A <see cref="System.String"/> representing the nick name of the Person.
        /// </value>
        /// <remarks>
        /// The name that the person goes by.
        /// </remarks>
        [MaxLength( 50 )]
        [DataMember]
        [Previewable]
        public string NickName { get; set; }

        /// <summary>
        /// Gets or sets the middle name of the Person.
        /// </summary>
        /// <value>
        /// A <see cref="System.String"/> that represents the middle name of the Person.
        /// </value>
        [MaxLength( 50 )]
        [DataMember]
        public string MiddleName { get; set; }

        /// <summary>
        /// Gets or sets the last name (Sir Name) of the Person.
        /// </summary>
        /// <value>
        /// A <see cref="System.String"/> that represents the Last Name of the Person.
        /// </value>
        [MaxLength( 50 )]
        [DataMember]
        [Previewable]
        public string LastName { get; set; }

        /// <summary>
        /// Gets or sets the Id of the Person's name Suffix <see cref="Rock.Model.DefinedValue"/>.
        /// </summary>
        /// <value>
        /// A <see cref="System.Int32"/> representing the Id of the Person's name Suffix <see cref="Rock.Model.DefinedValue"/>. If the Person
        /// does not have a suffix as part of their name this value will be null.
        /// </value>
        /// <remarks>
        /// Examples include: Sr., Jr., III, IV, DMD,  MD, PhD, etc.
        /// </remarks>
        [DataMember]
        [DefinedValue( SystemGuid.DefinedType.PERSON_SUFFIX )]
        public int? SuffixValueId { get; set; }

        /// <summary>
        /// Gets or sets the Id of the <see cref="Rock.Model.BinaryFile"/> that contains the photo of the Person.
        /// </summary>
        /// <value>
        /// A <see cref="System.Int32"/> representing the Id of the <see cref="Rock.Model.BinaryFile"/> containing the photo of the Person.
        /// </value>
        [DataMember]
        public int? PhotoId { get; set; }

        /// <summary>
        /// Gets or sets the day of the month portion of the Person's birth date.
        /// </summary>
        /// <value>
        /// A <see cref="System.Int32"/> representing the day of the month portion of the Person's birth date. If their birth date is not known
        /// this value will be null.
        /// </value>
        [DataMember]
        public int? BirthDay { get; set; }

        /// <summary>
        /// Gets or sets the month portion of the Person's birth date.
        /// </summary>
        /// <value>
        /// A <see cref="System.Int32"/> representing the month portion of the Person's birth date. If the birth date is not known this value will be null.
        /// </value>
        [DataMember]
        public int? BirthMonth { get; set; }

        /// <summary>
        /// Gets or sets the year portion of the Person's birth date.
        /// </summary>
        /// <value>
        /// A <see cref="System.Int32"/> representing the year portion of the Person's birth date. If the birth date is not known this value will be null.
        /// </value>
        [DataMember]
        public int? BirthYear { get; set; }

        /// <summary>
        /// Gets or sets the gender of the Person. This property is required.
        /// </summary>
        /// <value>
        /// A <see cref="Rock.Model.Gender"/> enum value representing the Person's gender.  Valid values are <c>Gender.Unknown</c> if the Person's gender is unknown,
        /// <c>Gender.Male</c> if the Person's gender is Male, <c>Gender.Female</c> if the Person's gender is Female.
        /// </value>
        [Required]
        [DataMember( IsRequired = true )]
        [Previewable]
        public Gender Gender { get; set; }

        /// <summary>
        /// Gets or sets Id of the Marital Status <see cref="Rock.Model.DefinedValue"/> representing the Person's martial status.
        /// </summary>
        /// <value>
        /// A <see cref="System.Int32"/> representing the Id of the Marital Status <see cref="Rock.Model.DefinedValue"/> representing the Person's martial status.  This value is nullable.
        /// </value>
        [DataMember]
        [DefinedValue( SystemGuid.DefinedType.PERSON_MARITAL_STATUS )]
        public int? MaritalStatusValueId { get; set; }

        /// <summary>
        /// Gets or sets the date of the Person's wedding anniversary.  This property is nullable if the Person is not married or their anniversary date is not known.
        /// </summary>
        /// <value>
        /// A <see cref="System.DateTime"/> representing the anniversary date of the Person's wedding. If the anniversary date is not known or they are not married this value will be null.
        /// </value>
        [DataMember]
        [Column( TypeName = "Date" )]
        public DateTime? AnniversaryDate { get; set; }

        /// <summary>
        /// Gets or sets the date of the Person's projected or actual high school graduation year. This value is used to determine what grade a student is in.
        /// </summary>
        /// <value>
        /// The Person's projected or actual high school graduation year
        /// </value>
        [DataMember]
        public int? GraduationYear { get; set; }

        /// <summary>
        /// Gets or sets the giving group id.  If an individual would like their giving to be grouped with the rest of their family,
        /// this will be the id of their family group.  If they elect to contribute on their own, this value will be null.
        /// </summary>
        /// <value>
        /// The giving group id.
        /// </value>
        [DataMember]
        [HideFromReporting]
        public int? GivingGroupId { get; set; }

        /// <summary>
        /// Gets the computed giver identifier in the format G{GivingGroupId} if they are part of a GivingGroup, or P{Personid} if they give individually
        /// </summary>
        /// <value>
        /// The giver identifier.
        /// </value>
        [DataMember]
        [DatabaseGenerated( DatabaseGeneratedOption.Computed )]
        public string GivingId
        {
            get {
                // NOTE: This is the In-Memory get, LinqToSql will get the value from the database
                return GivingGroupId.HasValue ?
                    string.Format( "G{0}", GivingGroupId.Value ) :
                    string.Format( "P{0}", Id );
            }

            private set {
                // don't do anything here since EF uses this for loading
            }
        }

        /// <summary>
        /// Gets or sets the giving leader identifier. This is a computed column and can be used
        /// in LinqToSql queries, but there is no in-memory calculation. Avoid using property outside
        /// a linq query
        /// </summary>
        /// <value>
        /// The giving leader identifier.
        /// </value>
        [DataMember]
        [DatabaseGenerated( DatabaseGeneratedOption.Computed )]
        public int GivingLeaderId { get; set; }

        /// <summary>
        /// Gets or sets the Person's email address.
        /// </summary>
        /// <value>
        /// A <see cref="System.String"/> containing the Person's email address.
        /// </value>
        [MaxLength( 75 )]
        [DataMember]
        [Previewable]
        [RegularExpression( @"[\w\.\'_%-]+(\+[\w-]*)?@([\w-]+\.)+[\w-]+", ErrorMessage = "The Email address is invalid" )]
        [Index( "IX_Email" )]
        public string Email { get; set; }

        /// <summary>
        /// Gets or sets a flag indicating if the Person's email address is active.
        /// </summary>
        /// <value>
        /// A <see cref="System.Boolean"/> value that is <c>true</c> if the email address is active, otherwise <c>false</c>.
        /// </value>
        [DataMember]
        [Newtonsoft.Json.JsonConverter( typeof( Rock.Utility.NotNullJsonConverter<bool> ), true )]
        [DefaultValue( true )]
        public bool IsEmailActive
        {
            get { return _isEmailActive; }
            set { _isEmailActive = value; }
        }
        private bool _isEmailActive = true;

        /// <summary>
        /// Gets or sets a note about the Person's email address.
        /// </summary>
        /// <value>
        /// A <see cref="System.String"/> representing a note about the Person's email address.
        /// </value>
        [MaxLength( 250 )]
        [DataMember]
        public string EmailNote { get; set; }

        /// <summary>
        /// Gets or sets the email preference.
        /// </summary>
        /// <value>
        /// The email preference.
        /// </value>
        [DataMember]
        public EmailPreference EmailPreference { get; set; }

        /// <summary>
        /// Gets or sets the communication preference.
        /// </summary>
        /// <value>
        /// The communication preference.
        /// </value>
        [DataMember]
        public CommunicationType CommunicationPreference { get; set; }

        /// <summary>
        /// Gets or sets notes about why a person profile needs to be reviewed
        /// </summary>
        /// <value>
        /// A <see cref="System.String"/> representing an Review Reason Note.
        /// </value>
        [MaxLength( 1000 )]
        [DataMember]
        public string ReviewReasonNote { get; set; }

        /// <summary>
        /// Gets or sets the Inactive Reason Note
        /// </summary>
        /// <value>
        /// A <see cref="System.String"/> representing an Inactive Reason Note.
        /// </value>
        [MaxLength( 1000 )]
        [DataMember]
        public string InactiveReasonNote { get; set; }

        /// <summary>
        /// Gets or sets the System Note
        /// </summary>
        /// <value>
        /// A <see cref="System.String"/> representing a System Note.
        /// </value>
        [MaxLength( 1000 )]
        [DataMember]
        public string SystemNote { get; set; }

        /// <summary>
        /// Gets or sets the count of the number of times that the Person has been viewed.
        /// </summary>
        /// <value>
        /// A <see cref="System.Int32"/> representing the number of times that the Person has been viewed.
        /// </value>
        [DataMember]
        public int? ViewedCount { get; set; }

        /// <summary>
        /// Gets or sets the name of the top signal color. This property is used to indicate the icon color
        /// on a person if they have a related signal.
        /// </summary>
        /// <value>
        /// A <see cref="System.String"/> representing the CSS color.
        /// </value>
        [MaxLength( 100 )]
        [DataMember]
        public string TopSignalColor { get; set; }

        /// <summary>
        /// Gets or sets the name of the top signal CSS class. This property is used to indicate which icon to display
        /// on a person if they have a related signal.
        /// </summary>
        /// <value>
        /// A <see cref="System.String"/> representing the name of the signal CSS class.
        /// </value>
        [MaxLength( 100 )]
        [DataMember]
        public string TopSignalIconCssClass { get; set; }

        /// <summary>
        /// Gets or sets the highest priority PersonSignal associated with this person.
        /// </summary>
        /// <value>
        /// A <see cref="System.Int32"/> representing a PersonSignal Id of the <see cref="Rock.Model.PersonSignal"/>.
        /// </value>
        [DataMember]
        public int? TopSignalId { get; set; }

        /// <summary>
        /// Gets or sets the age classification of the Person.
        /// </summary>
        /// <value>
        /// A <see cref="Rock.Model.AgeClassification"/> enum value representing the Person's age classification.  Valid values are <c>AgeClassification.Unknown</c> if the Person's age is unknown,
        /// <c>AgeClassification.Adult</c> if the Person's age falls under Adult Range, <c>AgeClassification.Child</c> if the Person is under the age of 18
        /// </value>
        [DataMember]
        [Previewable]
        public AgeClassification AgeClassification { get; set; }

        /// <summary>
        /// Gets or sets the group id for the primary family
        /// </summary>
        /// <value>
        /// The primary family id.
        /// </value>
        [DataMember]
        public int? PrimaryFamilyId { get; set; }

        /// <summary>
        /// Gets or sets a flag indicating if the Person is locked as child.
        /// </summary>
        /// <value>
        /// A <see cref="System.Boolean"/> value that is <c>true</c> if the Person is locked as child; otherwise <c>false</c>.
        /// </value>
        [DataMember]
        public bool IsLockedAsChild
        {
            get {
                return _isLockedAsChild;
            }

            set {
                _isLockedAsChild = value;
            }
        }
        private bool _isLockedAsChild = false;

        /// <summary>
        /// Gets or sets the deceased date.
        /// </summary>
        /// <value>
        /// The deceased date.
        /// </value>
        [DataMember]
        public DateTime? DeceasedDate { get; set; }

        #endregion

        #region Constructors

        /// <summary>
        /// Initializes a new instance of the <see cref="Person"/> class.
        /// </summary>
        public Person()
            : base()
        {
            _users = new Collection<UserLogin>();
            _phoneNumbers = new Collection<PhoneNumber>();
            _members = new Collection<GroupMember>();
            _aliases = new Collection<PersonAlias>();
            CommunicationPreference = CommunicationType.Email;
        }

        #endregion

        #region Virtual Properties

        /// <summary>
        /// Gets the primary alias.
        /// </summary>
        /// <value>
        /// The primary alias.
        /// </value>
        [NotMapped]
        [LavaInclude]
        public virtual PersonAlias PrimaryAlias
        {
            get {
                return Aliases.FirstOrDefault( a => a.AliasPersonId == Id );
            }
        }

        /// <summary>
        /// Gets the primary alias identifier.
        /// </summary>
        /// <value>
        /// The primary alias identifier.
        /// </value>
        [DataMember]
        [NotMapped]
        [RockClientInclude( "The Primary PersonAliasId of the Person" )]
        public virtual int? PrimaryAliasId
        {
            get {
                var primaryAlias = PrimaryAlias;
                if ( primaryAlias != null )
                {
                    return primaryAlias.Id;
                }

                return null;
            }

            private set {
                // intentionally blank
            }
        }

        /// <summary>
        /// Gets the Full Name of the Person using the NickName LastName Suffix format.
        /// </summary>
        /// <value>
        /// A <see cref="System.String"/> representing the Full Name of a Person using the NickName LastName Suffix format.
        /// </value>
        [DataMember]
        [NotMapped]
        public virtual string FullName
        {
            get {
                // Use the SuffixValueId and DefinedValue cache instead of referencing SuffixValue property so
                // that if FullName is used in datagrid, the SuffixValue is not lazy-loaded for each row
                return FormatFullName( NickName, LastName, SuffixValueId );
            }

            private set {
                // intentionally blank
            }
        }

        /// <summary>
        /// Determines whether the <see cref="RecordTypeValue"/> of this Person is Business
        /// </summary>
        /// <returns>
        ///   <c>true</c> if this instance is business; otherwise, <c>false</c>.
        /// </returns>
        public bool IsBusiness()
        {
            return IsBusiness( this.RecordTypeValueId );
        }

        /// <summary>
        /// Gets a value indicating whether this instance is business.
        /// </summary>
        /// <value>
        /// <c>true</c> if this instance is business; otherwise, <c>false</c>.
        /// </value>
        private static bool IsBusiness( int? recordTypeValueId )
        {
            if ( recordTypeValueId.HasValue )
            {
                int recordTypeValueIdBusiness = DefinedValueCache.Get( SystemGuid.DefinedValue.PERSON_RECORD_TYPE_BUSINESS.AsGuid() ).Id;
                return recordTypeValueId.Value == recordTypeValueIdBusiness;
            }
            else
            {
                return false;
            }
        }

        /// <summary>
        /// Gets the full name of the Person using the LastName, FirstName format.
        /// </summary>
        /// <value>
        /// A <see cref="System.String"/> representing the full name of a Person using the LastName, FirstName format
        /// </value>
        [NotMapped]
        public virtual string FullNameReversed
        {
            get {
                return FormatFullNameReversed( this.LastName, this.NickName, this.SuffixValueId, this.RecordTypeValueId );
            }
        }

        /// <summary>
        /// Gets the full name reversed.
        /// </summary>
        /// <param name="lastName">The last name.</param>
        /// <param name="nickName">Name of the nick.</param>
        /// <param name="suffixValueId">The suffix value identifier.</param>
        /// <param name="recordTypeValueId">The record type value identifier.</param>
        /// <returns></returns>
        public static string FormatFullNameReversed( string lastName, string nickName, int? suffixValueId, int? recordTypeValueId )
        {
            if ( IsBusiness( recordTypeValueId ) )
            {
                return lastName;
            }

            var fullName = new StringBuilder();

            fullName.Append( lastName );

            // Use the SuffixValueId and DefinedValue cache instead of referencing SuffixValue property so
            // that if FullName is used in datagrid, the SuffixValue is not lazy-loaded for each row
            if ( suffixValueId.HasValue )
            {
                var suffix = DefinedValueCache.Get( suffixValueId.Value );
                if ( suffix != null )
                {
                    fullName.AppendFormat( " {0}", suffix.Value );
                }
            }

            fullName.AppendFormat( ", {0}", nickName );
            return fullName.ToString();
        }

        /// <summary>
        /// Gets the Full Name of the Person using the Title FirstName LastName format.
        /// </summary>
        /// <value>
        /// A <see cref="System.String"/> representing the Full Name of a Person using the Title FirstName LastName format.
        /// </value>
        [NotMapped]
        public virtual string FullNameFormal
        {
            get {
                if ( IsBusiness( this.RecordTypeValueId ) )
                {
                    return LastName;
                }

                var fullName = new StringBuilder();

                fullName.AppendFormat( "{0} {1}", FirstName, LastName );

                if ( SuffixValue != null && !string.IsNullOrWhiteSpace( SuffixValue.Value ) )
                {
                    fullName.AppendFormat( " {0}", SuffixValue.Value );
                }

                return fullName.ToString();
            }
        }

        /// <summary>
        /// Gets the full name of the Person using the LastName, FirstName format.
        /// </summary>
        /// <value>
        /// A <see cref="System.String"/> representing the full name of a Person using the LastName, FirstName format
        /// </value>
        [NotMapped]
        public virtual string FullNameFormalReversed
        {
            get {
                if ( IsBusiness( this.RecordTypeValueId ) )
                {
                    return LastName;
                }

                var fullName = new StringBuilder();
                fullName.Append( LastName );

                if ( SuffixValue != null && !string.IsNullOrWhiteSpace( SuffixValue.Value ) )
                {
                    fullName.AppendFormat( " {0}", SuffixValue.Value );
                }

                fullName.AppendFormat( ", {0}", FirstName );
                return fullName.ToString();
            }
        }

        /// <summary>
        /// Gets the day of the week the person's birthday falls on for the current year.
        /// </summary>
        /// <value>
        /// A <see cref="System.String"/> representing the day of the week the person's birthday falls on for the current year.
        /// </value>
        [DataMember]
        [NotMapped]
        public virtual string BirthdayDayOfWeek
        {
            get {
                string birthdayDayOfWeek = string.Empty;

                if ( BirthMonth.HasValue && BirthDay.HasValue )
                {
                    try
                    {
                        DateTime thisYearsBirthdate;
                        if ( BirthMonth == 2 && BirthDay == 29 && !DateTime.IsLeapYear( RockDateTime.Now.Year ) )
                        {
                            // if their birthdate is 2/29 and the current year is NOT a leapyear, have their birthday be 2/28
                            thisYearsBirthdate = new DateTime( RockDateTime.Now.Year, BirthMonth.Value, 28, 0, 0, 0 );
                        }
                        else
                        {
                            thisYearsBirthdate = new DateTime( RockDateTime.Now.Year, BirthMonth.Value, BirthDay.Value, 0, 0, 0 );
                        }

                        birthdayDayOfWeek = thisYearsBirthdate.ToString( "dddd" );
                    }
                    catch
                    {
                        // intentionally blank
                    }
                }

                return birthdayDayOfWeek;
            }

            private set {
                // intentionally blank
            }
        }

        /// <summary>
        /// Gets the day of the week the person's birthday falls on for the current year as a shortened string (e.g. Wed.)
        /// </summary>
        /// <value>
        /// A <see cref="System.String"/> representing the shortened day of the week the person's birthday falls on for the current year.
        /// </value>
        [DataMember]
        [NotMapped]
        public virtual string BirthdayDayOfWeekShort
        {
            get {
                string birthdayDayOfWeek = string.Empty;

                if ( BirthMonth.HasValue && BirthDay.HasValue )
                {
                    try
                    {
                        DateTime thisYearsBirthdate;
                        if ( BirthMonth == 2 && BirthDay == 29 && !DateTime.IsLeapYear( RockDateTime.Now.Year ) )
                        {
                            // if their birthdate is 2/29 and the current year is NOT a leapyear, have their birthday be 2/28
                            thisYearsBirthdate = new DateTime( RockDateTime.Now.Year, BirthMonth.Value, 28, 0, 0, 0 );
                        }
                        else
                        {
                            thisYearsBirthdate = new DateTime( RockDateTime.Now.Year, BirthMonth.Value, BirthDay.Value, 0, 0, 0 );
                        }

                        birthdayDayOfWeek = thisYearsBirthdate.ToString( "ddd" );
                    }
                    catch
                    {
                        // intentionally blank
                    }
                }

                return birthdayDayOfWeek;
            }

            private set {
                // intentionally blank
            }
        }

        /// <summary>
        /// Gets the URL of the person's photo.
        /// </summary>
        /// <value>
        /// URL of the photo
        /// </value>
        [LavaInclude]
        [NotMapped]
        public virtual string PhotoUrl
        {
            get {
                return Person.GetPersonPhotoUrl( this );
            }

            private set {
                // intentionally blank
            }
        }

        /// <summary>
        /// Gets or sets a collection containing the Person's <see cref="Rock.Model.UserLogin">UserLogins</see>.
        /// </summary>
        /// <value>
        /// A collection of <see cref="Rock.Model.UserLogin">UserLogins</see> that belong to the Person.
        /// </value>
        [DataMember]
        public virtual ICollection<UserLogin> Users
        {
            get { return _users; }
            set { _users = value; }
        }

        private ICollection<UserLogin> _users;

        /// <summary>
        /// Gets or sets a collection of <see cref="Rock.Model.PhoneNumber">PhoneNumbers</see>
        /// </summary>
        /// <value>
        /// A collection of <see cref="Rock.Model.PhoneNumber"/> entities representing the phone numbers that are associated with this Person.
        /// </value>
        [DataMember]
        public virtual ICollection<PhoneNumber> PhoneNumbers
        {
            get { return _phoneNumbers; }
            set { _phoneNumbers = value; }
        }

        private ICollection<PhoneNumber> _phoneNumbers;

        /// <summary>
        /// Gets or sets a collection of <see cref="Rock.Model.GroupMember">GroupMember</see> entities representing the group memberships that are associated
        /// with this Person.
        /// </summary>
        /// <value>
        /// A collection of <see cref="Rock.Model.GroupMember">GroupMember</see> entities representing the group memberships that are associated with
        /// </value>
        [LavaInclude]
        public virtual ICollection<GroupMember> Members
        {
            get { return _members; }
            set { _members = value; }
        }

        private ICollection<GroupMember> _members;

        /// <summary>
        /// Gets or sets the aliases for this person
        /// </summary>
        /// <value>
        /// The aliases.
        /// </value>
        [LavaInclude]
        public virtual ICollection<PersonAlias> Aliases
        {
            get { return _aliases; }
            set { _aliases = value; }
        }

        private ICollection<PersonAlias> _aliases;

        /// <summary>
        /// Gets or sets the <see cref="Rock.Model.DefinedValue"/> representing the Person's marital status.
        /// </summary>
        /// <value>
        /// A <see cref="Rock.Model.DefinedValue"/> representing the Person's marital status.
        /// </value>
        [DataMember]
        public virtual DefinedValue MaritalStatusValue { get; set; }

        /// <summary>
        /// Gets or sets the <see cref="Rock.Model.DefinedValue"/> representing the Person's connection status
        /// </summary>
        /// <value>
        /// A <see cref="DefinedValue"/> object representing the Person's connection status.
        /// </value>
        [DataMember]
        public virtual DefinedValue ConnectionStatusValue { get; set; }

        /// <summary>
        /// Gets or sets the review reason value.
        /// </summary>
        /// <value>
        /// The review reason value.
        /// </value>
        [DataMember]
        public virtual DefinedValue ReviewReasonValue { get; set; }

        /// <summary>
        /// Gets or sets the <see cref="Rock.Model.DefinedValue"/> representing the record status.
        /// </summary>
        /// <value>
        /// A <see cref="DefinedValue"/> object representing the record status.
        /// </value>
        [DataMember]
        public virtual DefinedValue RecordStatusValue { get; set; }

        /// <summary>
        /// Gets or sets the <see cref="Rock.Model.DefinedValue"/> representing the Record Status Reason.
        /// </summary>
        /// <value>
        /// A <see cref="DefinedValue"/> that represents the Record Status Reason (disposition)
        /// </value>
        [DataMember]
        public virtual DefinedValue RecordStatusReasonValue { get; set; }

        /// <summary>
        /// Gets or sets the <see cref="Rock.Model.DefinedValue"/> representing the RecordType.
        /// </summary>
        /// <value>
        /// A <see cref="Rock.Model.DefinedValue"/> representing the record type.
        /// </value>
        [DataMember]
        public virtual DefinedValue RecordTypeValue { get; set; }

        /// <summary>
        /// Gets or sets the <see cref="Rock.Model.DefinedValue"/> representing the Person's name suffix.
        /// </summary>
        /// <value>
        /// A <see cref="Rock.Model.DefinedValue" /> representing the name suffix.
        /// </value>
        [DataMember]
        public virtual DefinedValue SuffixValue { get; set; }

        /// <summary>
        /// Gets or sets the <see cref="Rock.Model.DefinedValue"/> representing the Person's salutation title.
        /// </summary>
        /// <value>
        /// A <see cref="Rock.Model.DefinedValue"/> object representing the Person's salutation title.
        /// </value>
        [DataMember]
        public virtual DefinedValue TitleValue { get; set; }

        /// <summary>
        /// Gets or sets the <see cref="Rock.Model.BinaryFile"/> that contains the Person's photo.
        /// </summary>
        /// <value>
        /// The <see cref="Rock.Model.BinaryFile"/> that contains the Person's photo.
        /// </value>
        [DataMember]
        public virtual BinaryFile Photo { get; set; }

        /// <summary>
        /// Gets or sets the giving group.
        /// </summary>
        /// <value>
        /// The giving group.
        /// </value>
        [LavaInclude]
        public virtual Group GivingGroup { get; set; }

        /// <summary>
        /// Gets or sets the signals applied to this person.
        /// </summary>
        /// <value>
        /// A collection of <see cref="Rock.Model.PersonSignal">PersonSignal</see> entities representing the signals that are associated with this person.
        /// </value>
        [LavaIgnore]
        public virtual ICollection<PersonSignal> Signals { get; set; }

        /// <summary>
        /// Gets or sets the primary family.
        /// </summary>
        /// <value>
        /// The primary family.
        /// </value>
        [LavaInclude]
        public virtual Group PrimaryFamily { get; set; }

        /// <summary>
        /// Gets the Person's birth date. Note: Use SetBirthDate to set the Birthdate
        /// </summary>
        /// <value>
        /// A <see cref="System.DateTime"/> representing the Person's birthdate.  If no birthdate is available, null is returned. If the year is not available then the birthdate is returned with the DateTime.MinValue.Year.
        /// </value>
        [DataMember]
        [DatabaseGenerated( DatabaseGeneratedOption.Computed )]
        [Column( TypeName = "Date" )]
        public DateTime? BirthDate
        {
            get {
                // NOTE: This is the In-Memory get, LinqToSql will get the value from the database
                if ( BirthDay == null || BirthMonth == null )
                {
                    return null;
                }
                else
                {
                    return new DateTime( BirthYear ?? DateTime.MinValue.Year, BirthMonth.Value, BirthDay.Value );
                }
            }

            private set {
                // don't do anything here since EF uses this for loading the Birthdate From the database. Use SetBirthDate to set the birthdate
            }
        }

        /// <summary>
        /// Gets or sets the number of days until their next birthday. This is a computed column and can be used
        /// in LinqToSql queries, but there is no in-memory calculation. Avoid using this property outside of
        /// a linq query. Use DaysToBirthday property instead
        /// NOTE: If their birthday is Feb 29, and this isn't a leap year, it'll treat Feb 28th as their birthday when doing this calculation
        /// </summary>
        /// <value>
        /// The number of days until their next birthday
        /// </value>
        [DataMember]
        [DatabaseGenerated( DatabaseGeneratedOption.Computed )]
        public int? DaysUntilBirthday { get; set; }

        /// <summary>
        /// Sets the birth date, which will set the BirthMonth, BirthDay, and BirthYear values
        /// </summary>
        /// <param name="value">The value.</param>
        public void SetBirthDate( DateTime? value )
        {
            if ( value.HasValue )
            {
                BirthMonth = value.Value.Month;
                BirthDay = value.Value.Day;
                if ( value.Value.Year != DateTime.MinValue.Year )
                {
                    BirthYear = value.Value.Year;
                }
                else
                {
                    BirthYear = null;
                }
            }
            else
            {
                BirthMonth = null;
                BirthDay = null;
                BirthYear = null;
            }
        }

        /// <summary>
        /// Gets the Person's age.
        /// </summary>
        /// <value>
        /// An <see cref="System.Int32"/> representing the person's age. Returns null if the birthdate or birthyear is not available.
        /// </value>
        [DataMember]
        [NotMapped]
        public virtual int? Age
        {
            get {
                return Person.GetAge( this.BirthDate );
            }

            private set {
                // intentionally blank
            }
        }

        /// <summary>
        /// Gets the age.
        /// </summary>
        /// <param name="birthDate">The birth date.</param>
        /// <returns></returns>
        public static int? GetAge( DateTime? birthDate )
        {
            if ( birthDate.HasValue && birthDate.Value.Year != DateTime.MinValue.Year )
            {
                DateTime today = RockDateTime.Today;
                int age = today.Year - birthDate.Value.Year;
                if ( birthDate.Value > today.AddYears( -age ) )
                {
                    // their birthdate is after today's date, so they aren't a year older yet
                    age--;
                }

                return age;
            }

            return null;
        }


        /// <summary>
        /// Formats the age with unit (year, month, day) suffix depending on the age of the individual.
        /// </summary>
        /// <param name="condensed">if set to <c>true</c> age in years is returned without a unit suffix.</param>
        /// <returns></returns>
        public string FormatAge( bool condensed = false )
        {
            var age = Age;
            if ( age != null )
            {
                if ( condensed )
                {
                    return age.ToString();
                }
                if ( age > 0 )
                {
                    return age + ( age == 1 ? " yr" : " yrs" );
                }
                else if ( age < -1 )
                {
                    return string.Empty;
                }
            }

            var today = RockDateTime.Today;
            if ( BirthYear != null && BirthMonth != null )
            {
                int months = today.Month - BirthMonth.Value;
                if ( BirthYear < today.Year )
                {
                    months = months + 12;
                }
                if ( BirthDay > today.Day )
                {
                    months--;
                }
                if ( months > 0 )
                {
                    return months + ( months == 1 ? " mo" : " mos" );
                }
            }

            if ( BirthYear != null && BirthMonth != null && BirthDay != null )
            {
                int days = today.Day - BirthDay.Value;
                if ( days < 0 )
                {
                    // Add the number of days in the birth month
                    var birthMonth = new DateTime( BirthYear.Value, BirthMonth.Value, 1 );
                    days = days + birthMonth.AddMonths( 1 ).AddDays( -1 ).Day;
                }
                return days + ( days == 1 ? " day" : " days" );
            }
            return string.Empty;
        }

        /// <summary>
        /// Gets the next birth day.
        /// </summary>
        /// <value>
        /// The next birth day.
        /// </value>
        [DataMember]
        [NotMapped]
        public virtual DateTime? NextBirthDay
        {
            get {
                if ( BirthMonth.HasValue && BirthDay.HasValue )
                {
                    var today = RockDateTime.Today;
                    var nextBirthDay = RockDateTime.New( today.Year, BirthMonth.Value, BirthDay.Value );
                    if ( nextBirthDay.HasValue && nextBirthDay.Value.CompareTo( today ) < 0 )
                    {
                        nextBirthDay = RockDateTime.New( today.Year + 1, BirthMonth.Value, BirthDay.Value );
                    }

                    return nextBirthDay;
                }

                return null;
            }
            private set {
                // intentionally blank
            }

        }

        /// <summary>
        /// Gets the number of days until the Person's birthday. This is an in-memory calculation. If needed in a LinqToSql query
        /// use DaysUntilBirthday property instead
        /// </summary>
        /// <value>
        /// A <see cref="System.Int32"/> representing the number of days until the Person's birthday. If the person's birthdate is
        /// not available returns Int.MaxValue
        /// </value>
        [DataMember]
        [NotMapped]
        public virtual int DaysToBirthday
        {
            get {
                if ( BirthDay.HasValue && BirthMonth.HasValue )
                {
                    if ( BirthDay.Value >= 1 && BirthDay.Value <= 31 && BirthMonth.Value >= 1 && BirthMonth.Value <= 12 )
                    {
                        var today = RockDateTime.Today;

                        int day = BirthDay.Value;
                        int month = BirthMonth.Value;
                        int year = today.Year;
                        if ( month < today.Month || ( month == today.Month && day < today.Day ) )
                        {
                            year++;
                        }

                        DateTime bday = DateTime.MinValue;
                        while ( !DateTime.TryParse( BirthMonth.Value.ToString() + "/" + day.ToString() + "/" + year.ToString(), out bday ) && day > 28 )
                        {
                            day--;
                        }

                        if ( bday != DateTime.MinValue )
                        {
                            return Convert.ToInt32( bday.Subtract( today ).TotalDays );
                        }
                    }
                }

                return int.MaxValue;
            }

            private set {
                // intentionally blank
            }
        }

        /// <summary>
        /// Gets the Person's precise age (includes the fraction of the year).
        /// </summary>
        /// <value>
        /// A <see cref="System.Double"/> representing the Person's age (including fraction of year)
        /// </value>
        [NotMapped]
        [LavaInclude]
        public virtual double? AgePrecise
        {
            get {
                DateTime? bday = this.BirthDate;
                if ( this.BirthYear.HasValue && bday.HasValue )
                {
                    // Calculate years
                    DateTime today = RockDateTime.Today;
                    int years = today.Year - bday.Value.Year;
                    if ( bday > today.AddYears( -years ) )
                    {
                        years--;
                    }

                    // Calculate days between last and next bday (differs on leap years).
                    DateTime lastBday = bday.Value.AddYears( years );
                    DateTime nextBday = lastBday.AddYears( 1 );
                    double daysInYear = nextBday.Subtract( lastBday ).TotalDays;

                    // Calculate days since last bday
                    double days = today.Subtract( lastBday ).TotalDays;

                    return years + ( days / daysInYear );
                }

                return null;
            }
        }

        /// <summary>
        /// Gets the number of days until the Person's anniversary. This is an in-memory calculation. If needed in a LinqToSql query
        /// use DaysUntilAnniversary property instead
        /// </summary>
        /// <value>
        /// A <see cref="System.Int32"/> representing the number of days until the Person's anniversary. If the person's anniversary
        /// is not available returns Int.MaxValue
        /// </value>
        [DataMember]
        [NotMapped]
        public virtual int DaysToAnniversary
        {
            get {
                if ( AnniversaryDate.HasValue )
                {
                    var today = RockDateTime.Today;

                    int day = AnniversaryDate.Value.Day;
                    int month = AnniversaryDate.Value.Month;
                    int year = today.Year;
                    if ( month < today.Month || ( month == today.Month && day < today.Day ) )
                    {
                        year++;
                    }

                    DateTime aday = DateTime.MinValue;
                    while ( !DateTime.TryParse( month.ToString() + "/" + day.ToString() + "/" + year.ToString(), out aday ) && day > 28 )
                    {
                        day--;
                    }

                    if ( aday != DateTime.MinValue )
                    {
                        return Convert.ToInt32( aday.Subtract( today ).TotalDays );
                    }
                }

                return int.MaxValue;
            }
            private set {
                // intentionally blank
            }

        }

        /// <summary>
        /// Gets the next anniversary.
        /// </summary>
        /// <value>
        /// The next anniversary.
        /// </value>
        [DataMember]
        [NotMapped]
        public virtual DateTime? NextAnniversary
        {
            get {
                if ( AnniversaryDate.HasValue )
                {
                    var today = RockDateTime.Today;
                    var nextAnniversary = RockDateTime.New( today.Year, AnniversaryDate.Value.Month, AnniversaryDate.Value.Day );
                    if ( nextAnniversary.HasValue && nextAnniversary.Value.CompareTo( today ) < 0 )
                    {
                        nextAnniversary = RockDateTime.New( today.Year + 1, AnniversaryDate.Value.Month, AnniversaryDate.Value.Day );
                    }

                    return nextAnniversary;
                }

                return null;
            }
            private set {
                // intentionally blank
            }

        }

        /// <summary>
        /// Gets or sets the number of days until their next anniversary. This is a computed column and can be used
        /// in LinqToSql queries, but there is no in-memory calculation. Avoid using property outside of
        /// a linq query. Use DaysToAnniversary instead.
        /// NOTE: If their anniversary is Feb 29, and this isn't a leap year, it'll treat Feb 28th as their anniversary when doing this calculation
        /// </summary>
        /// <value>
        /// The number of days until their next anniversary
        /// </value>
        [DataMember]
        [DatabaseGenerated( DatabaseGeneratedOption.Computed )]
        public int? DaysUntilAnniversary { get; set; }

        /// <summary>
        /// Gets or sets the grade offset, which is the number of years until their graduation date.  This is used to determine which Grade (Defined Value) they are in
        /// </summary>
        /// <value>
        /// The grade offset.
        /// </value>
        [NotMapped]
        [DataMember]
        [RockClientInclude( "The Grade Offset of the person, which is the number of years until their graduation date. See GradeFormatted to see their current Grade. [Readonly]" )]
        public virtual int? GradeOffset
        {
            get {
                return GradeOffsetFromGraduationYear( GraduationYear );
            }

            set {
                GraduationYear = GraduationYearFromGradeOffset( value );
            }
        }

        /// <summary>
        /// Gets the has graduated.
        /// </summary>
        /// <value>
        /// The has graduated.
        /// </value>
        [NotMapped]
        [DataMember]
        public virtual bool? HasGraduated
        {
            get {
                return HasGraduatedFromGradeOffset( GradeOffset );
            }

            private set {
                // intentionally blank
            }

        }

        /// <summary>
        /// Gets the grade string.
        /// </summary>
        /// <value>
        /// The grade string.
        /// </value>
        [NotMapped]
        [DataMember]
        public virtual string GradeFormatted
        {
            get {
                return GradeFormattedFromGradeOffset( GradeOffset );
            }

            private set {
                // intentionally blank
            }
        }

        /// <summary>
        /// Creates and stores a new PersonToken for a person using the default ExpireDateTime and UsageLimit.
        /// Returns the encrypted URLEncoded Token along with the ImpersonationParameter key in the form of "rckipid={ImpersonationParameter}"
        /// </summary>
        /// <value>
        /// A <see cref="System.String"/> representing the impersonation parameter.
        /// </value>
        [NotMapped]
        [LavaInclude]
        public virtual string ImpersonationParameter
        {
            get {
                return this.GetImpersonationParameter();
            }
        }

        /// <summary>
        /// Creates and stores a new PersonToken for a person using the default ExpireDateTime and UsageLimit.
        /// Returns the encrypted URLEncoded Token which can be used as a rckipid.
        /// NOTE: Use the GetImpersonationParameter(...) methods to specify an expiration date, usage limit or pageid
        /// </summary>
        /// <value>
        /// A <see cref="T:System.String" /> that represents a URL friendly version of the entity's unique key.
        /// </value>
        [NotMapped]
        public override string EncryptedKey
        {
            get {
                // in the case of Person, use an encrypted PersonToken instead of the base.UrlEncodedKey
                return this.GetImpersonationToken();
            }
        }

        /// <summary>
        /// Creates and stores a new PersonToken for a person using the default ExpireDateTime and UsageLimit.
        /// Returns the encrypted URLEncoded Token which can be used as a rckipid.
        /// NOTE: Use the GetImpersonationParameter(...) methods to specify an expiration date, usage limit or pageid
        /// </summary>
        /// <value>
        /// A <see cref="T:System.String" /> that represents a URL friendly version of the entity's unique key.
        /// </value>
        [NotMapped]
        [LavaInclude]
        public override string UrlEncodedKey
        {
            get {
                // in the case of Person, use an encrypted PersonToken instead of the base.UrlEncodedKey
                return this.GetImpersonationToken();
            }
        }

        /// <summary>
        /// Gets a value indicating whether [allows interactive bulk indexing].
        /// </summary>
        /// <value>
        /// <c>true</c> if [allows interactive bulk indexing]; otherwise, <c>false</c>.
        /// </value>
        [NotMapped]
        public bool AllowsInteractiveBulkIndexing
        {
            get {
                return true;
            }
        }

        /// <summary>
        /// Gets or sets the history changes.
        /// </summary>
        /// <value>
        /// The history changes.
        /// </value>
        [NotMapped]
        private History.HistoryChangeList HistoryChanges { get; set; }

        #endregion

        #region Methods

        /// <summary>
        /// Gets the <see cref="Rock.Model.UserLogin"/> of the user being impersonated.
        /// </summary>
        /// <value>
        /// Th <see cref="Rock.Model.UserLogin"/> of the user being impersonated.
        /// </value>
        public virtual UserLogin GetImpersonatedUser()
        {
            UserLogin user = new UserLogin();
            user.UserName = this.FullName;
            user.PersonId = this.Id;
            user.Person = this;
            return user;
        }

        /// <summary>
        /// Creates and stores a new PersonToken for a person using the default ExpireDateTime and UsageLimit.
        /// Returns the encrypted URLEncoded Token which can be used as a rckipid.
        /// </summary>
        /// <returns></returns>
        public virtual string GetImpersonationToken()
        {
            return GetImpersonationToken( null, null, null );
        }

        /// <summary>
        /// Creates and stores a new PersonToken for a person using the default ExpireDateTime and UsageLimit.
        /// Returns the encrypted URLEncoded Token along with the ImpersonationParameter key in the form of "rckipid={ImpersonationParameter}"
        /// </summary>
        /// <returns></returns>
        /// <value>
        /// A <see cref="System.String" /> representing the impersonation parameter.
        /// </value>
        public virtual string GetImpersonationParameter()
        {
            return GetImpersonationParameter( null, null, null );
        }

        /// <summary>
        /// Builds an encrypted action identifier string for the person instance.
        /// Returns the encrypted URLEncoded identifier"
        /// </summary>
        /// <returns></returns>
        /// <value>
        /// A <see cref="System.String" /> representing the person action identifier.
        /// </value>
        public virtual string GetPersonActionIdentifier( string action )
        {
            var encryptedToken = Rock.Security.Encryption.EncryptString( $"{Guid}>{action}" );

            // do a Replace('%', '!') after we UrlEncode it (to make it more safely embeddable in HTML and cross browser compatible)
            return System.Web.HttpUtility.UrlEncode( encryptedToken ).Replace( '%', '!' );
        }

        /// <summary>
        /// Builds an encrypted action identifier stringfor the person instance.
        /// Returns the encrypted URLEncoded Token along with the identifier key in the form of "rckipid={PersonActionIdentifier}"
        /// </summary>
        /// <returns></returns>
        /// <value>
        /// A <see cref="System.String" /> representing the person action identifier.
        /// </value>
        public virtual string GetPersonActionIdentifierParameter( string action )
        {
            return $"rckid={GetPersonActionIdentifier( action )}";
        }

        /// <summary>
        /// Creates and stores a new PersonToken for a person using the specified ExpireDateTime, UsageLimit, and Page
        /// Returns the encrypted URLEncoded Token along with the ImpersonationParameter key in the form of "rckipid={ImpersonationParameter}"
        /// </summary>
        /// <param name="expireDateTime">The expire date time.</param>
        /// <param name="usageLimit">The usage limit.</param>
        /// <param name="pageId">The page identifier.</param>
        /// <returns></returns>
        /// <value>
        /// A <see cref="System.String" /> representing the impersonation parameter.
        /// </value>
        public virtual string GetImpersonationParameter( DateTime? expireDateTime, int? usageLimit, int? pageId )
        {
            return $"rckipid={GetImpersonationToken( expireDateTime, usageLimit, pageId )}";
        }

        /// <summary>
        /// Creates and stores a new PersonToken for a person using the specified ExpireDateTime, UsageLimit, and Page
        /// Returns the encrypted URLEncoded Token which can be used as a rckipid.
        /// </summary>
        /// <returns></returns>
        public virtual string GetImpersonationToken( DateTime? expireDateTime, int? usageLimit, int? pageId )
        {
            return PersonToken.CreateNew( this.PrimaryAlias, expireDateTime, usageLimit, pageId );
        }

        /// <summary>
        /// Gets an anchor tag for linking to person profile
        /// </summary>
        /// <param name="rockUrlRoot">The rock URL root.</param>
        /// <param name="cssClass">The CSS class.</param>
        /// <returns></returns>
        public string GetAnchorTag( string rockUrlRoot, string cssClass = "" )
        {
            return string.Format( "<a class='{0}' href='{1}Person/{2}'>{3}</a>", cssClass, rockUrlRoot, Id, FullName );
        }

        /// <summary>
        /// Gets an anchor tag to send person a communication
        /// </summary>
        /// <param name="rockUrlRoot">The rock URL root.</param>
        /// <param name="cssClass">The CSS class.</param>
        /// <param name="preText">The pre text.</param>
        /// <param name="postText">The post text.</param>
        /// <param name="styles">The styles.</param>
        /// <returns></returns>
        /// <value>
        /// The email tag.
        /// </value>
        public string GetEmailTag( string rockUrlRoot, string cssClass = "", string preText = "", string postText = "", string styles = "" )
        {
            return GetEmailTag( rockUrlRoot, null, cssClass, preText, postText, styles );
        }

        /// <summary>
        /// Gets an anchor tag to send person a communication
        /// </summary>
        /// <param name="rockUrlRoot">The rock URL root.</param>
        /// <param name="communicationPageReference">The communication page reference.</param>
        /// <param name="cssClass">The CSS class.</param>
        /// <param name="preText">The pre text.</param>
        /// <param name="postText">The post text.</param>
        /// <param name="styles">The styles.</param>
        /// <returns></returns>
        /// <value>
        /// The email tag.
        /// </value>
        public string GetEmailTag( string rockUrlRoot, Rock.Web.PageReference communicationPageReference, string cssClass = "", string preText = "", string postText = "", string styles = "" )
        {
            if ( !string.IsNullOrWhiteSpace( Email ) )
            {
                if ( IsEmailActive )
                {
                    rockUrlRoot.EnsureTrailingBackslash();

                    // get email link preference (new communication/mailto)
                    var globalAttributes = GlobalAttributesCache.Get();
                    string emailLinkPreference = globalAttributes.GetValue( "PreferredEmailLinkType" );

                    string emailLink = string.Empty;

                    // create link
                    if ( string.IsNullOrWhiteSpace( emailLinkPreference ) || emailLinkPreference == "1" )
                    {
                        if ( communicationPageReference != null )
                        {
                            communicationPageReference.QueryString = new System.Collections.Specialized.NameValueCollection( communicationPageReference.QueryString ?? new System.Collections.Specialized.NameValueCollection() );
                            communicationPageReference.QueryString["person"] = this.Id.ToString();
                            emailLink = new Rock.Web.PageReference( communicationPageReference.PageId, communicationPageReference.RouteId, communicationPageReference.Parameters, communicationPageReference.QueryString ).BuildUrl();
                        }
                        else
                        {
                            emailLink = string.Format( "{0}Communication?person={1}", rockUrlRoot, Id );
                        }
                    }
                    else
                    {
                        emailLink = string.Format( "mailto:{0}", Email );
                    }

                    switch ( EmailPreference )
                    {
                        case EmailPreference.EmailAllowed:
                            {
                                return string.Format(
                                    "<a class='{0}' style='{1}' href='{2}'>{3} {4} {5}</a>",
                                    cssClass,
                                    styles,
                                    emailLink,
                                    preText,
                                    Email,
                                    postText );
                            }

                        case EmailPreference.NoMassEmails:
                            {
                                return string.Format(
                                    "<span class='js-email-status email-status no-mass-email' data-toggle='tooltip' data-placement='top' title='Email Preference is set to \"No Mass Emails\"'><a class='{0}' href='{1}'>{2} {3} {4} <i class='fa fa-exchange'></i></a> </span>",
                                    cssClass,
                                    emailLink,
                                    preText,
                                    Email,
                                    postText );
                            }

                        case EmailPreference.DoNotEmail:
                            {
                                return string.Format(
                                    "<span class='{0} js-email-status email-status do-not-email' data-toggle='tooltip' data-placement='top' title='Email Preference is set to \"Do Not Email\"'>{1} {2} {3} <i class='fa fa-ban'></i></span>",
                                    cssClass,
                                    preText,
                                    Email,
                                    postText );
                            }
                    }
                }
                else
                {
                    return string.Format(
                        "<span class='js-email-status not-active email-status' data-toggle='tooltip' data-placement='top' title='Email is not active. {0}'>{1} <i class='fa fa-exclamation-triangle'></i></span>",
                        EmailNote,
                        Email );
                }
            }

            return string.Empty;
        }

        /// <summary>
        /// Uploads the person's photo from the specified url and sets it as the person's Photo using the default BinaryFileType.
        /// </summary>
        /// <param name="photoUri">The photo URI.</param>
        public void SetPhotoFromUrl( Uri photoUri )
        {
            this.SetPhotoFromUrl( photoUri, Rock.SystemGuid.BinaryFiletype.PERSON_IMAGE.AsGuid() );
        }

        /// <summary>
        /// Uploads the person's photo from the specified url and sets it as the person's Photo using the specified BinaryFileType.
        /// </summary>
        /// <param name="photoUri">The photo URI.</param>
        /// <param name="binaryFileTypeGuid">The binary file type unique identifier.</param>
        public void SetPhotoFromUrl( Uri photoUri, Guid binaryFileTypeGuid )
        {
            try
            {
                HttpWebRequest imageRequest = ( HttpWebRequest ) HttpWebRequest.Create( photoUri );
                HttpWebResponse imageResponse = ( HttpWebResponse ) imageRequest.GetResponse();
                var imageStream = imageResponse.GetResponseStream();
                using ( var rockContext = new RockContext() )
                {
                    var binaryFileType = new BinaryFileTypeService( rockContext ).GetNoTracking( binaryFileTypeGuid );
                    using ( MemoryStream photoData = new MemoryStream() )
                    {
                        imageStream.CopyTo( photoData );
                        var fileName = this.FullName.RemoveSpaces().MakeValidFileName();
                        if ( fileName.IsNullOrWhiteSpace() )
                        {
                            fileName = "PersonPhoto";
                        }

                        var binaryFile = new BinaryFile()
                        {
                            FileName = fileName,
                            MimeType = imageResponse.ContentType,
                            BinaryFileTypeId = binaryFileType.Id,
                            IsTemporary = true
                        };

                        binaryFile.SetStorageEntityTypeId( binaryFileType.StorageEntityTypeId );

                        byte[] photoDataBytes = photoData.ToArray();
                        binaryFile.FileSize = photoDataBytes.Length;
                        binaryFile.ContentStream = new MemoryStream( photoDataBytes );

                        var binaryFileService = new BinaryFileService( rockContext );
                        binaryFileService.Add( binaryFile );
                        rockContext.SaveChanges();

                        this.PhotoId = binaryFile.Id;
                    }
                }
            }
            catch ( Exception ex )
            {
                throw new Exception( $"Unable to set photo from {photoUri},", ex );
            }
        }

        /// <summary>
        /// Creates a <see cref="System.Collections.Generic.Dictionary{String, Object}"/> of the Person object
        /// </summary>
        /// <returns>A <see cref="System.Collections.Generic.Dictionary{String, Object}"/> of the Person object.</returns>
        public override Dictionary<string, object> ToDictionary()
        {
            var dictionary = base.ToDictionary();
            dictionary.AddOrIgnore( "Age", AgePrecise );
            dictionary.AddOrIgnore( "DaysToBirthday", DaysToBirthday );
            dictionary.AddOrIgnore( "DaysToAnniversary", DaysToAnniversary );
            dictionary.AddOrIgnore( "FullName", FullName );
            dictionary.AddOrIgnore( "PrimaryAliasId", this.PrimaryAliasId );
            return dictionary;
        }

        /// <summary>
        /// Pres the save changes.
        /// </summary>
        /// <param name="dbContext">The database context.</param>
        /// <param name="entry">The entry.</param>
        public override void PreSaveChanges( Rock.Data.DbContext dbContext, System.Data.Entity.Infrastructure.DbEntityEntry entry )
        {
            var rockContext = ( RockContext ) dbContext;

            var inactiveStatus = DefinedValueCache.Get( Rock.SystemGuid.DefinedValue.PERSON_RECORD_STATUS_INACTIVE.AsGuid() );
            var deceased = DefinedValueCache.Get( Rock.SystemGuid.DefinedValue.PERSON_RECORD_STATUS_REASON_DECEASED.AsGuid() );

            if ( inactiveStatus != null && deceased != null )
            {
                bool isInactive = ( RecordStatusValueId.HasValue && RecordStatusValueId.Value == inactiveStatus.Id ) ||
                    ( RecordStatusValue != null && RecordStatusValue.Id == inactiveStatus.Id );
                bool isReasonDeceased = ( RecordStatusReasonValueId.HasValue && RecordStatusReasonValueId.Value == deceased.Id ) ||
                    ( RecordStatusReasonValue != null && RecordStatusReasonValue.Id == deceased.Id );

                IsDeceased = isInactive && isReasonDeceased;

                if ( isInactive )
                {
                    var dbPropertyEntry = entry.Property( "RecordStatusValueId" );
                    if ( dbPropertyEntry != null && dbPropertyEntry.IsModified )
                    {   
                        // If person was just inactivated, update the group member status for all their group memberships to be inactive
                        foreach ( var groupMember in new GroupMemberService( rockContext )
                            .Queryable()
                            .Where( m =>
                                m.PersonId == Id &&
                                m.GroupMemberStatus != GroupMemberStatus.Inactive &&
                                !m.Group.GroupType.IgnorePersonInactivated ) )
                        {
                            groupMember.GroupMemberStatus = GroupMemberStatus.Inactive;
                        }

                        // Also update the person's connection requests
                        int[] aliasIds = Aliases.Select( a => a.Id ).ToArray();
                        foreach ( var connectionRequest in new ConnectionRequestService( rockContext )
                            .Queryable()
                            .Where( c =>
                                 aliasIds.Contains( c.PersonAliasId ) &&
                                 c.ConnectionState != ConnectionState.Inactive &&
                                 c.ConnectionState != ConnectionState.Connected ) )
                        {
                            connectionRequest.ConnectionState = ConnectionState.Inactive;
                        }
                    }
                }
            }

            RecordTypeValueId = RecordTypeValueId ?? DefinedValueCache.Get( Rock.SystemGuid.DefinedValue.PERSON_RECORD_TYPE_PERSON.AsGuid() ).Id;
            RecordStatusValueId = RecordStatusValueId ?? DefinedValueCache.Get( Rock.SystemGuid.DefinedValue.PERSON_RECORD_STATUS_ACTIVE.AsGuid() ).Id;
            ConnectionStatusValueId = ConnectionStatusValueId ?? DefinedValueCache.Get( Rock.SystemGuid.DefinedValue.PERSON_CONNECTION_STATUS_VISITOR.AsGuid() ).Id;

            if ( string.IsNullOrWhiteSpace( NickName ) )
            {
                NickName = FirstName;
            }

            if ( PhotoId.HasValue )
            {
                BinaryFileService binaryFileService = new BinaryFileService( ( RockContext ) dbContext );
                var binaryFile = binaryFileService.Get( PhotoId.Value );
                if ( binaryFile != null && binaryFile.IsTemporary )
                {
                    binaryFile.IsTemporary = false;
                }
            }

            // ensure person has a PersonAlias/PrimaryAlias
            if ( !this.Aliases.Any() || !this.Aliases.Any( a => a.AliasPersonId == this.Id ) )
            {
                this.Aliases.Add( new PersonAlias { AliasPerson = this, AliasPersonGuid = this.Guid, Guid = Guid.NewGuid() } );
            }

            if ( this.AnniversaryDate.HasValue )
            {
                if ( this.MaritalStatusValueId != DefinedValueCache.Get( Rock.SystemGuid.DefinedValue.PERSON_MARITAL_STATUS_MARRIED ).Id )
                {
                    this.AnniversaryDate = null;
                }
                else
                {
                    var dbPropertyEntry = entry.Property( "AnniversaryDate" );
                    if ( dbPropertyEntry != null && dbPropertyEntry.IsModified )
                    {
                        var spouse = this.GetSpouse( ( RockContext ) dbContext );
                        if ( spouse != null && spouse.AnniversaryDate != this.AnniversaryDate )
                        {
                            spouse.AnniversaryDate = this.AnniversaryDate;
                        }
                    }
                }
            }

            CalculateSignals();

            if ( this.IsValid )
            {
                var transaction = new Rock.Transactions.SaveMetaphoneTransaction( this );
                Rock.Transactions.RockQueue.TransactionQueue.Enqueue( transaction );
            }

            HistoryChanges = new History.HistoryChangeList();

            switch ( entry.State )
            {
                case System.Data.Entity.EntityState.Added:
                    {
                        HistoryChanges.AddChange( History.HistoryVerb.Add, History.HistoryChangeType.Record, "Person" ).SetNewValue( this.FullName );

                        History.EvaluateChange( HistoryChanges, "Record Type", ( int? ) null, RecordTypeValue, RecordTypeValueId );
                        History.EvaluateChange( HistoryChanges, "Record Status", ( int? ) null, RecordStatusValue, RecordStatusValueId );
                        History.EvaluateChange( HistoryChanges, "Record Status Reason", ( int? ) null, RecordStatusReasonValue, RecordStatusReasonValueId );
                        History.EvaluateChange( HistoryChanges, "Inactive Reason Note", string.Empty, InactiveReasonNote );
                        History.EvaluateChange( HistoryChanges, "Connection Status", ( int? ) null, ConnectionStatusValue, ConnectionStatusValueId );
                        History.EvaluateChange( HistoryChanges, "Review Reason", ( int? ) null, ReviewReasonValue, ReviewReasonValueId );
                        History.EvaluateChange( HistoryChanges, "Review Reason Note", string.Empty, ReviewReasonNote );
                        History.EvaluateChange( HistoryChanges, "Deceased", ( bool? ) null, IsDeceased );
                        History.EvaluateChange( HistoryChanges, "Title", ( int? ) null, TitleValue, TitleValueId );
                        History.EvaluateChange( HistoryChanges, "First Name", string.Empty, FirstName );
                        History.EvaluateChange( HistoryChanges, "Nick Name", string.Empty, NickName );
                        History.EvaluateChange( HistoryChanges, "Middle Name", string.Empty, MiddleName );
                        History.EvaluateChange( HistoryChanges, "Last Name", string.Empty, LastName );
                        History.EvaluateChange( HistoryChanges, "Suffix", ( int? ) null, SuffixValue, SuffixValueId );
                        History.EvaluateChange( HistoryChanges, "Birth Date", null, BirthDate );
                        History.EvaluateChange( HistoryChanges, "Gender", null, Gender );
                        History.EvaluateChange( HistoryChanges, "Marital Status", ( int? ) null, MaritalStatusValue, MaritalStatusValueId );
                        History.EvaluateChange( HistoryChanges, "Anniversary Date", null, AnniversaryDate );
                        History.EvaluateChange( HistoryChanges, "Graduation Year", null, GraduationYear );
                        History.EvaluateChange( HistoryChanges, "Giving Id", null, GivingId );
                        History.EvaluateChange( HistoryChanges, "Email", string.Empty, Email );
                        History.EvaluateChange( HistoryChanges, "Email Active", ( bool? ) null, IsEmailActive );
                        History.EvaluateChange( HistoryChanges, "Email Note", string.Empty, EmailNote );
                        History.EvaluateChange( HistoryChanges, "Email Preference", null, EmailPreference );
                        History.EvaluateChange( HistoryChanges, "Communication Preference", null, CommunicationPreference );
                        History.EvaluateChange( HistoryChanges, "System Note", string.Empty, SystemNote );

                        if ( PhotoId.HasValue )
                        {
                            HistoryChanges.AddChange( History.HistoryVerb.Add, History.HistoryChangeType.Property, "Photo" );
                        }

                        // ensure a new person has an Alternate Id
                        int alternateValueId = DefinedValueCache.Get( Rock.SystemGuid.DefinedValue.PERSON_SEARCH_KEYS_ALTERNATE_ID.AsGuid() ).Id;
                        var personSearchKeyService = new PersonSearchKeyService( rockContext );
                        PersonSearchKey personSearchKey = new PersonSearchKey()
                        {
                            PersonAlias = this.Aliases.First(),
                            SearchTypeValueId = alternateValueId,
                            SearchValue = PersonSearchKeyService.GenerateRandomAlternateId( true, rockContext )
                        };
                        personSearchKeyService.Add( personSearchKey );

                        break;
                    }

                case System.Data.Entity.EntityState.Modified:
                    {
                        History.EvaluateChange( HistoryChanges, "Record Type", entry.OriginalValues["RecordTypeValueId"].ToStringSafe().AsIntegerOrNull(), RecordTypeValue, RecordTypeValueId );
                        History.EvaluateChange( HistoryChanges, "Record Status", entry.OriginalValues["RecordStatusValueId"].ToStringSafe().AsIntegerOrNull(), RecordStatusValue, RecordStatusValueId );
                        History.EvaluateChange( HistoryChanges, "Record Status Reason", entry.OriginalValues["RecordStatusReasonValueId"].ToStringSafe().AsIntegerOrNull(), RecordStatusReasonValue, RecordStatusReasonValueId );
                        History.EvaluateChange( HistoryChanges, "Inactive Reason Note", entry.OriginalValues["InactiveReasonNote"].ToStringSafe(), InactiveReasonNote );
                        History.EvaluateChange( HistoryChanges, "Connection Status", entry.OriginalValues["ConnectionStatusValueId"].ToStringSafe().AsIntegerOrNull(), ConnectionStatusValue, ConnectionStatusValueId );
                        History.EvaluateChange( HistoryChanges, "Review Reason", entry.OriginalValues["ReviewReasonValueId"].ToStringSafe().AsIntegerOrNull(), ReviewReasonValue, ReviewReasonValueId );
                        History.EvaluateChange( HistoryChanges, "Review Reason Note", entry.OriginalValues["ReviewReasonNote"].ToStringSafe(), ReviewReasonNote );
                        History.EvaluateChange( HistoryChanges, "Deceased", entry.OriginalValues["IsDeceased"].ToStringSafe().AsBoolean(), IsDeceased );
                        History.EvaluateChange( HistoryChanges, "Title", entry.OriginalValues["TitleValueId"].ToStringSafe().AsIntegerOrNull(), TitleValue, TitleValueId );
                        History.EvaluateChange( HistoryChanges, "First Name", entry.OriginalValues["FirstName"].ToStringSafe(), FirstName );
                        History.EvaluateChange( HistoryChanges, "Nick Name", entry.OriginalValues["NickName"].ToStringSafe(), NickName );
                        History.EvaluateChange( HistoryChanges, "Middle Name", entry.OriginalValues["MiddleName"].ToStringSafe(), MiddleName );
                        History.EvaluateChange( HistoryChanges, "Last Name", entry.OriginalValues["LastName"].ToStringSafe(), LastName );
                        History.EvaluateChange( HistoryChanges, "Suffix", entry.OriginalValues["SuffixValueId"].ToStringSafe().AsIntegerOrNull(), SuffixValue, SuffixValueId );
                        History.EvaluateChange( HistoryChanges, "Birth Date", entry.OriginalValues["BirthDate"].ToStringSafe().AsDateTime(), BirthDate );
                        History.EvaluateChange( HistoryChanges, "Gender", entry.OriginalValues["Gender"].ToStringSafe().ConvertToEnum<Gender>(), Gender );
                        History.EvaluateChange( HistoryChanges, "Marital Status", entry.OriginalValues["MaritalStatusValueId"].ToStringSafe().AsIntegerOrNull(), MaritalStatusValue, MaritalStatusValueId );
                        History.EvaluateChange( HistoryChanges, "Anniversary Date", entry.OriginalValues["AnniversaryDate"].ToStringSafe().AsDateTime(), AnniversaryDate );
                        History.EvaluateChange( HistoryChanges, "Graduation Year", entry.OriginalValues["GraduationYear"].ToStringSafe().AsIntegerOrNull(), GraduationYear );
                        History.EvaluateChange( HistoryChanges, "Giving Id", entry.OriginalValues["GivingId"].ToStringSafe(), GivingId );
                        History.EvaluateChange( HistoryChanges, "Email", entry.OriginalValues["Email"].ToStringSafe(), Email );
                        History.EvaluateChange( HistoryChanges, "Email Active", entry.OriginalValues["IsEmailActive"].ToStringSafe().AsBoolean(), IsEmailActive );
                        History.EvaluateChange( HistoryChanges, "Email Note", entry.OriginalValues["EmailNote"].ToStringSafe(), EmailNote );
                        History.EvaluateChange( HistoryChanges, "Email Preference", entry.OriginalValues["EmailPreference"].ToStringSafe().ConvertToEnum<EmailPreference>(), EmailPreference );
                        History.EvaluateChange( HistoryChanges, "Communication Preference", entry.OriginalValues["CommunicationPreference"].ToStringSafe().ConvertToEnum<CommunicationType>(), CommunicationPreference );
                        History.EvaluateChange( HistoryChanges, "System Note", entry.OriginalValues["SystemNote"].ToStringSafe(), SystemNote );

                        int? originalPhotoId = entry.OriginalValues["PhotoId"].ToStringSafe().AsIntegerOrNull();
                        if ( originalPhotoId.HasValue )
                        {
                            if ( PhotoId.HasValue )
                            {
                                if ( PhotoId.Value != originalPhotoId.Value )
                                {
                                    HistoryChanges.AddChange( History.HistoryVerb.Modify, History.HistoryChangeType.Property, "Photo" );
                                }
                            }
                            else
                            {
                                HistoryChanges.AddChange( History.HistoryVerb.Delete, History.HistoryChangeType.Property, "Photo" );
                            }
                        }
                        else if ( PhotoId.HasValue )
                        {
                            HistoryChanges.AddChange( History.HistoryVerb.Add, History.HistoryChangeType.Property, "Photo" );
                        }

                        if ( entry.OriginalValues["Email"].ToStringSafe() != Email )
                        {
                            var currentEmail = entry.OriginalValues["Email"].ToStringSafe();
                            if ( !string.IsNullOrEmpty( currentEmail ) )
                            {
                                var personSearchKeyService = new PersonSearchKeyService( rockContext );
                                var searchTypeValue = DefinedValueCache.Get( Rock.SystemGuid.DefinedValue.PERSON_SEARCH_KEYS_EMAIL.AsGuid() );
                                if ( !personSearchKeyService.Queryable().Any( a => a.PersonAlias.PersonId == Id && a.SearchTypeValueId == searchTypeValue.Id && a.SearchValue.Equals( currentEmail, StringComparison.OrdinalIgnoreCase ) ) )
                                {
                                    PersonSearchKey personSearchKey = new PersonSearchKey()
                                    {
                                        PersonAliasId = PrimaryAliasId.Value,
                                        SearchTypeValueId = searchTypeValue.Id,
                                        SearchValue = currentEmail
                                    };
                                    personSearchKeyService.Add( personSearchKey );

                                }
                            }
                        }

                        if ( entry.OriginalValues["RecordStatusValueId"].ToStringSafe().AsIntegerOrNull() != RecordStatusValueId )
                        {
                            RecordStatusLastModifiedDateTime = RockDateTime.Now;
                        }

                        break;
                    }

                case System.Data.Entity.EntityState.Deleted:
                    {
                        HistoryChanges.AddChange( History.HistoryVerb.Delete, History.HistoryChangeType.Record, null );

                        // If PersonRecord is getting deleted, don't do any of the remaining presavechanges
                        return;
                    }
            }

            base.PreSaveChanges( dbContext, entry );
        }

        /// <summary>
        /// Posts the save changes.
        /// </summary>
        /// <param name="dbContext">The database context.</param>
        public override void PostSaveChanges( Data.DbContext dbContext )
        {
            if ( HistoryChanges != null && HistoryChanges.Any() )
            {
                HistoryService.SaveChanges( ( RockContext ) dbContext, typeof( Person ), Rock.SystemGuid.Category.HISTORY_PERSON_DEMOGRAPHIC_CHANGES.AsGuid(), this.Id, HistoryChanges, true, this.ModifiedByPersonAliasId );
            }

            base.PostSaveChanges( dbContext );

            // NOTE: This is also done on GroupMember.PostSaveChanges in case Role or family membership changes
            PersonService.UpdatePersonAgeClassification( this.Id, dbContext as RockContext );
            PersonService.UpdatePrimaryFamily( this.Id, dbContext as RockContext );
        }

        /// <summary>
        /// Returns a <see cref="System.String" /> containing the Person's FullName that represents this instance.
        /// </summary>
        /// <returns>
        /// A <see cref="System.String" /> containing the Person's FullName that represents this instance.
        /// </returns>
        public override string ToString()
        {
            return this.FullName;
        }

        /// <summary>
        /// Determines whether the specified action is authorized.
        /// </summary>
        /// <param name="action">The action.</param>
        /// <param name="person">The person.</param>
        /// <returns>
        ///   <c>true</c> if the specified action is authorized; otherwise, <c>false</c>.
        /// </returns>
        public override bool IsAuthorized( string action, Person person )
        {
            if ( person != null && person.Guid.Equals( this.Guid ) )
            {
                return true;
            }
            else
            {
                return base.IsAuthorized( action, person );
            }
        }

        /// <summary>
        /// Gets the campus.
        /// </summary>
        /// <returns></returns>
        public Campus GetCampus()
        {
            var firstFamily = this.GetFamily();
            return firstFamily != null ? firstFamily.Campus : null;
        }

        /// <summary>
        /// Gets the campus ids for all the families that a person belongs to.
        /// </summary>
        /// <returns></returns>
        public List<int> GetCampusIds()
        {
            return this.GetFamilies()
                .Where( f => f.CampusId.HasValue )
                .Select( f => f.CampusId.Value )
                .Distinct()
                .ToList();
        }

        /// <summary>
        /// Calculates the top-most signal and updates the person properties.
        /// </summary>
        public void CalculateSignals()
        {
            if ( Signals != null )
            {
                var rockContext = new RockContext();
                var topSignal = Signals
                    .Select( s => new
                    {
                        Id = s.Id,
                        SignalType = SignalTypeCache.Get( s.SignalTypeId )
                    } )
                    .OrderBy( s => s.SignalType.Order )
                    .ThenBy( s => s.SignalType.Id )
                    .FirstOrDefault();

                TopSignalId = topSignal?.Id;
                TopSignalIconCssClass = topSignal?.SignalType.SignalIconCssClass;
                TopSignalColor = topSignal?.SignalType.SignalColor;
            }
        }

        /// <summary>
        /// Gets the phone number.
        /// </summary>
        /// <param name="phoneType">Type of the phone.</param>
        /// <returns></returns>
        public PhoneNumber GetPhoneNumber( Guid phoneType )
        {
            int numberTypeValueId = DefinedValueCache.GetId( phoneType ) ?? 0;
            return PhoneNumbers.FirstOrDefault( n => n.NumberTypeValueId == numberTypeValueId );
        }

        #endregion

        #region Static Helper Methods

        /// <summary>
        /// Gets the family salutation.
        /// </summary>
        /// <param name="person">The person.</param>
        /// <param name="includeChildren">if set to <c>true</c> [include children].</param>
        /// <param name="includeInactive">if set to <c>true</c> [include inactive].</param>
        /// <param name="useFormalNames">if set to <c>true</c> [use formal name].</param>
        /// <param name="finalSeparator">The final separator.</param>
        /// <param name="separator">The separator.</param>
        /// <returns></returns>
        public static string GetFamilySalutation( Person person, bool includeChildren = false, bool includeInactive = true, bool useFormalNames = false, string finalSeparator = "&", string separator = "," )
        {
            var _familyType = GroupTypeCache.Get( Rock.SystemGuid.GroupType.GROUPTYPE_FAMILY.AsGuid() );
            var _adultRole = _familyType.Roles.FirstOrDefault( r => r.Guid.Equals( Rock.SystemGuid.GroupRole.GROUPROLE_FAMILY_MEMBER_ADULT.AsGuid() ) );
            var _childRole = _familyType.Roles.FirstOrDefault( r => r.Guid.Equals( Rock.SystemGuid.GroupRole.GROUPROLE_FAMILY_MEMBER_CHILD.AsGuid() ) );
            var _deceased = DefinedValueCache.Get( SystemGuid.DefinedValue.PERSON_RECORD_STATUS_REASON_DECEASED ).Id;

            // clean up the separators
            finalSeparator = $" {finalSeparator} "; // add spaces before and after
            if ( separator == "," )
            {
                separator = $"{separator} "; // add space after
            }
            else
            {
                separator = $" {separator} "; // add spaces before and after
            }

            List<string> familyMemberNames = new List<string>();
            string primaryLastName = string.Empty;

            var familyMembers = person.GetFamilyMembers( true ).Where( f => f.Person.RecordStatusReasonValueId != _deceased ).ToList();

            // filter for inactive
            if ( !includeInactive )
            {
                var activeRecordStatusId = DefinedValueCache.Get( SystemGuid.DefinedValue.PERSON_RECORD_STATUS_ACTIVE ).Id;
                familyMembers = familyMembers.Where( f => f.Person.RecordStatusValueId == activeRecordStatusId ).ToList();
            }

            // check that a family even existed if not return their name
            if ( familyMembers.Count > 0 )
            {
                // filter out kids if not needed
                if ( !includeChildren )
                {
                    familyMembers = familyMembers.Where( f => f.GroupRoleId == _adultRole.Id ).ToList();
                }

                // determine if more than one last name is at play
                var multipleLastNamesExist = familyMembers.Select( f => f.Person.LastName ).Distinct().Count() > 1;

                // add adults and children separately as adults need to be sorted by gender and children by age

                // adults
                var adults = familyMembers.Where( f => f.GroupRoleId == _adultRole.Id ).OrderBy( f => f.Person.Gender );

                if ( adults.Count() > 0 )
                {
                    primaryLastName = adults.First().Person.LastName;

                    foreach ( var adult in adults.Select( f => f.Person ) )
                    {
                        var firstName = adult.NickName;

                        if ( useFormalNames )
                        {
                            firstName = adult.FirstName;
                        }

                        if ( !multipleLastNamesExist )
                        {
                            familyMemberNames.Add( firstName );
                        }
                        else
                        {
                            familyMemberNames.Add( $"{firstName} {adult.LastName}" );
                        }
                    }
                }

                // children
                if ( includeChildren )
                {
                    var children = familyMembers.Where( f => f.GroupRoleId == _childRole.Id ).OrderByDescending( f => f.Person.Age );

                    if ( primaryLastName.IsNullOrWhiteSpace() )
                    {
                        primaryLastName = children.First().Person.LastName;
                    }

                    if ( children.Count() > 0 )
                    {
                        foreach ( var child in children.Select( f => f.Person ) )
                        {
                            var firstName = child.NickName;

                            if ( useFormalNames )
                            {
                                firstName = child.FirstName;
                            }

                            if ( !multipleLastNamesExist )
                            {
                                familyMemberNames.Add( firstName );
                            }
                            else
                            {
                                familyMemberNames.Add( $"{firstName} {child.LastName}" );
                            }
                        }
                    }
                }

                var familySalutation = string.Join( separator, familyMemberNames ).ReplaceLastOccurrence( separator, finalSeparator );

                if ( !multipleLastNamesExist )
                {
                    familySalutation = familySalutation + " " + primaryLastName;
                }

                return familySalutation;

            }

            return $"{( useFormalNames ? person.FirstName : person.NickName )} {person.LastName}";
        }

        /// <summary>
<<<<<<< HEAD
=======
        /// Gets the photo URL.
        /// </summary>
        /// <param name="photoId">The photo identifier.</param>
        /// <param name="gender">The gender to use if the photoId is null.</param>
        /// <param name="maxWidth">The maximum width (in px).</param>
        /// <param name="maxHeight">The maximum height (in px).</param>
        /// <returns></returns>
        [Obsolete( "GetPhotoUrl is deprecated, please use GetPersonPhotoUrl or GetPersonNoPictureUrl instead." )]
        public static string GetPhotoUrl( int? photoId, Gender gender, int? maxWidth, int? maxHeight )
        {
            return GetPhotoUrl( photoId, null, gender, null, maxWidth, maxHeight, null );
        }

        /// <summary>
        /// Gets the photo URL.
        /// </summary>
        /// <param name="photoId">The photo identifier.</param>
        /// <param name="age">The age.</param>
        /// <param name="gender">The gender to use if the photoId is null.</param>
        /// <param name="maxWidth">The maximum width (in px).</param>
        /// <param name="maxHeight">The maximum height (in px).</param>
        /// <returns></returns>
        [Obsolete( "GetPhotoUrl is deprecated, please use GetPersonPhotoUrl or GetPersonNoPictureUrl instead." )]
        public static string GetPhotoUrl( int? photoId, int? age, Gender gender, int? maxWidth, int? maxHeight )
        {
            return GetPhotoUrl( photoId, age, gender, null, maxWidth, maxHeight, null );
        }

        /// <summary>
        /// Gets the photo URL.
        /// </summary>
        /// <param name="photoId">The photo identifier.</param>
        /// <param name="gender">The gender to use if the photoId is null.</param>
        /// <param name="age">The age.</param>
        /// <param name="maxWidth">The maximum width (in px).</param>
        /// <param name="maxHeight">The maximum height (in px).</param>
        /// <returns></returns>
        [Obsolete( "GetPhotoUrl is deprecated, please use GetPersonPhotoUrl or GetPersonNoPictureUrl instead." )]
        public static string GetPhotoUrl( int? photoId, Gender gender, int? age, int? maxWidth, int? maxHeight )
        {
            return GetPhotoUrl( photoId, age, gender, null, maxWidth, maxHeight, null );
        }

        /// <summary>
        /// Gets the photo URL.
        /// </summary>
        /// <param name="photoId">The photo identifier.</param>
        /// <param name="gender">The gender to use if the photoId is null.</param>
        /// <param name="recordTypeValueGuid">The record type value unique identifier.</param>
        /// <param name="maxWidth">The maximum width (in px).</param>
        /// <param name="maxHeight">The maximum height (in px).</param>
        /// <returns></returns>
        [Obsolete( "GetPhotoUrl is deprecated, please use GetPersonPhotoUrl or GetPersonNoPictureUrl instead." )]
        public static string GetPhotoUrl( int? photoId, Gender gender, Guid? recordTypeValueGuid, int? maxWidth, int? maxHeight )
        {
            return GetPhotoUrl( photoId, null, gender, recordTypeValueGuid, maxWidth, maxHeight, null );
        }

        /// <summary>
        /// Gets the photo URL.
        /// </summary>
        /// <param name="photoId">The photo identifier.</param>
        /// <param name="age">The age.</param>
        /// <param name="gender">The gender to use if the photoId is null.</param>
        /// <param name="recordTypeValueGuid">The record type value unique identifier.</param>
        /// <param name="maxWidth">The maximum width (in px).</param>
        /// <param name="maxHeight">The maximum height (in px).</param>
        /// <returns></returns>
        [Obsolete( "GetPhotoUrl is deprecated, please use GetPersonPhotoUrl or GetPersonNoPictureUrl instead." )]
        public static string GetPhotoUrl( int? photoId, int? age, Gender gender, Guid? recordTypeValueGuid, int? maxWidth, int? maxHeight )
        {
            return GetPhotoUrl( photoId, age, gender, recordTypeValueGuid, maxWidth, maxHeight, null );
        }

        /// <summary>
        /// Gets the photo URL.
        /// </summary>
        /// <param name="photoId">The photo identifier.</param>
        /// <param name="age">The age.</param>
        /// <param name="gender">The gender to use if the photoId is null.</param>
        /// <param name="recordTypeValueGuid">The record type value unique identifier.</param>
        /// <param name="maxWidth">The maximum width (in px).</param>
        /// <param name="maxHeight">The maximum height (in px).</param>
        /// <param name="personId">The person identifier.</param>
        /// <returns></returns>
        [Obsolete( "GetPhotoUrl is deprecated, please use GetPersonPhotoUrl or GetPersonNoPictureUrl instead." )]
        public static string GetPhotoUrl( int? photoId, int? age, Gender gender, Guid? recordTypeValueGuid, int? maxWidth = null, int? maxHeight = null, int? personId = null )
        {
            string virtualPath = string.Empty;
            if ( photoId.HasValue )
            {
                string widthHeightParams = string.Empty;
                if ( maxWidth.HasValue )
                {
                    widthHeightParams += string.Format( "&maxwidth={0}", maxWidth.Value );
                }

                if ( maxHeight.HasValue )
                {
                    widthHeightParams += string.Format( "&maxheight={0}", maxHeight.Value );
                }

                virtualPath = string.Format( "~/GetImage.ashx?id={0}" + widthHeightParams, photoId );
            }
            else
            {
                if ( recordTypeValueGuid.HasValue && recordTypeValueGuid.Value == SystemGuid.DefinedValue.PERSON_RECORD_TYPE_BUSINESS.AsGuid() )
                {
                    virtualPath = "~/Assets/Images/business-no-photo.svg?";
                }
                else if ( age.HasValue && age.Value < 18 )
                {
                    // it's a child
                    virtualPath = $"~/{GetPhotoPath( gender, false )}";
                }
                else
                {
                    // check family role
                    Guid? familyRoleGuid = null;
                    if ( personId.HasValue )
                    {
                        var familyGroupTypeId = GroupTypeCache.Get( Rock.SystemGuid.GroupType.GROUPTYPE_FAMILY ).Id;
                        familyRoleGuid = new GroupMemberService( new RockContext() ).Queryable()
                                            .Where( m =>
                                                m.Group.GroupTypeId == familyGroupTypeId
                                                && m.PersonId == personId )
                                            .OrderBy( m => m.GroupOrder ?? int.MaxValue ).ThenBy( m => m.GroupRole.Order )
                                            .Select( m => m.GroupRole.Guid )
                                            .FirstOrDefault();
                    }

                    var familyRoleChildGuid = Rock.SystemGuid.GroupRole.GROUPROLE_FAMILY_MEMBER_CHILD.AsGuid();
                    if ( familyRoleGuid.HasValue && familyRoleGuid == familyRoleChildGuid )
                    {
                        // it's a child
                        virtualPath = $"~/{GetPhotoPath( gender, false )}";
                    }
                    else
                    {
                        // it's an adult
                        virtualPath = $"~/{GetPhotoPath( gender, true )}";
                    }
                }
            }

            if ( System.Web.HttpContext.Current == null )
            {
                return virtualPath;
            }
            else
            {
                return VirtualPathUtility.ToAbsolute( virtualPath );
            }
        }

        /// <summary>
>>>>>>> 3290d907
        /// Gets the person photo URL.
        /// </summary>
        /// <param name="person">The person to get the photo for.</param>
        /// <param name="maxWidth">The maximum width (in px).</param>
        /// <param name="maxHeight">The maximum height (in px).</param>
        /// <returns></returns>
        public static string GetPersonPhotoUrl( Person person, int? maxWidth = null, int? maxHeight = null )
        {
<<<<<<< HEAD
            return GetPersonPhotoUrl( person.Id, person.PhotoId, person.Age, person.Gender, person.RecordTypeValueId.HasValue ? DefinedValueCache.Get( person.RecordTypeValueId.Value ).Guid : (Guid?)null, person.AgeClassification, maxWidth, maxHeight );
=======
            return GetPersonPhotoUrl( person.Id, person.PhotoId, person.Age, person.Gender, person.RecordTypeValueId.HasValue ? DefinedValueCache.Get( person.RecordTypeValueId.Value ).Guid : ( Guid? ) null, maxWidth, maxHeight );
>>>>>>> 3290d907
        }

        /// <summary>
        /// Gets the person photo URL from a person id (warning this will cause a database lookup).
        /// </summary>
        /// <param name="personId">The person identifier.</param>
        /// <param name="maxWidth">The maximum width (in px).</param>
        /// <param name="maxHeight">The maximum height (in px).</param>
        /// <returns></returns>
        public static string GetPersonPhotoUrl( int personId, int? maxWidth = null, int? maxHeight = null )
        {
            using ( RockContext rockContext = new RockContext() )
            {
                Person person = new PersonService( rockContext ).Get( personId );
                return GetPersonPhotoUrl( person, maxWidth, maxHeight );
            }
        }

        /// <summary>
        /// Gets the 'NoPictureUrl' for the person based on their Gender, Age, and RecordType (Person or Business)
        /// </summary>
        /// <param name="person">The person.</param>
        /// <param name="maxWidth">The maximum width.</param>
        /// <param name="maxHeight">The maximum height.</param>
        /// <returns></returns>
        public static string GetPersonNoPictureUrl( Person person, int? maxWidth = null, int? maxHeight = null )
        {
            return GetPersonPhotoUrl( person.Id, null, person.Age, person.Gender, person.RecordTypeValueId.HasValue ? DefinedValueCache.Get( person.RecordTypeValueId.Value ).Guid : ( Guid? ) null, person.AgeClassification, maxWidth, maxHeight );
        }

        /// <summary>
        /// Gets the person photo URL.
        /// </summary>
        /// <param name="personId">The person identifier.</param>
        /// <param name="photoId">The photo identifier.</param>
        /// <param name="age">The age.</param>
        /// <param name="gender">The gender to use if the photoId is null.</param>
        /// <param name="recordTypeValueGuid">The record type value unique identifier.</param>
        /// <param name="maxWidth">The maximum width (in px).</param>
        /// <param name="maxHeight">The maximum height (in px).</param>
        /// <returns></returns>
<<<<<<< HEAD
        [RockObsolete( "1.8" )]
        [Obsolete("Use other GetPersonPhotoUrl")]
        public static string GetPersonPhotoUrl(int? personId, int? photoId, int? age, Gender gender, Guid? recordTypeValueGuid, int? maxWidth = null, int? maxHeight = null )
=======
        public static string GetPersonPhotoUrl( int? personId, int? photoId, int? age, Gender gender, Guid? recordTypeValueGuid, int? maxWidth = null, int? maxHeight = null )
>>>>>>> 3290d907
        {
            return GetPersonPhotoUrl( personId, photoId, age, gender, recordTypeValueGuid, null, maxWidth, maxHeight );
        }

        /// <summary>
        /// Gets the person photo URL.
        /// </summary>
        /// <param name="personId">The person identifier.</param>
        /// <param name="photoId">The photo identifier.</param>
        /// <param name="age">The age.</param>
        /// <param name="gender">The gender.</param>
        /// <param name="recordTypeValueGuid">The record type value unique identifier.</param>
        /// <param name="ageClassification">The age classification.</param>
        /// <param name="maxWidth">The maximum width.</param>
        /// <param name="maxHeight">The maximum height.</param>
        /// <returns></returns>
        public static string GetPersonPhotoUrl( int? personId, int? photoId, int? age, Gender gender, Guid? recordTypeValueGuid, AgeClassification? ageClassification, int? maxWidth = null, int? maxHeight = null )
        {
            string virtualPath = string.Empty;
            if ( photoId.HasValue )
            {
                string widthHeightParams = string.Empty;
                if ( maxWidth.HasValue )
                {
                    widthHeightParams += string.Format( "&maxwidth={0}", maxWidth.Value );
                }

                if ( maxHeight.HasValue )
                {
                    widthHeightParams += string.Format( "&maxheight={0}", maxHeight.Value );
                }

                virtualPath = string.Format( "~/GetImage.ashx?id={0}" + widthHeightParams, photoId );
            }
            else
            {
                if ( recordTypeValueGuid.HasValue && recordTypeValueGuid.Value == SystemGuid.DefinedValue.PERSON_RECORD_TYPE_BUSINESS.AsGuid() )
                {
                    virtualPath = "~/Assets/Images/business-no-photo.svg?";
                }
                else if ( age.HasValue && age.Value < 18 )
                {
                    // it's a child
                    virtualPath = $"~/{GetPhotoPath( gender, false )}";
                }
                else
                {
                    // check age classification
                    if ( ageClassification == null )
                    {
                        if ( personId.HasValue )
                        {
<<<<<<< HEAD
                            using ( var rockContext = new RockContext() )
                            {
                                ageClassification = new PersonService( rockContext ).Queryable( true ).Where( a => a.Id == personId ).Select( a => ( AgeClassification? ) a.AgeClassification ).FirstOrDefault();
                            }
=======
                            ageClassification = new PersonService( rockContext ).Queryable( true ).Where( a => a.Id == personId ).Select( a => ( AgeClassification? ) a.AgeClassification ).FirstOrDefault();
>>>>>>> 3290d907
                        }
                    }

                    if ( ageClassification.HasValue && ageClassification == AgeClassification.Child )
                    {
                        // it's a child
                        virtualPath = $"~/{GetPhotoPath( gender, false )}";
                    }
                    else
                    {
                        // it's an adult
                        virtualPath = $"~/{GetPhotoPath( gender, true )}";

                    }
                }
            }

            if ( System.Web.HttpContext.Current == null )
            {
                return virtualPath;
            }
            else
            {
                return VirtualPathUtility.ToAbsolute( virtualPath );
            }
        }

        /// <summary>
        /// Gets the photo path based on the gender and adult/child status.
        /// </summary>
        /// <param name="gender">The gender.</param>
        /// <param name="isAdult">if set to <c>true</c> is adult.</param>
        /// <returns></returns>
        private static string GetPhotoPath( Gender gender, bool isAdult )
        {
            if ( isAdult )
            {
                switch ( gender )
                {
                    case Gender.Female:
                        {
                            return "Assets/Images/person-no-photo-female.svg?";
                        }
                    case Gender.Male:
                        {
                            return "Assets/Images/person-no-photo-male.svg?";
                        }
                    default:
                        {
                            return "Assets/Images/person-no-photo-unknown.svg?";
                        }
                }
            }

            switch ( gender )
            {
                case Gender.Female:
                    {
                        return "Assets/Images/person-no-photo-child-female.svg?";
                    }
                case Gender.Male:
                    {
                        return "Assets/Images/person-no-photo-child-male.svg?";
                    }
                default:
                    {
                        return "Assets/Images/person-no-photo-child-unknown.svg?";
                    }
            }
        }

        /// <summary>
<<<<<<< HEAD
=======
        /// Gets the photo image tag.
        /// </summary>
        /// <param name="personAlias">The person alias.</param>
        /// <param name="maxWidth">The maximum width (in px).</param>
        /// <param name="maxHeight">The maximum height (in px).</param>
        /// <param name="className">The css class name to apply to the image.</param>
        /// <returns></returns>
        [Obsolete( "GetPhotoImageTag is deprecated, please use GetPersonPhotoImageTag instead." )]
        public static string GetPhotoImageTag( PersonAlias personAlias, int? maxWidth = null, int? maxHeight = null, string className = "" )
        {
            Person person = personAlias != null ? personAlias.Person : null;
            return GetPhotoImageTag( person, maxWidth, maxHeight, className );
        }

        /// <summary>
        /// Gets the photo image tag.
        /// </summary>
        /// <param name="person">The person.</param>
        /// <param name="maxWidth">The maximum width (in px).</param>
        /// <param name="maxHeight">The maximum height (in px).</param>
        /// <param name="className">The css class name to apply to the image.</param>
        /// <returns></returns>
        [Obsolete( "GetPhotoImageTag is deprecated, please use GetPersonPhotoImageTag instead." )]
        public static string GetPhotoImageTag( Person person, int? maxWidth = null, int? maxHeight = null, string className = "" )
        {
            int? photoId = null;
            Gender gender = Gender.Male;
            string altText = string.Empty;
            int? age = null;
            Guid? recordTypeValueGuid = null;
            int? personId = null;

            if ( person != null )
            {
                photoId = person.PhotoId;
                gender = person.Gender;
                altText = person.FullName;
                age = person.Age;
                recordTypeValueGuid = person.RecordTypeValueId.HasValue ? DefinedValueCache.Get( person.RecordTypeValueId.Value ).Guid : ( Guid? ) null;
                personId = person.Id;
            }

            return Person.GetPhotoImageTag( photoId, age, gender, recordTypeValueGuid, maxWidth, maxHeight, altText, className, personId );
        }

        /// <summary>
        /// Gets the photo image tag.
        /// </summary>
        /// <param name="photoId">The photo identifier.</param>
        /// <param name="gender">The gender.</param>
        /// <param name="maxWidth">The maximum width (in px).</param>
        /// <param name="maxHeight">The maximum height (in px).</param>
        /// <param name="altText">The alt text to use on the image.</param>
        /// <param name="className">The css class name to apply to the image.</param>
        /// <returns></returns>
        [Obsolete( "GetPhotoImageTag is deprecated, please use GetPersonPhotoImageTag instead." )]
        public static string GetPhotoImageTag( int? photoId, Gender gender, int? maxWidth = null, int? maxHeight = null, string altText = "", string className = "" )
        {
            return Person.GetPhotoImageTag( photoId, null, gender, null, maxWidth, maxHeight, altText, className, null );
        }

        /// <summary>
        /// Gets the photo image tag.
        /// </summary>
        /// <param name="photoId">The photo identifier.</param>
        /// <param name="age">The age.</param>
        /// <param name="gender">The gender.</param>
        /// <param name="maxWidth">The maximum width (in px).</param>
        /// <param name="maxHeight">The maximum height (in px).</param>
        /// <param name="altText">The alt text to use on the image.</param>
        /// <param name="className">The css class name to apply to the image.</param>
        /// <returns></returns>
        [Obsolete( "GetPhotoImageTag is deprecated, please use GetPersonPhotoImageTag instead." )]
        public static string GetPhotoImageTag( int? photoId, int? age, Gender gender, int? maxWidth = null, int? maxHeight = null, string altText = "", string className = "" )
        {
            return Person.GetPhotoImageTag( photoId, age, gender, null, maxWidth, maxHeight, altText, className, null );
        }

        /// <summary>
        /// Gets the photo image tag.
        /// </summary>
        /// <param name="photoId">The photo identifier.</param>
        /// <param name="age">The age.</param>
        /// <param name="gender">The gender.</param>
        /// <param name="recordTypeValueGuid">The record type value unique identifier.</param>
        /// <param name="maxWidth">The maximum width (in px).</param>
        /// <param name="maxHeight">The maximum height (in px).</param>
        /// <param name="altText">The alt text to use on the image.</param>
        /// <param name="className">The css class name to apply to the image.</param>
        /// <returns></returns>
        [Obsolete( "GetPhotoImageTag is deprecated, please use GetPersonPhotoImageTag instead." )]
        public static string GetPhotoImageTag( int? photoId, int? age, Gender gender, Guid? recordTypeValueGuid, int? maxWidth = null, int? maxHeight = null, string altText = "", string className = "" )
        {
            return Person.GetPhotoImageTag( photoId, age, gender, recordTypeValueGuid, maxWidth, maxHeight, altText, className, null );
        }

        /// <summary>
        /// Gets the photo image tag.
        /// </summary>
        /// <param name="photoId">The photo identifier.</param>
        /// <param name="age">The age.</param>
        /// <param name="gender">The gender.</param>
        /// <param name="recordTypeValueGuid">The record type value unique identifier.</param>
        /// <param name="maxWidth">The maximum width (in px).</param>
        /// <param name="maxHeight">The maximum height (in px).</param>
        /// <param name="altText">The alt text to use on the image.</param>
        /// <param name="className">The css class name to apply to the image.</param>
        /// <param name="personId">The person identifier.</param>
        /// <returns></returns>
        [Obsolete( "GetPhotoImageTag is deprecated, please use GetPersonPhotoImageTag instead." )]
        public static string GetPhotoImageTag( int? photoId, int? age, Gender gender, Guid? recordTypeValueGuid, int? maxWidth = null, int? maxHeight = null, string altText = "", string className = "", int? personId = null )
        {
            var photoUrl = new StringBuilder();

            photoUrl.Append( VirtualPathUtility.ToAbsolute( "~/" ) );

            string styleString = string.Empty;

            string altString = string.IsNullOrWhiteSpace( altText ) ? string.Empty :
                string.Format( " alt='{0}'", altText );

            string classString = string.IsNullOrWhiteSpace( className ) ? string.Empty :
                string.Format( " class='{0}'", className );

            if ( photoId.HasValue )
            {
                photoUrl.AppendFormat( "GetImage.ashx?id={0}", photoId );
                if ( maxWidth.HasValue )
                {
                    photoUrl.AppendFormat( "&maxwidth={0}", maxWidth.Value );
                }

                if ( maxHeight.HasValue )
                {
                    photoUrl.AppendFormat( "&maxheight={0}", maxHeight.Value );
                }
            }
            else
            {
                if ( recordTypeValueGuid.HasValue && recordTypeValueGuid.Value == SystemGuid.DefinedValue.PERSON_RECORD_TYPE_BUSINESS.AsGuid() )
                {
                    photoUrl.Append( "Assets/Images/business-no-photo.svg?" );
                }
                else if ( age.HasValue && age.Value < 18 )
                {
                    // it's a child
                    photoUrl.Append( GetPhotoPath( gender, false ) );
                }
                else
                {
                    // check family role
                    Guid? familyRoleGuid = null;
                    if ( personId.HasValue )
                    {
                        var familyGroupTypeId = GroupTypeCache.Get( Rock.SystemGuid.GroupType.GROUPTYPE_FAMILY ).Id;
                        familyRoleGuid = new GroupMemberService( new RockContext() ).Queryable()
                                            .Where( m =>
                                                m.Group.GroupTypeId == familyGroupTypeId
                                                && m.PersonId == personId )
                                            .OrderBy( m => m.GroupOrder ?? int.MaxValue ).ThenBy( m => m.GroupRole.Order )
                                            .Select( m => m.GroupRole.Guid )
                                            .FirstOrDefault();
                    }

                    var familyRoleChildGuid = Rock.SystemGuid.GroupRole.GROUPROLE_FAMILY_MEMBER_CHILD.AsGuid();
                    if ( familyRoleGuid.HasValue && familyRoleGuid == familyRoleChildGuid )
                    {
                        // it's a child
                        photoUrl.Append( GetPhotoPath( gender, false ) );
                    }
                    else
                    {
                        // it's an adult
                        photoUrl.Append( GetPhotoPath( gender, true ) );
                    }
                }

            }

            return string.Format( "<img src='{0}'{1}{2}{3}/>", photoUrl.ToString(), styleString, altString, classString );
        }



        /// <summary>
>>>>>>> 3290d907
        /// Gets the person image tag.
        /// </summary>
        /// <param name="person">The person to get the image for.</param>
        /// <param name="maxWidth">The maximum width (in px).</param>
        /// <param name="maxHeight">The maximum height (in px).</param>
        /// <param name="altText">The alt text to use on the image.</param>
        /// <param name="className">The css class name to apply to the image.</param>
        /// <returns></returns>
        public static string GetPersonPhotoImageTag( Person person, int? maxWidth = null, int? maxHeight = null, string altText = "", string className = "" )
        {
            if ( person != null )
            {
                return GetPersonPhotoImageTag( person.Id, person.PhotoId, person.Age, person.Gender, person.RecordTypeValue != null ? ( Guid? ) person.RecordTypeValue.Guid : null, maxWidth, maxHeight, altText, className );
            }
            else
            {
                return GetPersonPhotoImageTag( null, null, null, Gender.Unknown, null, maxWidth, maxHeight, altText, className );
            }
        }

        /// <summary>
        /// Gets the person image tag.
        /// </summary>
        /// <param name="personAlias">The person alias.</param>
        /// <param name="maxWidth">The maximum width (in px).</param>
        /// <param name="maxHeight">The maximum height (in px).</param>
        /// <param name="altText">The alt text to use on the image.</param>
        /// <param name="className">The css class name to apply to the image.</param>
        /// <returns></returns>
        public static string GetPersonPhotoImageTag( PersonAlias personAlias, int? maxWidth = null, int? maxHeight = null, string altText = "", string className = "" )
        {

            Person person = personAlias != null ? personAlias.Person : null;
            return GetPersonPhotoImageTag( person, maxWidth, maxHeight, altText, className );
        }

        /// <summary>
        /// Gets the person image tag.
        /// </summary>
        /// <param name="personId">The person identifier.</param>
        /// <param name="photoId">The photo identifier.</param>
        /// <param name="age">The age.</param>
        /// <param name="gender">The gender.</param>
        /// <param name="recordTypeValueGuid">The record type value unique identifier.</param>
        /// <param name="maxWidth">The maximum width (in px).</param>
        /// <param name="maxHeight">The maximum height (in px).</param>
        /// <param name="altText">The alt text to use on the image.</param>
        /// <param name="className">The css class name to apply to the image.</param>
        /// <returns></returns>
        public static string GetPersonPhotoImageTag( int? personId, int? photoId, int? age, Gender gender, Guid? recordTypeValueGuid, int? maxWidth = null, int? maxHeight = null, string altText = "", string className = "" )
        {
            var photoUrl = new StringBuilder();

            photoUrl.Append( VirtualPathUtility.ToAbsolute( "~/" ) );

            string styleString = string.Empty;

            string altString = string.IsNullOrWhiteSpace( altText ) ? string.Empty :
                string.Format( " alt='{0}'", altText );

            string classString = string.IsNullOrWhiteSpace( className ) ? string.Empty :
                string.Format( " class='{0}'", className );

            if ( photoId.HasValue )
            {
                photoUrl.AppendFormat( "GetImage.ashx?id={0}", photoId );
                if ( maxWidth.HasValue )
                {
                    photoUrl.AppendFormat( "&maxwidth={0}", maxWidth.Value );
                }

                if ( maxHeight.HasValue )
                {
                    photoUrl.AppendFormat( "&maxheight={0}", maxHeight.Value );
                }
            }
            else
            {
                if ( recordTypeValueGuid.HasValue && recordTypeValueGuid.Value == SystemGuid.DefinedValue.PERSON_RECORD_TYPE_BUSINESS.AsGuid() )
                {
                    photoUrl.Append( "Assets/Images/business-no-photo.svg?" );
                }
                else if ( age.HasValue && age.Value < 18 )
                {
                    // it's a child
                    photoUrl.Append( GetPhotoPath( gender, false ) );
                }
                else
                {
                    // check age classification
                    AgeClassification? ageClassification = null;
                    if ( personId.HasValue )
                    {
                        using ( var rockContext = new RockContext() )
                        {
                            ageClassification = new PersonService( rockContext ).GetSelect( personId.Value, s => s.AgeClassification );
                        }
                    }

                    if ( ageClassification.HasValue && ageClassification == AgeClassification.Child )
                    {
                        // it's a child
                        photoUrl.Append( GetPhotoPath( gender, false ) );
                    }
                    else
                    {
                        // it's an adult
                        photoUrl.Append( GetPhotoPath( gender, true ) );
                    }
                }
            }

            return string.Format( "<img src='{0}'{1}{2}{3}/>", photoUrl.ToString(), styleString, altString, classString );
        }
        
        /// <summary>
        /// Gets the HTML markup to use for displaying the top-most signal icon for this person.
        /// </summary>
        /// <returns>A string that represents the Icon to display or an empty string if no signal is active.</returns>
        public string GetSignalMarkup()
        {
            return Person.GetSignalMarkup( TopSignalColor, TopSignalIconCssClass );
        }

        /// <summary>
        /// Gets the HTML markup to use for displaying the given signal color and icon.
        /// </summary>
        /// <returns>A string that represents the Icon to display or an empty string if no signal color was provided.</returns>
        public static string GetSignalMarkup( string signalColor, string signalIconCssClass )
        {
            if ( !string.IsNullOrWhiteSpace( signalColor ) )
            {
                return string.Format( "<i class='{1}' style='color: {0};'></i>",
                    signalColor,
                    !string.IsNullOrWhiteSpace( signalIconCssClass ) ? signalIconCssClass : "fa fa-flag" );
            }

            return string.Empty;
        }

        /// <summary>
        /// Adds the related person to the selected person's known relationships with a role of 'Can check in' which
        /// is typically configured to allow check-in.  If an inverse relationship is configured for 'Can check in'
        /// (i.e. 'Allow check in by'), that relationship will also be created.
        /// </summary>
        /// <param name="personId">A <see cref="System.Int32" /> representing the Id of the Person.</param>
        /// <param name="relatedPersonId">A <see cref="System.Int32" /> representing the Id of the related Person.</param>
        /// <param name="rockContext">The rock context.</param>
        public static void CreateCheckinRelationship( int personId, int relatedPersonId, RockContext rockContext = null )
        {
            var knownRelationshipGroupType = GroupTypeCache.Get( Rock.SystemGuid.GroupType.GROUPTYPE_KNOWN_RELATIONSHIPS );
            var canCheckInRole = knownRelationshipGroupType.Roles.FirstOrDefault( r => r.Guid.Equals( new Guid( Rock.SystemGuid.GroupRole.GROUPROLE_KNOWN_RELATIONSHIPS_CAN_CHECK_IN ) ) );
            if ( canCheckInRole != null )
            {
                rockContext = rockContext ?? new RockContext();
                var groupMemberService = new GroupMemberService( rockContext );
                groupMemberService.CreateKnownRelationship( personId, relatedPersonId, canCheckInRole.Id );
            }
        }

        /// <summary>
        /// Formats the full name.
        /// </summary>
        /// <param name="nickName">The nick name.</param>
        /// <param name="lastName">The last name.</param>
        /// <param name="suffix">The suffix.</param>
        /// <returns></returns>
        public static string FormatFullName( string nickName, string lastName, string suffix )
        {
            var fullName = new StringBuilder();

            fullName.AppendFormat( "{0} {1}", nickName, lastName );

            if ( !string.IsNullOrWhiteSpace( suffix ) )
            {
                fullName.AppendFormat( " {0}", suffix );
            }

            return fullName.ToString();
        }

        /// <summary>
        /// Formats the full name.
        /// </summary>
        /// <param name="nickName">The nick name.</param>
        /// <param name="lastName">The last name.</param>
        /// <param name="suffixValueId">The suffix value identifier.</param>
        /// <param name="recordTypeValueId">The record type value identifier.</param>
        /// <returns></returns>
        public static string FormatFullName( string nickName, string lastName, int? suffixValueId, int? recordTypeValueId = null )
        {
            if ( IsBusiness( recordTypeValueId ) )
            {
                return lastName;
            }

            if ( suffixValueId.HasValue )
            {
                var suffix = DefinedValueCache.Get( suffixValueId.Value );
                if ( suffix != null )
                {
                    return FormatFullName( nickName, lastName, suffix.Value );
                }
            }

            return FormatFullName( nickName, lastName, string.Empty );
        }

        /// <summary>
        /// Given a grade offset, returns the graduation year
        /// </summary>
        /// <param name="gradeOffset"></param>
        /// <returns></returns>
        public static int? GraduationYearFromGradeOffset( int? gradeOffset )
        {
            if ( gradeOffset.HasValue && gradeOffset.Value >= 0 )
            {
                return RockDateTime.CurrentGraduationYear + gradeOffset.Value;
            }

            return null;
        }

        /// <summary>
        /// Given a graduation year returns the grade offset
        /// </summary>
        /// <param name="graduationYear">The graduation year.</param>
        /// <returns></returns>
        public static int? GradeOffsetFromGraduationYear( int? graduationYear )
        {
            if ( !graduationYear.HasValue )
            {
                return null;
            }
            else
            {
                return graduationYear.Value - RockDateTime.CurrentGraduationYear;
            }
        }

        /// <summary>
        /// Determines whether person has graduated based on grade offset
        /// </summary>
        /// <param name="gradeOffset">The grade offset.</param>
        /// <returns></returns>
        public static bool? HasGraduatedFromGradeOffset( int? gradeOffset )
        {
            if ( gradeOffset.HasValue )
            {
                return gradeOffset < 0;
            }

            return null;
        }

        /// <summary>
        /// Formats the grade based on graduation year
        /// </summary>
        /// <param name="graduationYear">The graduation year.</param>
        /// <returns></returns>
        public static string GradeFormattedFromGraduationYear( int? graduationYear )
        {
            return GradeFormattedFromGradeOffset( GradeOffsetFromGraduationYear( graduationYear ) );
        }

        /// <summary>
        /// Formats the grade based on grade offset
        /// </summary>
        /// <param name="gradeOffset">The grade offset.</param>
        /// <returns></returns>
        public static string GradeFormattedFromGradeOffset( int? gradeOffset )
        {
            if ( gradeOffset.HasValue && gradeOffset >= 0 )
            {
                var schoolGrades = DefinedTypeCache.Get( Rock.SystemGuid.DefinedType.SCHOOL_GRADES.AsGuid() );
                if ( schoolGrades != null )
                {
                    var sortedGradeValues = schoolGrades.DefinedValues.OrderBy( a => a.Value.AsInteger() );
                    var schoolGradeValue = sortedGradeValues.Where( a => a.Value.AsInteger() >= gradeOffset.Value ).FirstOrDefault();
                    if ( schoolGradeValue != null )
                    {
                        return schoolGradeValue.Description;
                    }
                }
            }

            return string.Empty;
        }

        /// <summary>
        /// Gets the home locations for all the person id's passed in. If a person is in
        /// more than one family or that family has more than one home address a single
        /// location is provided.
        /// </summary>
        /// <param name="personIds">The person ids.</param>
        /// <param name="rockContext">The rock context.</param>
        /// <returns></returns>
        public static Dictionary<int, Location> GetHomeLocations( List<int> personIds, RockContext rockContext = null )
        {
            var personHomeAddresses = new Dictionary<int, Location>();

            if ( personIds != null )
            {

                rockContext = rockContext ?? new RockContext();

                Guid? homeAddressGuid = Rock.SystemGuid.DefinedValue.GROUP_LOCATION_TYPE_HOME.AsGuidOrNull();
                Guid? familyGuid = new Guid( Rock.SystemGuid.GroupType.GROUPTYPE_FAMILY );

                if ( homeAddressGuid.HasValue && familyGuid.HasValue )
                {
                    var homeAddressDv = DefinedValueCache.Get( homeAddressGuid.Value );
                    var familyGroupType = GroupTypeCache.Get( familyGuid.Value );
                    if ( homeAddressDv != null && familyGroupType != null )
                    {
                        var personLocations = new GroupMemberService( rockContext ).Queryable()
                                .Where( m =>
                                     personIds.Contains( m.PersonId )
                                     && m.Group.GroupTypeId == familyGroupType.Id )
                                .Select( m => new
                                {
                                    m.PersonId,
                                    Location = m.Group.GroupLocations
                                                                     .Where( gl => gl.GroupLocationTypeValueId == homeAddressDv.Id )
                                                                     .Select( gl => gl.Location )
                                                                     .FirstOrDefault()
                                } ).ToList();

                        foreach ( var personLocation in personLocations )
                        {
                            if ( !personHomeAddresses.ContainsKey( personLocation.PersonId ) )
                            {
                                personHomeAddresses.Add( personLocation.PersonId, personLocation.Location );
                            }
                        }
                    }
                }
            }

            return personHomeAddresses;
        }

        #endregion

        #region Indexing Methods
        /// <summary>
        /// Bulks the index documents.
        /// </summary>
        public void BulkIndexDocuments()
        {
            List<IndexModelBase> indexableItems = new List<IndexModelBase>();

            var recordTypePersonId = DefinedValueCache.Get( SystemGuid.DefinedValue.PERSON_RECORD_TYPE_PERSON.AsGuid() ).Id;
            var recordTypeBusinessId = DefinedValueCache.Get( SystemGuid.DefinedValue.PERSON_RECORD_TYPE_BUSINESS.AsGuid() ).Id;

            RockContext rockContext = new RockContext();

            // return people
            var people = new PersonService( rockContext ).Queryable().AsNoTracking()
                                .Where( p => p.RecordTypeValueId == recordTypePersonId );

            int recordCounter = 0;

            foreach ( var person in people )
            {
                recordCounter++;

                var indexablePerson = PersonIndex.LoadByModel( person );
                indexableItems.Add( indexablePerson );

                if ( recordCounter > 100 )
                {
                    IndexContainer.IndexDocuments( indexableItems );
                    indexableItems = new List<IndexModelBase>();
                    recordCounter = 0;
                }
            }

            // return businesses
            var businesses = new PersonService( rockContext ).Queryable().AsNoTracking()
                                .Where( p =>
                                     p.IsSystem == false
                                     && p.RecordTypeValueId == recordTypeBusinessId );

            foreach ( var business in businesses )
            {
                var indexableBusiness = BusinessIndex.LoadByModel( business );
                indexableItems.Add( indexableBusiness );

                if ( recordCounter > 100 )
                {
                    IndexContainer.IndexDocuments( indexableItems );
                    indexableItems = new List<IndexModelBase>();
                    recordCounter = 0;
                }
            }

            IndexContainer.IndexDocuments( indexableItems );
        }

        /// <summary>
        /// Deletes the indexed documents.
        /// </summary>
        public void DeleteIndexedDocuments()
        {
            IndexContainer.DeleteDocumentsByType<PersonIndex>();
            IndexContainer.DeleteDocumentsByType<BusinessIndex>();
        }

        /// <summary>
        /// Indexes the name of the model.
        /// </summary>
        /// <returns></returns>
        public Type IndexModelType()
        {
            return typeof( PersonIndex );
        }

        /// <summary>
        /// Indexes the document.
        /// </summary>
        /// <param name="id"></param>
        public void IndexDocument( int id )
        {
            var personEntity = new PersonService( new RockContext() ).Get( id );

            if ( personEntity != null )
            {
                if ( personEntity.RecordTypeValue.Guid == Rock.SystemGuid.DefinedValue.PERSON_RECORD_TYPE_PERSON.AsGuid() )
                {
                    var indexItem = PersonIndex.LoadByModel( personEntity );
                    IndexContainer.IndexDocument( indexItem );
                }
                else if ( personEntity.RecordTypeValue.Guid == Rock.SystemGuid.DefinedValue.PERSON_RECORD_TYPE_BUSINESS.AsGuid() )
                {
                    var indexItem = BusinessIndex.LoadByModel( personEntity );
                    IndexContainer.IndexDocument( indexItem );
                }
            }
        }

        /// <summary>
        /// Deletes the indexed document.
        /// </summary>
        /// <param name="id"></param>
        public void DeleteIndexedDocument( int id )
        {
            var personEntity = new PersonService( new RockContext() ).Get( id );

            if ( personEntity != null )
            {
                if ( personEntity.RecordTypeValue.Guid == Rock.SystemGuid.DefinedValue.PERSON_RECORD_TYPE_PERSON.AsGuid() )
                {
                    Type indexType = Type.GetType( "Rock.UniversalSearch.IndexModels.PersonIndex" );
                    IndexContainer.DeleteDocumentById( indexType, id );
                }
                else if ( personEntity.RecordTypeValue.Guid == Rock.SystemGuid.DefinedValue.PERSON_RECORD_TYPE_BUSINESS.AsGuid() )
                {
                    Type indexType = Type.GetType( "Rock.UniversalSearch.IndexModels.PersonIndex" );
                    IndexContainer.DeleteDocumentById( indexType, id );
                }
            }
        }

        /// <summary>
        /// Gets the index filter values.
        /// </summary>
        /// <returns></returns>
        public ModelFieldFilterConfig GetIndexFilterConfig()
        {
            return new ModelFieldFilterConfig() { FilterLabel = "", FilterField = "" };
        }

        /// <summary>
        /// Gets the index filter field.
        /// </summary>
        /// <returns></returns>
        public bool SupportsIndexFieldFiltering()
        {
            return false;
        }
        #endregion
    }

    #region Entity Configuration

    /// <summary>
    /// Person Configuration class.
    /// </summary>
    public partial class PersonConfiguration : EntityTypeConfiguration<Person>
    {
        /// <summary>
        /// Initializes a new instance of the <see cref="PersonConfiguration"/> class.
        /// </summary>
        public PersonConfiguration()
        {
            this.HasOptional( p => p.MaritalStatusValue ).WithMany().HasForeignKey( p => p.MaritalStatusValueId ).WillCascadeOnDelete( false );
            this.HasOptional( p => p.ConnectionStatusValue ).WithMany().HasForeignKey( p => p.ConnectionStatusValueId ).WillCascadeOnDelete( false );
            this.HasOptional( p => p.RecordStatusValue ).WithMany().HasForeignKey( p => p.RecordStatusValueId ).WillCascadeOnDelete( false );
            this.HasOptional( p => p.RecordStatusReasonValue ).WithMany().HasForeignKey( p => p.RecordStatusReasonValueId ).WillCascadeOnDelete( false );
            this.HasOptional( p => p.RecordTypeValue ).WithMany().HasForeignKey( p => p.RecordTypeValueId ).WillCascadeOnDelete( false );
            this.HasOptional( p => p.ReviewReasonValue ).WithMany().HasForeignKey( p => p.ReviewReasonValueId ).WillCascadeOnDelete( false );
            this.HasOptional( p => p.SuffixValue ).WithMany().HasForeignKey( p => p.SuffixValueId ).WillCascadeOnDelete( false );
            this.HasOptional( p => p.TitleValue ).WithMany().HasForeignKey( p => p.TitleValueId ).WillCascadeOnDelete( false );
            this.HasOptional( p => p.Photo ).WithMany().HasForeignKey( p => p.PhotoId ).WillCascadeOnDelete( false );
            this.HasOptional( p => p.GivingGroup ).WithMany().HasForeignKey( p => p.GivingGroupId ).WillCascadeOnDelete( false );
            this.HasOptional( p => p.PrimaryFamily ).WithMany().HasForeignKey( p => p.PrimaryFamilyId ).WillCascadeOnDelete( false );
        }
    }

    #endregion

    #region Enumerations

    /// <summary>
    /// The gender of a person
    /// </summary>
    public enum Gender
    {
        /// <summary>
        /// Unknown
        /// </summary>
        Unknown = 0,

        /// <summary>
        /// Male
        /// </summary>
        Male = 1,

        /// <summary>
        /// Female
        /// </summary>
        Female = 2
    }

    /// <summary>
    /// The age classification of a person
    /// </summary>
    public enum AgeClassification
    {
        /// <summary>
        /// Unknown
        /// </summary>
        Unknown = 0,

        /// <summary>
        /// Adult
        /// </summary>
        Adult = 1,

        /// <summary>
        /// Child
        /// </summary>
        Child = 2
    }

    /// <summary>
    /// The person's email preference
    /// </summary>
    public enum EmailPreference
    {
        /// <summary>
        /// Emails can be sent to person
        /// </summary>
        EmailAllowed = 0,

        /// <summary>
        /// No Mass emails should be sent to person
        /// </summary>
        NoMassEmails = 1,

        /// <summary>
        /// No emails should be sent to person
        /// </summary>
        DoNotEmail = 2
    }

    #endregion

    #region Extension Methods

    public static partial class PersonExtensionMethods
    {
        /// <summary>
        /// Gets the families sorted by the person's GroupOrder (GroupMember.GroupOrder)
        /// </summary>
        /// <param name="person">The person.</param>
        /// <param name="rockContext">The rock context.</param>
        /// <returns></returns>
        public static IQueryable<Group> GetFamilies( this Person person, RockContext rockContext = null )
        {
            rockContext = rockContext ?? new RockContext();
            return new PersonService( rockContext ).GetFamilies( person != null ? person.Id : 0 );
        }

        /// <summary>
        /// Gets the family for the person. If multiple families the first family based on the GroupOrder value of the GroupMember
        /// </summary>
        /// <param name="person">The person.</param>
        /// <param name="rockContext">The rock context.</param>
        /// <returns></returns>
        public static Group GetFamily( this Person person, RockContext rockContext = null )
        {
            // If PrimaryFamily has been calculated, use that. Otherwise, get it from GetFamilies()
            if ( person.PrimaryFamily != null )
            {
                return person.PrimaryFamily;
            }
            else
            {
                return person.GetFamilies( rockContext ).FirstOrDefault();
            }
        }

        /// <summary>
        /// Gets the home location.
        /// </summary>
        /// <param name="person">The person.</param>
        /// <param name="rockContext">The rock context.</param>
        /// <returns></returns>
        public static Location GetHomeLocation( this Person person, RockContext rockContext = null )
        {
            Guid? homeAddressGuid = Rock.SystemGuid.DefinedValue.GROUP_LOCATION_TYPE_HOME.AsGuidOrNull();
            if ( homeAddressGuid.HasValue )
            {
                var homeAddressDv = DefinedValueCache.Get( homeAddressGuid.Value );
                if ( homeAddressDv != null )
                {
                    foreach ( var family in person.GetFamilies( rockContext ) )
                    {
                        var loc = family.GroupLocations
                            .Where( l =>
                                l.GroupLocationTypeValueId == homeAddressDv.Id &&
                                l.IsMappedLocation )
                            .Select( l => l.Location )
                            .FirstOrDefault();
                        if ( loc != null )
                        {
                            return loc;
                        }
                    }
                }
            }

            return null;
        }

        /// <summary>
        /// Returns the most ideal mailing location from among this person's families
        /// </summary>
        /// <param name="person">The person to find a mailing address for</param>
        /// <param name="rockContext"></param>
        /// <returns></returns>
        public static Location GetMailingLocation( this Person person, RockContext rockContext = null )
        {
            // Get the mailing address from this person's giving group if there is one
            if ( person.GivingGroup != null )
            {
                var mailingLocation = person.GivingGroup.GetBestMailingLocation();
                if ( mailingLocation != null )
                {
                    return mailingLocation;
                }
            }

            return person.GetFamilies( rockContext ).GetBestMailingLocation();
        }

        /// <summary>
        /// Returns the most ideal mailing location from a single family
        /// </summary>
        /// <param name="group">The family to find addresses on</param>
        /// <returns></returns>
        private static Location GetBestMailingLocation( this Group group )
        {
            return GetBestMailingLocation( new List<Group> { group } );
        }

        /// <summary>
        /// Returns the most ideal mailing location from among the selected family groups
        /// </summary>
        /// <param name="groups">The families to find addresses on</param>
        /// <returns></returns>
        private static Location GetBestMailingLocation( this IEnumerable<Group> groups )
        {
            if ( groups.Any() )
            {
                var homeAddressGuid = Rock.SystemGuid.DefinedValue.GROUP_LOCATION_TYPE_HOME.AsGuidOrNull();
                var workAddressGuid = Rock.SystemGuid.DefinedValue.GROUP_LOCATION_TYPE_WORK.AsGuidOrNull();
                if ( homeAddressGuid.HasValue && workAddressGuid.HasValue )
                {
                    var homeAddressDv = DefinedValueCache.Get( homeAddressGuid.Value );
                    var workAddressDv = DefinedValueCache.Get( workAddressGuid.Value );
                    if ( homeAddressDv != null && workAddressDv != null )
                    {
                        // Get all available mailing locations, prioritizing mapped locations then home locations
                        var mailingLocations = groups.SelectMany( x => x.GroupLocations )
                            .Where( l => l.IsMailingLocation )
                            .Where( l => l.GroupLocationTypeValueId == homeAddressDv.Id || l.GroupLocationTypeValueId == workAddressDv.Id )
                            .OrderBy( l => l.IsMappedLocation ? 0 : 1 )
                            .ThenBy( l => l.GroupLocationTypeValueId == homeAddressDv.Id ? 0 : 1 );

                        return mailingLocations.Select( l => l.Location ).FirstOrDefault();
                    }
                }
            }
            return null;
        }

        /// <summary>
        /// Updates, adds or removes a PhoneNumber of the given type.
        /// </summary>
        public static void UpdatePhoneNumber( this Person person, int numberTypeValueId, string phoneCountryCode, string phoneNumber, bool? isMessagingEnabled, bool? isUnlisted, RockContext rockContext )
        {
            // try to find the phone number based on the typeGuid.
            var phoneObject = person.PhoneNumbers
                .Where( p =>
                    p.NumberTypeValueId.HasValue &&
                    p.NumberTypeValueId.Value == numberTypeValueId )
                .FirstOrDefault();

            // Since only one number can be used for SMS, before anything else, if isMessagingEnabled is true, turn it off on ALL
            // numbers, so we only enable it for this one.
            if ( isMessagingEnabled.HasValue && isMessagingEnabled.Value == true )
            {
                foreach ( PhoneNumber currPhoneNumber in person.PhoneNumbers )
                {
                    currPhoneNumber.IsMessagingEnabled = false;
                }
            }

            // do they currently have this type of number?
            if ( phoneObject != null )
            {
                // if the text field is blank, we'll delete this phone number type from their list.
                if ( string.IsNullOrWhiteSpace( phoneNumber ) )
                {
                    person.PhoneNumbers.Remove( phoneObject );

                    var phoneNumberService = new PhoneNumberService( rockContext );
                    phoneNumberService.Delete( phoneObject );
                }
                else
                {
                    // otherwise update it with the new info
                    phoneObject.CountryCode = PhoneNumber.CleanNumber( phoneCountryCode );
                    phoneObject.Number = PhoneNumber.CleanNumber( phoneNumber );

                    // for an existing number, if they don't provide messaging / unlisted, use the current values.
                    phoneObject.IsMessagingEnabled = isMessagingEnabled ?? phoneObject.IsMessagingEnabled;
                    phoneObject.IsUnlisted = isUnlisted ?? phoneObject.IsUnlisted;
                }
            }
            // they don't have a number of this type. If one is being added, we'll add it.
            // (otherwise we'll just do nothing, leaving it as it)
            else if ( !string.IsNullOrWhiteSpace( phoneNumber ) )
            {
                // create a new phone number and add it to their list.
                phoneObject = new PhoneNumber();
                person.PhoneNumbers.Add( phoneObject );

                var phoneNumberService = new PhoneNumberService( rockContext );
                phoneNumberService.Add( phoneObject );

                // get the typeId for this phone number so we set it correctly
                //var numberType = DefinedValueCache.Get( phoneTypeGuid );
                phoneObject.NumberTypeValueId = numberTypeValueId;

                phoneObject.CountryCode = PhoneNumber.CleanNumber( phoneCountryCode );
                phoneObject.Number = PhoneNumber.CleanNumber( phoneNumber );

                // for a new number, if they don't specify messaging / unlisted, assume no texting and not unlisted.
                phoneObject.IsMessagingEnabled = isMessagingEnabled ?? false;
                phoneObject.IsUnlisted = isUnlisted ?? false;
            }
        }

        /// <summary>
        /// Gets a queryable collection of <see cref="Rock.Model.Person" /> entities containing the Person's family.
        /// </summary>
        /// <param name="person">The <see cref="Rock.Model.Person" /> to retrieve family members for.</param>
        /// <param name="includeSelf">A <see cref="System.Boolean" /> value that is <c>true</c> if the provided person should be returned in the results, otherwise <c>false</c>.</param>
        /// <param name="rockContext">The rock context.</param>
        /// <returns>
        /// Returns a queryable collection of <see cref="Rock.Model.Person" /> entities representing the provided Person's family.
        /// </returns>
        public static IQueryable<GroupMember> GetFamilyMembers( this Person person, bool includeSelf = false, RockContext rockContext = null )
        {
            return new PersonService( rockContext ?? new RockContext() ).GetFamilyMembers( person != null ? person.Id : 0, includeSelf );
        }

        /// <summary>
        /// Gets the group members.
        /// </summary>
        /// <param name="person">The person.</param>
        /// <param name="groupTypeId">The group type identifier.</param>
        /// <param name="includeSelf">if set to <c>true</c> [include self].</param>
        /// <param name="rockContext">The rock context.</param>
        /// <returns></returns>
        public static IQueryable<GroupMember> GetGroupMembers( this Person person, int groupTypeId, bool includeSelf = false, RockContext rockContext = null )
        {
            return new PersonService( rockContext ?? new RockContext() ).GetGroupMembers( groupTypeId, person != null ? person.Id : 0, includeSelf );
        }

        /// <summary>
        /// Gets any previous last names for this person sorted alphabetically by LastName
        /// </summary>
        /// <param name="person">The person.</param>
        /// <param name="rockContext">The rock context.</param>
        /// <returns></returns>
        public static IOrderedQueryable<PersonPreviousName> GetPreviousNames( this Person person, RockContext rockContext = null )
        {
            return new PersonService( rockContext ?? new RockContext() ).GetPreviousNames( person != null ? person.Id : 0 );
        }

        /// <summary>
        /// Gets any search keys for this person
        /// </summary>
        /// <param name="person">The person.</param>
        /// <param name="rockContext">The rock context.</param>
        /// <returns></returns>
        public static IQueryable<PersonSearchKey> GetPersonSearchKeys( this Person person, RockContext rockContext = null )
        {
            return new PersonService( rockContext ?? new RockContext() ).GetPersonSearchKeys( person != null ? person.Id : 0 );
        }

        /// <summary>
        /// Gets the <see cref="Rock.Model.Person" /> entity of the provided Person's spouse.
        /// </summary>
        /// <param name="person">The <see cref="Rock.Model.Person" /> entity of the Person to retrieve the spouse of.</param>
        /// <param name="rockContext">The rock context.</param>
        /// <returns>
        /// The <see cref="Rock.Model.Person" /> entity containing the provided Person's spouse. If the provided Person's spouse is not found, this value will be null.
        /// </returns>
        public static Person GetSpouse( this Person person, RockContext rockContext = null )
        {
            return new PersonService( rockContext ?? new RockContext() ).GetSpouse( person );
        }

        /// <summary>
        /// Gets the <see cref="Rock.Model.Person" /> entity of the provided Person's head of household.
        /// </summary>
        /// <param name="person">The <see cref="Rock.Model.Person" /> entity of the Person to retrieve the head of household of.</param>
        /// <param name="rockContext">The rock context.</param>
        /// <returns>
        /// The <see cref="Rock.Model.Person" /> entity containing the provided Person's head of household. If the provided Person's head of household is not found, this value will be null.
        /// </returns>
        public static Person GetHeadOfHousehold( this Person person, RockContext rockContext = null )
        {
            return new PersonService( rockContext ?? new RockContext() ).GetHeadOfHousehold( person );
        }

        /// <summary>
        /// Gets the family role (adult or child).
        /// </summary>
        /// <param name="person">The person.</param>
        /// <param name="rockContext">The rock context.</param>
        /// <returns></returns>
        public static GroupTypeRole GetFamilyRole( this Person person, RockContext rockContext = null )
        {
            if ( rockContext == null )
            {
                rockContext = new RockContext();
            }

            return new PersonService( rockContext ).GetFamilyRole( person, rockContext );
        }

        /// <summary>
        /// Gets a Person's spouse with a selector that lets you only fetch the properties that you need
        /// </summary>
        /// <typeparam name="TResult">The type of the result.</typeparam>
        /// <param name="person">The <see cref="Rock.Model.Person" /> entity of the Person to retrieve the spouse of.</param>
        /// <param name="selector">The selector.</param>
        /// <param name="rockContext">The rock context.</param>
        /// <returns>
        /// The <see cref="Rock.Model.Person" /> entity containing the provided Person's spouse. If the provided Person's spouse is not found, this value will be null.
        /// </returns>
        public static TResult GetSpouse<TResult>( this Person person, System.Linq.Expressions.Expression<Func<GroupMember, TResult>> selector, RockContext rockContext = null )
        {
            return new PersonService( rockContext ?? new RockContext() ).GetSpouse( person, selector );
        }

        /// <summary>
        /// Gets the businesses.
        /// </summary>
        /// <param name="person">The person.</param>
        /// <param name="rockContext">The rock context.</param>
        /// <returns></returns>
        public static IQueryable<Person> GetBusinesses( this Person person, RockContext rockContext = null )
        {
            return new PersonService( rockContext ?? new RockContext() ).GetBusinesses( person.Id );
        }

        /// <summary>
        /// limits the PersonQry to people that have an Age that is between MinAge and MaxAge (inclusive)
        /// </summary>
        /// <param name="personQry">The person qry.</param>
        /// <param name="minAge">The minimum age.</param>
        /// <param name="maxAge">The maximum age.</param>
        /// <param name="includePeopleWithNoAge">if set to <c>true</c> [include people with no age].</param>
        /// <returns></returns>
        public static IQueryable<Person> WhereAgeRange( this IQueryable<Person> personQry, int? minAge, int? maxAge, bool includePeopleWithNoAge = true )
        {
            var currentDate = RockDateTime.Today;
            var qryWithAge = personQry.Select(
                      p => new
                      {
                          Person = p,
                          Age = ( p.BirthDate > SqlFunctions.DateAdd( "year", -SqlFunctions.DateDiff( "year", p.BirthDate, currentDate ), currentDate )
                            ? SqlFunctions.DateDiff( "year", p.BirthDate, currentDate ) - 1
                            : SqlFunctions.DateDiff( "year", p.BirthDate, currentDate ) )
                      } );

            if ( includePeopleWithNoAge )
            {
                if ( minAge.HasValue )
                {
                    qryWithAge = qryWithAge.Where( a => !a.Age.HasValue || a.Age >= minAge );
                }

                if ( maxAge.HasValue )
                {
                    qryWithAge = qryWithAge.Where( a => !a.Age.HasValue || a.Age <= maxAge );
                }
            }
            else
            {
                if ( minAge.HasValue )
                {
                    qryWithAge = qryWithAge.Where( a => a.Age.HasValue && a.Age >= minAge );
                }

                if ( maxAge.HasValue )
                {
                    qryWithAge = qryWithAge.Where( a => a.Age.HasValue && a.Age <= maxAge );
                }
            }

            return qryWithAge.Select( a => a.Person );
        }

        /// <summary>
        /// Limits the PersonQry to people that have an Grade Offset that is between MinGradeOffset and MaxGradeOffset (inclusive)
        /// </summary>
        /// <param name="personQry">The person qry.</param>
        /// <param name="minGradeOffset">The minimum grade offset.</param>
        /// <param name="maxGradeOffset">The maximum grade offset.</param>
        /// <param name="includePeopleWithNoGrade">if set to <c>true</c> [include people with no Grade].</param>
        /// <returns></returns>
        public static IQueryable<Person> WhereGradeOffsetRange( this IQueryable<Person> personQry, int? minGradeOffset, int? maxGradeOffset, bool includePeopleWithNoGrade = true )
        {
            var currentGradYear = RockDateTime.CurrentGraduationYear;

            var qryWithGradeOffset = personQry.Select(
                      p => new
                      {
                          Person = p,
                          GradeOffset = p.GraduationYear.HasValue ? p.GraduationYear.Value - currentGradYear : ( int? ) null
                      } );

            if ( includePeopleWithNoGrade )
            {
                if ( minGradeOffset.HasValue )
                {
                    qryWithGradeOffset = qryWithGradeOffset.Where( a => !a.GradeOffset.HasValue || a.GradeOffset >= minGradeOffset );
                }

                if ( maxGradeOffset.HasValue )
                {
                    qryWithGradeOffset = qryWithGradeOffset.Where( a => !a.GradeOffset.HasValue || a.GradeOffset <= maxGradeOffset );
                }
            }
            else
            {
                if ( minGradeOffset.HasValue )
                {
                    qryWithGradeOffset = qryWithGradeOffset.Where( a => a.GradeOffset.HasValue && a.GradeOffset >= minGradeOffset );
                }

                if ( maxGradeOffset.HasValue )
                {
                    qryWithGradeOffset = qryWithGradeOffset.Where( a => a.GradeOffset.HasValue && a.GradeOffset <= maxGradeOffset );
                }
            }

            return qryWithGradeOffset.Select( a => a.Person );
        }
    }

    #endregion
}<|MERGE_RESOLUTION|>--- conflicted
+++ resolved
@@ -2294,165 +2294,6 @@
         }
 
         /// <summary>
-<<<<<<< HEAD
-=======
-        /// Gets the photo URL.
-        /// </summary>
-        /// <param name="photoId">The photo identifier.</param>
-        /// <param name="gender">The gender to use if the photoId is null.</param>
-        /// <param name="maxWidth">The maximum width (in px).</param>
-        /// <param name="maxHeight">The maximum height (in px).</param>
-        /// <returns></returns>
-        [Obsolete( "GetPhotoUrl is deprecated, please use GetPersonPhotoUrl or GetPersonNoPictureUrl instead." )]
-        public static string GetPhotoUrl( int? photoId, Gender gender, int? maxWidth, int? maxHeight )
-        {
-            return GetPhotoUrl( photoId, null, gender, null, maxWidth, maxHeight, null );
-        }
-
-        /// <summary>
-        /// Gets the photo URL.
-        /// </summary>
-        /// <param name="photoId">The photo identifier.</param>
-        /// <param name="age">The age.</param>
-        /// <param name="gender">The gender to use if the photoId is null.</param>
-        /// <param name="maxWidth">The maximum width (in px).</param>
-        /// <param name="maxHeight">The maximum height (in px).</param>
-        /// <returns></returns>
-        [Obsolete( "GetPhotoUrl is deprecated, please use GetPersonPhotoUrl or GetPersonNoPictureUrl instead." )]
-        public static string GetPhotoUrl( int? photoId, int? age, Gender gender, int? maxWidth, int? maxHeight )
-        {
-            return GetPhotoUrl( photoId, age, gender, null, maxWidth, maxHeight, null );
-        }
-
-        /// <summary>
-        /// Gets the photo URL.
-        /// </summary>
-        /// <param name="photoId">The photo identifier.</param>
-        /// <param name="gender">The gender to use if the photoId is null.</param>
-        /// <param name="age">The age.</param>
-        /// <param name="maxWidth">The maximum width (in px).</param>
-        /// <param name="maxHeight">The maximum height (in px).</param>
-        /// <returns></returns>
-        [Obsolete( "GetPhotoUrl is deprecated, please use GetPersonPhotoUrl or GetPersonNoPictureUrl instead." )]
-        public static string GetPhotoUrl( int? photoId, Gender gender, int? age, int? maxWidth, int? maxHeight )
-        {
-            return GetPhotoUrl( photoId, age, gender, null, maxWidth, maxHeight, null );
-        }
-
-        /// <summary>
-        /// Gets the photo URL.
-        /// </summary>
-        /// <param name="photoId">The photo identifier.</param>
-        /// <param name="gender">The gender to use if the photoId is null.</param>
-        /// <param name="recordTypeValueGuid">The record type value unique identifier.</param>
-        /// <param name="maxWidth">The maximum width (in px).</param>
-        /// <param name="maxHeight">The maximum height (in px).</param>
-        /// <returns></returns>
-        [Obsolete( "GetPhotoUrl is deprecated, please use GetPersonPhotoUrl or GetPersonNoPictureUrl instead." )]
-        public static string GetPhotoUrl( int? photoId, Gender gender, Guid? recordTypeValueGuid, int? maxWidth, int? maxHeight )
-        {
-            return GetPhotoUrl( photoId, null, gender, recordTypeValueGuid, maxWidth, maxHeight, null );
-        }
-
-        /// <summary>
-        /// Gets the photo URL.
-        /// </summary>
-        /// <param name="photoId">The photo identifier.</param>
-        /// <param name="age">The age.</param>
-        /// <param name="gender">The gender to use if the photoId is null.</param>
-        /// <param name="recordTypeValueGuid">The record type value unique identifier.</param>
-        /// <param name="maxWidth">The maximum width (in px).</param>
-        /// <param name="maxHeight">The maximum height (in px).</param>
-        /// <returns></returns>
-        [Obsolete( "GetPhotoUrl is deprecated, please use GetPersonPhotoUrl or GetPersonNoPictureUrl instead." )]
-        public static string GetPhotoUrl( int? photoId, int? age, Gender gender, Guid? recordTypeValueGuid, int? maxWidth, int? maxHeight )
-        {
-            return GetPhotoUrl( photoId, age, gender, recordTypeValueGuid, maxWidth, maxHeight, null );
-        }
-
-        /// <summary>
-        /// Gets the photo URL.
-        /// </summary>
-        /// <param name="photoId">The photo identifier.</param>
-        /// <param name="age">The age.</param>
-        /// <param name="gender">The gender to use if the photoId is null.</param>
-        /// <param name="recordTypeValueGuid">The record type value unique identifier.</param>
-        /// <param name="maxWidth">The maximum width (in px).</param>
-        /// <param name="maxHeight">The maximum height (in px).</param>
-        /// <param name="personId">The person identifier.</param>
-        /// <returns></returns>
-        [Obsolete( "GetPhotoUrl is deprecated, please use GetPersonPhotoUrl or GetPersonNoPictureUrl instead." )]
-        public static string GetPhotoUrl( int? photoId, int? age, Gender gender, Guid? recordTypeValueGuid, int? maxWidth = null, int? maxHeight = null, int? personId = null )
-        {
-            string virtualPath = string.Empty;
-            if ( photoId.HasValue )
-            {
-                string widthHeightParams = string.Empty;
-                if ( maxWidth.HasValue )
-                {
-                    widthHeightParams += string.Format( "&maxwidth={0}", maxWidth.Value );
-                }
-
-                if ( maxHeight.HasValue )
-                {
-                    widthHeightParams += string.Format( "&maxheight={0}", maxHeight.Value );
-                }
-
-                virtualPath = string.Format( "~/GetImage.ashx?id={0}" + widthHeightParams, photoId );
-            }
-            else
-            {
-                if ( recordTypeValueGuid.HasValue && recordTypeValueGuid.Value == SystemGuid.DefinedValue.PERSON_RECORD_TYPE_BUSINESS.AsGuid() )
-                {
-                    virtualPath = "~/Assets/Images/business-no-photo.svg?";
-                }
-                else if ( age.HasValue && age.Value < 18 )
-                {
-                    // it's a child
-                    virtualPath = $"~/{GetPhotoPath( gender, false )}";
-                }
-                else
-                {
-                    // check family role
-                    Guid? familyRoleGuid = null;
-                    if ( personId.HasValue )
-                    {
-                        var familyGroupTypeId = GroupTypeCache.Get( Rock.SystemGuid.GroupType.GROUPTYPE_FAMILY ).Id;
-                        familyRoleGuid = new GroupMemberService( new RockContext() ).Queryable()
-                                            .Where( m =>
-                                                m.Group.GroupTypeId == familyGroupTypeId
-                                                && m.PersonId == personId )
-                                            .OrderBy( m => m.GroupOrder ?? int.MaxValue ).ThenBy( m => m.GroupRole.Order )
-                                            .Select( m => m.GroupRole.Guid )
-                                            .FirstOrDefault();
-                    }
-
-                    var familyRoleChildGuid = Rock.SystemGuid.GroupRole.GROUPROLE_FAMILY_MEMBER_CHILD.AsGuid();
-                    if ( familyRoleGuid.HasValue && familyRoleGuid == familyRoleChildGuid )
-                    {
-                        // it's a child
-                        virtualPath = $"~/{GetPhotoPath( gender, false )}";
-                    }
-                    else
-                    {
-                        // it's an adult
-                        virtualPath = $"~/{GetPhotoPath( gender, true )}";
-                    }
-                }
-            }
-
-            if ( System.Web.HttpContext.Current == null )
-            {
-                return virtualPath;
-            }
-            else
-            {
-                return VirtualPathUtility.ToAbsolute( virtualPath );
-            }
-        }
-
-        /// <summary>
->>>>>>> 3290d907
         /// Gets the person photo URL.
         /// </summary>
         /// <param name="person">The person to get the photo for.</param>
@@ -2461,11 +2302,7 @@
         /// <returns></returns>
         public static string GetPersonPhotoUrl( Person person, int? maxWidth = null, int? maxHeight = null )
         {
-<<<<<<< HEAD
             return GetPersonPhotoUrl( person.Id, person.PhotoId, person.Age, person.Gender, person.RecordTypeValueId.HasValue ? DefinedValueCache.Get( person.RecordTypeValueId.Value ).Guid : (Guid?)null, person.AgeClassification, maxWidth, maxHeight );
-=======
-            return GetPersonPhotoUrl( person.Id, person.PhotoId, person.Age, person.Gender, person.RecordTypeValueId.HasValue ? DefinedValueCache.Get( person.RecordTypeValueId.Value ).Guid : ( Guid? ) null, maxWidth, maxHeight );
->>>>>>> 3290d907
         }
 
         /// <summary>
@@ -2507,13 +2344,9 @@
         /// <param name="maxWidth">The maximum width (in px).</param>
         /// <param name="maxHeight">The maximum height (in px).</param>
         /// <returns></returns>
-<<<<<<< HEAD
         [RockObsolete( "1.8" )]
         [Obsolete("Use other GetPersonPhotoUrl")]
         public static string GetPersonPhotoUrl(int? personId, int? photoId, int? age, Gender gender, Guid? recordTypeValueGuid, int? maxWidth = null, int? maxHeight = null )
-=======
-        public static string GetPersonPhotoUrl( int? personId, int? photoId, int? age, Gender gender, Guid? recordTypeValueGuid, int? maxWidth = null, int? maxHeight = null )
->>>>>>> 3290d907
         {
             return GetPersonPhotoUrl( personId, photoId, age, gender, recordTypeValueGuid, null, maxWidth, maxHeight );
         }
@@ -2566,14 +2399,10 @@
                     {
                         if ( personId.HasValue )
                         {
-<<<<<<< HEAD
                             using ( var rockContext = new RockContext() )
                             {
                                 ageClassification = new PersonService( rockContext ).Queryable( true ).Where( a => a.Id == personId ).Select( a => ( AgeClassification? ) a.AgeClassification ).FirstOrDefault();
                             }
-=======
-                            ageClassification = new PersonService( rockContext ).Queryable( true ).Where( a => a.Id == personId ).Select( a => ( AgeClassification? ) a.AgeClassification ).FirstOrDefault();
->>>>>>> 3290d907
                         }
                     }
 
@@ -2646,194 +2475,6 @@
         }
 
         /// <summary>
-<<<<<<< HEAD
-=======
-        /// Gets the photo image tag.
-        /// </summary>
-        /// <param name="personAlias">The person alias.</param>
-        /// <param name="maxWidth">The maximum width (in px).</param>
-        /// <param name="maxHeight">The maximum height (in px).</param>
-        /// <param name="className">The css class name to apply to the image.</param>
-        /// <returns></returns>
-        [Obsolete( "GetPhotoImageTag is deprecated, please use GetPersonPhotoImageTag instead." )]
-        public static string GetPhotoImageTag( PersonAlias personAlias, int? maxWidth = null, int? maxHeight = null, string className = "" )
-        {
-            Person person = personAlias != null ? personAlias.Person : null;
-            return GetPhotoImageTag( person, maxWidth, maxHeight, className );
-        }
-
-        /// <summary>
-        /// Gets the photo image tag.
-        /// </summary>
-        /// <param name="person">The person.</param>
-        /// <param name="maxWidth">The maximum width (in px).</param>
-        /// <param name="maxHeight">The maximum height (in px).</param>
-        /// <param name="className">The css class name to apply to the image.</param>
-        /// <returns></returns>
-        [Obsolete( "GetPhotoImageTag is deprecated, please use GetPersonPhotoImageTag instead." )]
-        public static string GetPhotoImageTag( Person person, int? maxWidth = null, int? maxHeight = null, string className = "" )
-        {
-            int? photoId = null;
-            Gender gender = Gender.Male;
-            string altText = string.Empty;
-            int? age = null;
-            Guid? recordTypeValueGuid = null;
-            int? personId = null;
-
-            if ( person != null )
-            {
-                photoId = person.PhotoId;
-                gender = person.Gender;
-                altText = person.FullName;
-                age = person.Age;
-                recordTypeValueGuid = person.RecordTypeValueId.HasValue ? DefinedValueCache.Get( person.RecordTypeValueId.Value ).Guid : ( Guid? ) null;
-                personId = person.Id;
-            }
-
-            return Person.GetPhotoImageTag( photoId, age, gender, recordTypeValueGuid, maxWidth, maxHeight, altText, className, personId );
-        }
-
-        /// <summary>
-        /// Gets the photo image tag.
-        /// </summary>
-        /// <param name="photoId">The photo identifier.</param>
-        /// <param name="gender">The gender.</param>
-        /// <param name="maxWidth">The maximum width (in px).</param>
-        /// <param name="maxHeight">The maximum height (in px).</param>
-        /// <param name="altText">The alt text to use on the image.</param>
-        /// <param name="className">The css class name to apply to the image.</param>
-        /// <returns></returns>
-        [Obsolete( "GetPhotoImageTag is deprecated, please use GetPersonPhotoImageTag instead." )]
-        public static string GetPhotoImageTag( int? photoId, Gender gender, int? maxWidth = null, int? maxHeight = null, string altText = "", string className = "" )
-        {
-            return Person.GetPhotoImageTag( photoId, null, gender, null, maxWidth, maxHeight, altText, className, null );
-        }
-
-        /// <summary>
-        /// Gets the photo image tag.
-        /// </summary>
-        /// <param name="photoId">The photo identifier.</param>
-        /// <param name="age">The age.</param>
-        /// <param name="gender">The gender.</param>
-        /// <param name="maxWidth">The maximum width (in px).</param>
-        /// <param name="maxHeight">The maximum height (in px).</param>
-        /// <param name="altText">The alt text to use on the image.</param>
-        /// <param name="className">The css class name to apply to the image.</param>
-        /// <returns></returns>
-        [Obsolete( "GetPhotoImageTag is deprecated, please use GetPersonPhotoImageTag instead." )]
-        public static string GetPhotoImageTag( int? photoId, int? age, Gender gender, int? maxWidth = null, int? maxHeight = null, string altText = "", string className = "" )
-        {
-            return Person.GetPhotoImageTag( photoId, age, gender, null, maxWidth, maxHeight, altText, className, null );
-        }
-
-        /// <summary>
-        /// Gets the photo image tag.
-        /// </summary>
-        /// <param name="photoId">The photo identifier.</param>
-        /// <param name="age">The age.</param>
-        /// <param name="gender">The gender.</param>
-        /// <param name="recordTypeValueGuid">The record type value unique identifier.</param>
-        /// <param name="maxWidth">The maximum width (in px).</param>
-        /// <param name="maxHeight">The maximum height (in px).</param>
-        /// <param name="altText">The alt text to use on the image.</param>
-        /// <param name="className">The css class name to apply to the image.</param>
-        /// <returns></returns>
-        [Obsolete( "GetPhotoImageTag is deprecated, please use GetPersonPhotoImageTag instead." )]
-        public static string GetPhotoImageTag( int? photoId, int? age, Gender gender, Guid? recordTypeValueGuid, int? maxWidth = null, int? maxHeight = null, string altText = "", string className = "" )
-        {
-            return Person.GetPhotoImageTag( photoId, age, gender, recordTypeValueGuid, maxWidth, maxHeight, altText, className, null );
-        }
-
-        /// <summary>
-        /// Gets the photo image tag.
-        /// </summary>
-        /// <param name="photoId">The photo identifier.</param>
-        /// <param name="age">The age.</param>
-        /// <param name="gender">The gender.</param>
-        /// <param name="recordTypeValueGuid">The record type value unique identifier.</param>
-        /// <param name="maxWidth">The maximum width (in px).</param>
-        /// <param name="maxHeight">The maximum height (in px).</param>
-        /// <param name="altText">The alt text to use on the image.</param>
-        /// <param name="className">The css class name to apply to the image.</param>
-        /// <param name="personId">The person identifier.</param>
-        /// <returns></returns>
-        [Obsolete( "GetPhotoImageTag is deprecated, please use GetPersonPhotoImageTag instead." )]
-        public static string GetPhotoImageTag( int? photoId, int? age, Gender gender, Guid? recordTypeValueGuid, int? maxWidth = null, int? maxHeight = null, string altText = "", string className = "", int? personId = null )
-        {
-            var photoUrl = new StringBuilder();
-
-            photoUrl.Append( VirtualPathUtility.ToAbsolute( "~/" ) );
-
-            string styleString = string.Empty;
-
-            string altString = string.IsNullOrWhiteSpace( altText ) ? string.Empty :
-                string.Format( " alt='{0}'", altText );
-
-            string classString = string.IsNullOrWhiteSpace( className ) ? string.Empty :
-                string.Format( " class='{0}'", className );
-
-            if ( photoId.HasValue )
-            {
-                photoUrl.AppendFormat( "GetImage.ashx?id={0}", photoId );
-                if ( maxWidth.HasValue )
-                {
-                    photoUrl.AppendFormat( "&maxwidth={0}", maxWidth.Value );
-                }
-
-                if ( maxHeight.HasValue )
-                {
-                    photoUrl.AppendFormat( "&maxheight={0}", maxHeight.Value );
-                }
-            }
-            else
-            {
-                if ( recordTypeValueGuid.HasValue && recordTypeValueGuid.Value == SystemGuid.DefinedValue.PERSON_RECORD_TYPE_BUSINESS.AsGuid() )
-                {
-                    photoUrl.Append( "Assets/Images/business-no-photo.svg?" );
-                }
-                else if ( age.HasValue && age.Value < 18 )
-                {
-                    // it's a child
-                    photoUrl.Append( GetPhotoPath( gender, false ) );
-                }
-                else
-                {
-                    // check family role
-                    Guid? familyRoleGuid = null;
-                    if ( personId.HasValue )
-                    {
-                        var familyGroupTypeId = GroupTypeCache.Get( Rock.SystemGuid.GroupType.GROUPTYPE_FAMILY ).Id;
-                        familyRoleGuid = new GroupMemberService( new RockContext() ).Queryable()
-                                            .Where( m =>
-                                                m.Group.GroupTypeId == familyGroupTypeId
-                                                && m.PersonId == personId )
-                                            .OrderBy( m => m.GroupOrder ?? int.MaxValue ).ThenBy( m => m.GroupRole.Order )
-                                            .Select( m => m.GroupRole.Guid )
-                                            .FirstOrDefault();
-                    }
-
-                    var familyRoleChildGuid = Rock.SystemGuid.GroupRole.GROUPROLE_FAMILY_MEMBER_CHILD.AsGuid();
-                    if ( familyRoleGuid.HasValue && familyRoleGuid == familyRoleChildGuid )
-                    {
-                        // it's a child
-                        photoUrl.Append( GetPhotoPath( gender, false ) );
-                    }
-                    else
-                    {
-                        // it's an adult
-                        photoUrl.Append( GetPhotoPath( gender, true ) );
-                    }
-                }
-
-            }
-
-            return string.Format( "<img src='{0}'{1}{2}{3}/>", photoUrl.ToString(), styleString, altString, classString );
-        }
-
-
-
-        /// <summary>
->>>>>>> 3290d907
         /// Gets the person image tag.
         /// </summary>
         /// <param name="person">The person to get the image for.</param>

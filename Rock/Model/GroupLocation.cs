﻿//
// THIS WORK IS LICENSED UNDER A CREATIVE COMMONS ATTRIBUTION-NONCOMMERCIAL-
// SHAREALIKE 3.0 UNPORTED LICENSE:
// http://creativecommons.org/licenses/by-nc-sa/3.0/
//
using System;
using System.Collections.Generic;
using System.Collections.ObjectModel;
using System.ComponentModel.DataAnnotations.Schema;
using System.Data.Entity.ModelConfiguration;
<<<<<<< HEAD

using Rock.Data;
=======
using System.Runtime.Serialization;
>>>>>>> 431a2546

namespace Rock.Model
{
    /// <summary>
    /// GroupLocation POCO class.
    /// </summary>
    [Table( "GroupLocation" )]
<<<<<<< HEAD
    public partial class GroupLocation : Model<GroupLocation>
=======
    [DataContract( IsReference = true )]
    public partial class GroupLocation
>>>>>>> 431a2546
    {
        #region Entity Properties

        /// <summary>
        /// Gets or sets the group id.
        /// </summary>
        /// <value>
        /// The group id.
        /// </value>
<<<<<<< HEAD
=======
        [Key]
        [Column(Order = 0)]
        [DataMember]
>>>>>>> 431a2546
        public int GroupId { get; set; }

        /// <summary>
        /// Gets or sets the location id.
        /// </summary>
        /// <value>
        /// The location id.
        /// </value>
<<<<<<< HEAD
=======
        [Key]
        [Column(Order = 1)]
        [DataMember]
>>>>>>> 431a2546
        public int LocationId { get; set; }

        /// <summary>
        /// Gets or sets the location type.
        /// </summary>
        /// <value>
        /// The location type.
        /// </value>
        [DataMember]
        public int? LocationTypeValueId { get; set; }

        #endregion

        #region Virtual Properties

        /// <summary>
        /// Gets or sets the group.
        /// </summary>
        /// <value>
        /// The group.
        /// </value>
        [DataMember]
        public virtual Group Group { get; set; }

        /// <summary>
        /// Gets or sets the location.
        /// </summary>
        /// <value>
        /// The location.
        /// </value>
<<<<<<< HEAD
        public virtual Location Location { get; set; }
=======
        [DataMember]
        public virtual Rock.Model.Location Location { get; set; }
>>>>>>> 431a2546

        /// <summary>
        /// Gets or sets the Location Type.
        /// </summary>
        /// <value>
        /// A <see cref="Model.DefinedValue"/> object.
        /// </value>
<<<<<<< HEAD
        public virtual DefinedValue LocationTypeValue { get; set; }

        /// <summary>
        /// Gets or sets the schedules.
        /// </summary>
        /// <value>
        /// The schedules.
        /// </value>
        public virtual ICollection<Schedule> Schedules
        {
            get { return _schedules ?? ( _schedules = new Collection<Schedule>() ); }
            set { _schedules = value; }
        }
        private ICollection<Schedule> _schedules;

        /// <summary>
        /// Gets the dto.
        /// </summary>
        /// <returns></returns>
        public override IDto Dto
        {
            get { return this.ToDto(); }
        }

        #endregion

        #region Public Methods

        /// <summary>
        /// Returns a <see cref="System.String" /> that represents this instance.
        /// </summary>
        /// <returns>
        /// A <see cref="System.String" /> that represents this instance.
        /// </returns>
        public override string ToString()
        {
            return Group.ToString() + " at " + Location.ToString();
        }

        #endregion

        #region Private Methods

        #endregion

        #region Static Methods

        /// <summary>
        /// Static Method to return an object based on the id
        /// </summary>
        /// <param name="id">The id.</param>
        /// <returns></returns>
        public static GroupLocation Read( int id )
        {
            return Read<GroupLocation>( id );
        }

        /// <summary>
        /// Static method to return an object based on the GUID.
        /// </summary>
        /// <param name="guid">The GUID.</param>
        /// <returns></returns>
        public static GroupLocation Read( Guid guid )
        {
            return Read<GroupLocation>( guid );
        }

        #endregion

=======
        [DataMember]
        public virtual Model.DefinedValue LocationTypeValue { get; set; }
>>>>>>> 431a2546
    }

    #region Entity Configuration

    /// <summary>
    /// GroupLocation Configuration class
    /// </summary>
    public partial class GroupLocationConfiguration : EntityTypeConfiguration<GroupLocation>
    {
        /// <summary>
        /// Initializes a new instance of the <see cref="GroupLocationConfiguration"/> class.
        /// </summary>
        public GroupLocationConfiguration()
        {
            this.HasRequired( t => t.Group ).WithMany( t => t.GroupLocations ).HasForeignKey( t => t.GroupId );
            this.HasRequired( t => t.Location ).WithMany( l => l.GroupLocations).HasForeignKey( t => t.LocationId );
            this.HasOptional( t => t.LocationTypeValue ).WithMany().HasForeignKey( t => t.LocationTypeValueId ).WillCascadeOnDelete( false );
            this.HasMany( t => t.Schedules ).WithMany().Map( t => { t.MapLeftKey( "GroupLocationId" ); t.MapRightKey( "ScheduleId" ); t.ToTable( "GroupLocationSchedule" ); } );
        }
    }

    #endregion

}<|MERGE_RESOLUTION|>--- conflicted
+++ resolved
@@ -8,12 +8,7 @@
 using System.Collections.ObjectModel;
 using System.ComponentModel.DataAnnotations.Schema;
 using System.Data.Entity.ModelConfiguration;
-<<<<<<< HEAD
-
-using Rock.Data;
-=======
 using System.Runtime.Serialization;
->>>>>>> 431a2546
 
 namespace Rock.Model
 {
@@ -21,12 +16,8 @@
     /// GroupLocation POCO class.
     /// </summary>
     [Table( "GroupLocation" )]
-<<<<<<< HEAD
+    [DataContract( IsReference = true )]
     public partial class GroupLocation : Model<GroupLocation>
-=======
-    [DataContract( IsReference = true )]
-    public partial class GroupLocation
->>>>>>> 431a2546
     {
         #region Entity Properties
 
@@ -36,12 +27,7 @@
         /// <value>
         /// The group id.
         /// </value>
-<<<<<<< HEAD
-=======
-        [Key]
-        [Column(Order = 0)]
         [DataMember]
->>>>>>> 431a2546
         public int GroupId { get; set; }
 
         /// <summary>
@@ -50,12 +36,7 @@
         /// <value>
         /// The location id.
         /// </value>
-<<<<<<< HEAD
-=======
-        [Key]
-        [Column(Order = 1)]
         [DataMember]
->>>>>>> 431a2546
         public int LocationId { get; set; }
 
         /// <summary>
@@ -86,12 +67,8 @@
         /// <value>
         /// The location.
         /// </value>
-<<<<<<< HEAD
+        [DataMember]
         public virtual Location Location { get; set; }
-=======
-        [DataMember]
-        public virtual Rock.Model.Location Location { get; set; }
->>>>>>> 431a2546
 
         /// <summary>
         /// Gets or sets the Location Type.
@@ -99,7 +76,7 @@
         /// <value>
         /// A <see cref="Model.DefinedValue"/> object.
         /// </value>
-<<<<<<< HEAD
+        [DataMember]
         public virtual DefinedValue LocationTypeValue { get; set; }
 
         /// <summary>
@@ -114,15 +91,6 @@
             set { _schedules = value; }
         }
         private ICollection<Schedule> _schedules;
-
-        /// <summary>
-        /// Gets the dto.
-        /// </summary>
-        /// <returns></returns>
-        public override IDto Dto
-        {
-            get { return this.ToDto(); }
-        }
 
         #endregion
 
@@ -141,40 +109,8 @@
 
         #endregion
 
-        #region Private Methods
-
-        #endregion
-
-        #region Static Methods
-
-        /// <summary>
-        /// Static Method to return an object based on the id
-        /// </summary>
-        /// <param name="id">The id.</param>
-        /// <returns></returns>
-        public static GroupLocation Read( int id )
-        {
-            return Read<GroupLocation>( id );
-        }
-
-        /// <summary>
-        /// Static method to return an object based on the GUID.
-        /// </summary>
-        /// <param name="guid">The GUID.</param>
-        /// <returns></returns>
-        public static GroupLocation Read( Guid guid )
-        {
-            return Read<GroupLocation>( guid );
-        }
-
-        #endregion
-
-=======
-        [DataMember]
-        public virtual Model.DefinedValue LocationTypeValue { get; set; }
->>>>>>> 431a2546
     }
-
+    
     #region Entity Configuration
 
     /// <summary>

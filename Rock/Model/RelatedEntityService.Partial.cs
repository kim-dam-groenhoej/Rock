--- conflicted
+++ resolved
@@ -31,22 +31,14 @@
     public partial class RelatedEntityService
     {
         /// <summary>
-<<<<<<< HEAD
-        /// Returns a queryable collection of <see cref="T:Rock.Data.Entity" /> target entities (related to the given source entity) for the given entity type and (optionally) also have a matching purpose key.
-=======
         /// Returns a queryable collection of <see cref="Rock.Data.IEntity" /> target entities (related to the given source entity) for the given entity type and (optionally) also have a matching purpose key.
->>>>>>> 55e6e79f
         /// </summary>
         /// <param name="sourceEntityId">A <see cref="System.Int32" /> representing the source entity identifier.</param>
         /// <param name="sourceEntityTypeId">A <see cref="System.Int32" /> representing the source entity type identifier.</param>
         /// <param name="relatedEntityTypeId">A <see cref="System.Int32" /> representing the related target entity type identifier.</param>
         /// <param name="purposeKey">The purpose key.</param>
         /// <returns>
-<<<<<<< HEAD
-        /// Returns a queryable collection of <see cref="T:Rock.Data.Entity" /> entities.
-=======
         /// Returns a queryable collection of <see cref="Rock.Data.IEntity" /> entities.
->>>>>>> 55e6e79f
         /// </returns>
         public IQueryable<IEntity> GetRelatedToSource( int sourceEntityId, int sourceEntityTypeId, int relatedEntityTypeId, string purposeKey = "" )
         {
@@ -89,22 +81,14 @@
         }
 
         /// <summary>
-<<<<<<< HEAD
-        /// Returns a queryable collection of <see cref="T:Rock.Data.Entity" /> source entities (related to the given target entity) for the given entity type and (optionally) also have a matching purpose key.
-=======
         /// Returns a queryable collection of <see cref="Rock.Data.IEntity"/> source entities (related to the given target entity) for the given entity type and (optionally) also have a matching purpose key.
->>>>>>> 55e6e79f
         /// </summary>
         /// <param name="targetEntityId">A <see cref="System.Int32" /> representing the target entity identifier.</param>
         /// <param name="targetEntityTypeId">A <see cref="System.Int32" /> representing the target entity type identifier.</param>
         /// <param name="relatedEntityTypeId">A <see cref="System.Int32" /> representing the related source entity type identifier.</param>
         /// <param name="purposeKey">The purpose key.</param>
         /// <returns>
-<<<<<<< HEAD
-        /// Returns a queryable collection of <see cref="T:Rock.Data.Entity" /> entities.
-=======
         /// Returns a queryable collection of <see cref="Rock.Data.IEntity" /> entities.
->>>>>>> 55e6e79f
         /// </returns>
         public IQueryable<IEntity> GetRelatedToTarget( int targetEntityId, int targetEntityTypeId, int relatedEntityTypeId, string purposeKey = "" )
         {

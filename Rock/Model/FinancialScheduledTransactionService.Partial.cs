--- conflicted
+++ resolved
@@ -196,21 +196,6 @@
                 {
                     if ( gateway.CancelScheduledPayment( scheduledTransaction, out errorMessages ) )
                     {
-<<<<<<< HEAD
-                        var noteTypeService = new NoteTypeService( (RockContext)this.Context );
-                        var noteType = noteTypeService.Get( Rock.SystemGuid.NoteType.SCHEDULED_TRANSACTION_NOTE.AsGuid() );
-                        if ( noteType != null )
-                        {
-                            var noteService = new NoteService( (RockContext)this.Context );
-                            var note = new Note();
-                            note.NoteTypeId = noteType.Id;
-                            note.EntityId = scheduledTransaction.Id;
-                            note.Caption = "Canceled Transaction";
-                            noteService.Add( note );
-                        }
-
-=======
->>>>>>> 5f981260
                         return true;
                     }
                     else

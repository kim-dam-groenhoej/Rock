﻿<?xml version="1.0" encoding="utf-8"?>
<Project ToolsVersion="14.0" DefaultTargets="Build" xmlns="http://schemas.microsoft.com/developer/msbuild/2003">
  <Import Project="$(MSBuildExtensionsPath)\$(MSBuildToolsVersion)\Microsoft.Common.props" Condition="Exists('$(MSBuildExtensionsPath)\$(MSBuildToolsVersion)\Microsoft.Common.props')" />
  <PropertyGroup>
    <Configuration Condition=" '$(Configuration)' == '' ">Debug</Configuration>
    <Platform Condition=" '$(Platform)' == '' ">AnyCPU</Platform>
    <ProjectGuid>{185A31D7-3037-4DAE-8797-0459849A84BD}</ProjectGuid>
    <OutputType>Library</OutputType>
    <AppDesignerFolder>Properties</AppDesignerFolder>
    <RootNamespace>Rock</RootNamespace>
    <AssemblyName>Rock</AssemblyName>
    <TargetFrameworkVersion>v4.5.2</TargetFrameworkVersion>
    <FileAlignment>512</FileAlignment>
    <TargetFrameworkProfile />
    <WebGreaseLibPath>..\packages\WebGrease.1.5.2\lib</WebGreaseLibPath>
  </PropertyGroup>
  <PropertyGroup Condition=" '$(Configuration)|$(Platform)' == 'Debug|AnyCPU' ">
    <DebugSymbols>true</DebugSymbols>
    <DebugType>full</DebugType>
    <Optimize>false</Optimize>
    <OutputPath>bin\Debug\</OutputPath>
    <DefineConstants>DEBUG;TRACE</DefineConstants>
    <ErrorReport>prompt</ErrorReport>
    <WarningLevel>4</WarningLevel>
  </PropertyGroup>
  <PropertyGroup Condition=" '$(Configuration)|$(Platform)' == 'Release|AnyCPU' ">
    <DebugType>pdbonly</DebugType>
    <Optimize>true</Optimize>
    <OutputPath>bin\Release\</OutputPath>
    <DefineConstants>TRACE</DefineConstants>
    <ErrorReport>prompt</ErrorReport>
    <WarningLevel>4</WarningLevel>
    <DocumentationFile>bin\Release\Rock.XML</DocumentationFile>
  </PropertyGroup>
  <ItemGroup>
    <Reference Include="Antlr3.Runtime, Version=3.4.1.9004, Culture=neutral, PublicKeyToken=eb42632606e9261f, processorArchitecture=MSIL">
      <HintPath>..\packages\Antlr.3.4.1.9004\lib\Antlr3.Runtime.dll</HintPath>
      <Private>True</Private>
    </Reference>
    <Reference Include="BCrypt.Net, Version=0.1.5073.29922, Culture=neutral, PublicKeyToken=6bcd409ee6bc9292, processorArchitecture=MSIL">
      <HintPath>..\packages\BCrypt-Official.0.1.109\lib\BCrypt.Net.dll</HintPath>
      <Private>True</Private>
    </Reference>
    <Reference Include="CommonMark, Version=0.1.0.0, Culture=neutral, PublicKeyToken=001ef8810438905d, processorArchitecture=MSIL">
      <HintPath>..\packages\CommonMark.NET.0.13.2\lib\net45\CommonMark.dll</HintPath>
      <Private>True</Private>
    </Reference>
    <Reference Include="CronExpressionDescriptor, Version=1.19.0.0, Culture=neutral, PublicKeyToken=a2ab0e0f73f9b037, processorArchitecture=MSIL">
      <HintPath>..\packages\CronExpressionDescriptor.1.19.0\lib\net45\CronExpressionDescriptor.dll</HintPath>
      <Private>True</Private>
    </Reference>
    <Reference Include="CSScriptLibrary, Version=3.13.2.0, Culture=neutral, PublicKeyToken=70fcc3d18c749033, processorArchitecture=MSIL">
      <HintPath>..\packages\CS-Script.bin.3.13.2.0\lib\net45\CSScriptLibrary.dll</HintPath>
      <Private>True</Private>
    </Reference>
    <Reference Include="DDay.iCal, Version=1.0.2.575, Culture=neutral, processorArchitecture=MSIL">
      <HintPath>..\packages\DDay.iCal.1.0.2.575\lib\DDay.iCal.dll</HintPath>
      <Private>True</Private>
    </Reference>
    <Reference Include="DevOne.Security.Cryptography.BCrypt, Version=1.0.0.0, Culture=neutral, processorArchitecture=MSIL">
      <HintPath>..\packages\BCrypt.1.0.0.0\lib\DevOne.Security.Cryptography.BCrypt.dll</HintPath>
      <Private>True</Private>
    </Reference>
    <Reference Include="DocumentFormat.OpenXml, Version=2.6.0.0, Culture=neutral, processorArchitecture=MSIL">
      <HintPath>..\packages\OpenXMLSDK-MOT.2.6.0.0\lib\DocumentFormat.OpenXml.dll</HintPath>
      <Private>True</Private>
    </Reference>
    <Reference Include="dotless.Core, Version=1.5.2.0, Culture=neutral, PublicKeyToken=96b446c9e63eae34, processorArchitecture=MSIL">
      <HintPath>..\packages\dotless.1.5.2\lib\dotless.Core.dll</HintPath>
      <Private>True</Private>
    </Reference>
    <Reference Include="EntityFramework, Version=6.0.0.0, Culture=neutral, PublicKeyToken=b77a5c561934e089, processorArchitecture=MSIL">
      <HintPath>..\packages\EntityFramework.6.1.3\lib\net45\EntityFramework.dll</HintPath>
      <Private>True</Private>
    </Reference>
    <Reference Include="EntityFramework.SqlServer, Version=6.0.0.0, Culture=neutral, PublicKeyToken=b77a5c561934e089, processorArchitecture=MSIL">
      <HintPath>..\packages\EntityFramework.6.1.3\lib\net45\EntityFramework.SqlServer.dll</HintPath>
      <Private>True</Private>
    </Reference>
    <Reference Include="EPPlus">
      <HintPath>..\libs\EPPlus\EPPlus.dll</HintPath>
    </Reference>
    <Reference Include="EXIFextractor">
      <HintPath>..\libs\Goheer EXIFExtractor\EXIFextractor.dll</HintPath>
    </Reference>
    <Reference Include="HtmlAgilityPack, Version=1.4.9.4, Culture=neutral, PublicKeyToken=bd319b19eaf3b43a, processorArchitecture=MSIL">
      <HintPath>..\packages\HtmlAgilityPack.1.4.9.4\lib\Net45\HtmlAgilityPack.dll</HintPath>
      <Private>True</Private>
    </Reference>
    <Reference Include="Humanizer">
      <HintPath>..\libs\Humanizer.2.1.0\Humanizer.dll</HintPath>
    </Reference>
    <Reference Include="ImageResizer, Version=4.0.0.0, Culture=neutral, processorArchitecture=MSIL">
      <HintPath>..\packages\ImageResizer.4.0.5\lib\net45\ImageResizer.dll</HintPath>
      <Private>True</Private>
    </Reference>
    <Reference Include="InteractivePreGeneratedViews, Version=1.0.0.0, Culture=neutral, PublicKeyToken=46c4868af4307d2c, processorArchitecture=MSIL">
      <HintPath>..\packages\EFInteractiveViews.1.0.1\lib\net45\InteractivePreGeneratedViews.dll</HintPath>
      <Private>True</Private>
    </Reference>
    <Reference Include="Microsoft.AspNet.SignalR.Core, Version=2.2.0.0, Culture=neutral, PublicKeyToken=31bf3856ad364e35, processorArchitecture=MSIL">
      <HintPath>..\packages\Microsoft.AspNet.SignalR.Core.2.2.0\lib\net45\Microsoft.AspNet.SignalR.Core.dll</HintPath>
      <Private>True</Private>
    </Reference>
    <Reference Include="Microsoft.AspNet.SignalR.SystemWeb, Version=2.2.0.0, Culture=neutral, PublicKeyToken=31bf3856ad364e35, processorArchitecture=MSIL">
      <HintPath>..\packages\Microsoft.AspNet.SignalR.SystemWeb.2.2.0\lib\net45\Microsoft.AspNet.SignalR.SystemWeb.dll</HintPath>
      <Private>True</Private>
    </Reference>
    <Reference Include="Microsoft.Owin, Version=2.1.0.0, Culture=neutral, PublicKeyToken=31bf3856ad364e35, processorArchitecture=MSIL">
      <HintPath>..\packages\Microsoft.Owin.2.1.0\lib\net45\Microsoft.Owin.dll</HintPath>
      <Private>True</Private>
    </Reference>
    <Reference Include="Microsoft.Owin.Host.SystemWeb, Version=2.1.0.0, Culture=neutral, PublicKeyToken=31bf3856ad364e35, processorArchitecture=MSIL">
      <HintPath>..\packages\Microsoft.Owin.Host.SystemWeb.2.1.0\lib\net45\Microsoft.Owin.Host.SystemWeb.dll</HintPath>
      <Private>True</Private>
    </Reference>
    <Reference Include="Microsoft.Owin.Security, Version=2.1.0.0, Culture=neutral, PublicKeyToken=31bf3856ad364e35, processorArchitecture=MSIL">
      <HintPath>..\packages\Microsoft.Owin.Security.2.1.0\lib\net45\Microsoft.Owin.Security.dll</HintPath>
      <Private>True</Private>
    </Reference>
    <Reference Include="Microsoft.SqlServer.Types, Version=11.0.0.0, Culture=neutral, PublicKeyToken=89845dcd8080cc91, processorArchitecture=MSIL">
      <HintPath>..\packages\Microsoft.SqlServer.Types.11.0.2\lib\net20\Microsoft.SqlServer.Types.dll</HintPath>
      <Private>True</Private>
    </Reference>
    <Reference Include="Microsoft.Web.Infrastructure, Version=1.0.0.0, Culture=neutral, PublicKeyToken=31bf3856ad364e35, processorArchitecture=MSIL">
      <HintPath>..\packages\Microsoft.Web.Infrastructure.1.0.0.0\lib\net40\Microsoft.Web.Infrastructure.dll</HintPath>
      <Private>True</Private>
    </Reference>
    <Reference Include="Microsoft.Web.XmlTransform, Version=2.1.0.0, Culture=neutral, PublicKeyToken=b03f5f7f11d50a3a, processorArchitecture=MSIL">
      <HintPath>..\packages\Microsoft.Web.Xdt.2.1.1\lib\net40\Microsoft.Web.XmlTransform.dll</HintPath>
      <Private>True</Private>
    </Reference>
    <Reference Include="Mono.CSharp, Version=4.0.0.0, Culture=neutral, PublicKeyToken=0738eb9f132ed756, processorArchitecture=MSIL">
      <HintPath>..\packages\CS-Script.bin.3.13.2.0\lib\net45\Mono.CSharp.dll</HintPath>
      <Private>True</Private>
    </Reference>
    <Reference Include="Newtonsoft.Json, Version=9.0.0.0, Culture=neutral, PublicKeyToken=30ad4fe6b2a6aeed, processorArchitecture=MSIL">
      <HintPath>..\packages\Newtonsoft.Json.9.0.1\lib\net45\Newtonsoft.Json.dll</HintPath>
      <Private>True</Private>
    </Reference>
    <Reference Include="NuGet.Core, Version=2.11.1.812, Culture=neutral, PublicKeyToken=31bf3856ad364e35, processorArchitecture=MSIL">
      <HintPath>..\packages\NuGet.Core.2.11.1\lib\net40-Client\NuGet.Core.dll</HintPath>
      <Private>True</Private>
    </Reference>
    <Reference Include="OpenXmlPowerTools, Version=4.2.0.0, Culture=neutral, processorArchitecture=MSIL">
      <HintPath>..\packages\OpenXmlPowerTools.4.2\lib\OpenXmlPowerTools.dll</HintPath>
      <Private>True</Private>
    </Reference>
    <Reference Include="Owin, Version=1.0.0.0, Culture=neutral, PublicKeyToken=f0ebd12fd5e55cc5, processorArchitecture=MSIL">
      <HintPath>..\packages\Owin.1.0\lib\net40\Owin.dll</HintPath>
      <Private>True</Private>
    </Reference>
    <Reference Include="Quartz">
      <HintPath>..\libs\Quartz\Quartz.dll</HintPath>
    </Reference>
    <Reference Include="RestSharp, Version=105.2.3.0, Culture=neutral, processorArchitecture=MSIL">
      <HintPath>..\packages\RestSharp.105.2.3\lib\net452\RestSharp.dll</HintPath>
      <Private>True</Private>
    </Reference>
    <Reference Include="StackExchange.Redis, Version=1.1.0.0, Culture=neutral, processorArchitecture=MSIL">
      <HintPath>..\packages\StackExchange.Redis.1.1.603\lib\net45\StackExchange.Redis.dll</HintPath>
      <Private>True</Private>
    </Reference>
    <Reference Include="System" />
    <Reference Include="System.ComponentModel.Composition" />
    <Reference Include="System.ComponentModel.DataAnnotations" />
    <Reference Include="System.configuration" />
    <Reference Include="System.Core" />
    <Reference Include="System.Data.Entity.Design" />
    <Reference Include="System.Data.Services" />
    <Reference Include="System.DirectoryServices" />
    <Reference Include="System.DirectoryServices.AccountManagement" />
    <Reference Include="System.Drawing" />
    <Reference Include="System.IO.Packaging, Version=1.0.0.0, Culture=neutral, processorArchitecture=MSIL">
      <HintPath>..\packages\OpenXMLSDK-MOT.2.6.0.0\lib\System.IO.Packaging.dll</HintPath>
      <Private>True</Private>
    </Reference>
    <Reference Include="System.Linq.Dynamic, Version=1.0.5840.25917, Culture=neutral, processorArchitecture=MSIL">
      <HintPath>..\packages\System.Linq.Dynamic.1.0.6\lib\net40\System.Linq.Dynamic.dll</HintPath>
      <Private>True</Private>
    </Reference>
    <Reference Include="System.Management.Automation, Version=1.0.0.0, Culture=neutral, PublicKeyToken=31bf3856ad364e35, processorArchitecture=MSIL">
      <HintPath>..\packages\System.Management.Automation.6.1.7601.17515\lib\net45\System.Management.Automation.dll</HintPath>
      <Private>True</Private>
    </Reference>
    <Reference Include="System.Net.Http.Formatting, Version=5.2.3.0, Culture=neutral, PublicKeyToken=31bf3856ad364e35, processorArchitecture=MSIL">
      <HintPath>..\packages\Microsoft.AspNet.WebApi.Client.5.2.3\lib\net45\System.Net.Http.Formatting.dll</HintPath>
      <Private>True</Private>
    </Reference>
    <Reference Include="System.Runtime.Caching" />
    <Reference Include="System.Runtime.Serialization" />
    <Reference Include="System.ServiceModel" />
    <Reference Include="System.ServiceModel.Web" />
    <Reference Include="System.Web" />
    <Reference Include="System.Web.Extensions" />
    <Reference Include="System.Web.Http, Version=5.2.3.0, Culture=neutral, PublicKeyToken=31bf3856ad364e35, processorArchitecture=MSIL">
      <HintPath>..\packages\Microsoft.AspNet.WebApi.Core.5.2.3\lib\net45\System.Web.Http.dll</HintPath>
      <Private>True</Private>
    </Reference>
    <Reference Include="System.Web.Http.WebHost, Version=5.2.3.0, Culture=neutral, PublicKeyToken=31bf3856ad364e35, processorArchitecture=MSIL">
      <HintPath>..\packages\Microsoft.AspNet.WebApi.WebHost.5.2.3\lib\net45\System.Web.Http.WebHost.dll</HintPath>
      <Private>True</Private>
    </Reference>
    <Reference Include="System.Web.Optimization, Version=1.1.0.0, Culture=neutral, PublicKeyToken=31bf3856ad364e35, processorArchitecture=MSIL">
      <HintPath>..\packages\Microsoft.AspNet.Web.Optimization.1.1.3\lib\net40\System.Web.Optimization.dll</HintPath>
      <Private>True</Private>
    </Reference>
    <Reference Include="System.Xml.Linq" />
    <Reference Include="System.Data.DataSetExtensions" />
    <Reference Include="Microsoft.CSharp" />
    <Reference Include="System.Data" />
    <Reference Include="System.Net.Http" />
    <Reference Include="System.Xml" />
    <Reference Include="Twilio.Api, Version=3.4.1.0, Culture=neutral, processorArchitecture=MSIL">
      <HintPath>..\packages\Twilio.4.7.2\lib\3.5\Twilio.Api.dll</HintPath>
      <Private>True</Private>
    </Reference>
    <Reference Include="UAParser, Version=2.1.0.0, Culture=neutral, PublicKeyToken=f7377bf021646069, processorArchitecture=MSIL">
      <HintPath>..\packages\UAParser.2.1.0.0\lib\net40-Client\UAParser.dll</HintPath>
      <Private>True</Private>
    </Reference>
    <Reference Include="WebGrease, Version=1.5.2.14234, Culture=neutral, PublicKeyToken=31bf3856ad364e35, processorArchitecture=MSIL">
      <HintPath>..\packages\WebGrease.1.5.2\lib\WebGrease.dll</HintPath>
      <Private>True</Private>
    </Reference>
  </ItemGroup>
  <ItemGroup>
    <Compile Include="Address\Bing.cs" />
    <Compile Include="Address\MelissaData.cs" />
    <Compile Include="Address\ServiceObjects.cs" />
    <Compile Include="Address\SmartyStreets.cs" />
    <Compile Include="Address\VerificationComponent.cs" />
    <Compile Include="Address\VerificationContainer.cs" />
    <Compile Include="Attribute\AccountFieldAttribute.cs" />
    <Compile Include="Attribute\AccountsFieldAttribute.cs" />
    <Compile Include="Attribute\AddressFieldAttribute.cs" />
    <Compile Include="Attribute\AttributeCategoryFieldAttribute.cs" />
    <Compile Include="Attribute\AttributeFieldAttribute.cs" />
    <Compile Include="Attribute\BinaryFileFieldAttribute.cs" />
    <Compile Include="Attribute\BinaryFileTypeFieldAttribute.cs" />
    <Compile Include="Attribute\BinaryFileTypesFieldAttribute.cs" />
    <Compile Include="Attribute\BooleanFieldAttribute.cs" />
    <Compile Include="Attribute\CampusesFieldAttribute.cs" />
    <Compile Include="Attribute\CampusFieldAttribute.cs" />
    <Compile Include="Attribute\CategoryFieldAttribute.cs" />
    <Compile Include="Attribute\CodeEditorFieldAttribute.cs" />
    <Compile Include="Attribute\CommunicationTemplateFieldAttribute .cs" />
    <Compile Include="Attribute\ComparisonFieldAttribute.cs" />
    <Compile Include="Attribute\ComponentFieldAttribute.cs" />
    <Compile Include="Attribute\ComponentsFieldAttribute.cs" />
    <Compile Include="Attribute\ConnectionActivityTypeFieldAttribute.cs" />
    <Compile Include="Attribute\ConnectionOpportunityFieldAttribute.cs" />
    <Compile Include="Attribute\ConnectionRequestFieldAttribute.cs" />
    <Compile Include="Attribute\ConnectionStateFieldAttribute.cs" />
    <Compile Include="Attribute\ConnectionStatusFieldAttribute.cs" />
    <Compile Include="Attribute\ConnectionTypeFieldAttribute.cs" />
    <Compile Include="Attribute\ConnectionTypesFieldAttribute.cs" />
    <Compile Include="Attribute\ContentChannelFieldAttribute.cs" />
    <Compile Include="Attribute\ContentChannelTypesFieldAttribute.cs" />
    <Compile Include="Attribute\CurrencyFieldAttribute.cs" />
    <Compile Include="Attribute\CustomCheckboxListFieldAttribute.cs" />
    <Compile Include="Attribute\CustomDropdownListFieldAttribute.cs" />
    <Compile Include="Attribute\CustomRadioListFieldAttribute.cs" />
    <Compile Include="Attribute\DataViewFieldAttribute.cs" />
    <Compile Include="Attribute\DateFieldAttribute.cs" />
    <Compile Include="Attribute\DateRangeFieldAttribute.cs" />
    <Compile Include="Attribute\DateTimeFieldAttribute.cs" />
    <Compile Include="Attribute\DayOfWeekFieldAttribute.cs" />
    <Compile Include="Attribute\DaysOfWeekFieldAttribute.cs" />
    <Compile Include="Attribute\DecimalFieldAttribute.cs" />
    <Compile Include="Attribute\DecimalRangeFieldAttribute.cs" />
    <Compile Include="Attribute\DefinedTypeFieldAttribute.cs" />
    <Compile Include="Attribute\DefinedValueFieldAttribute.cs" />
    <Compile Include="Attribute\DefinedValueRangeFieldAttribute.cs" />
    <Compile Include="Attribute\EmailFieldAttribute.cs" />
    <Compile Include="Attribute\EncryptedTextFieldAttribute.cs" />
    <Compile Include="Attribute\EntityFieldAttribute.cs" />
    <Compile Include="Attribute\EntityTypeFieldAttribute.cs" />
    <Compile Include="Attribute\EnumFieldAttribute.cs" />
    <Compile Include="Attribute\EnumsFieldAttribute.cs" />
    <Compile Include="Attribute\EventCalendarFieldAttribute.cs" />
    <Compile Include="Attribute\EventItemFieldAttribute.cs" />
    <Compile Include="Attribute\FieldAttribute.cs" />
    <Compile Include="Attribute\FinancialGatewayFieldAttribute.cs" />
    <Compile Include="Attribute\GroupAndRoleFieldAttribute.cs" />
    <Compile Include="Attribute\GroupFieldAttribute.cs" />
    <Compile Include="Attribute\GroupLocationTypeFieldAttribute.cs" />
    <Compile Include="Attribute\GroupRoleFieldAttribute.cs" />
    <Compile Include="Attribute\GroupTypeFieldAttribute.cs" />
    <Compile Include="Attribute\GroupTypeGroupFieldAttribute.cs" />
    <Compile Include="Attribute\GroupTypesFieldAttribute.cs" />
    <Compile Include="Attribute\Helper.cs" />
    <Compile Include="Attribute\IHasAttributes.cs" />
    <Compile Include="Attribute\IHasAttributesWrapper.cs" />
    <Compile Include="Attribute\InheritedAttribute.cs" />
    <Compile Include="Attribute\IntegerFieldAttribute.cs" />
    <Compile Include="Attribute\IntegerRangeFieldAttribute.cs" />
    <Compile Include="Attribute\KeyValueListFieldAttribute.cs" />
    <Compile Include="Attribute\LavaCommandsFieldAttribute.cs" />
    <Compile Include="Attribute\LinkedPageAttribute.cs" />
    <Compile Include="Attribute\LocationFieldAttribute.cs" />
    <Compile Include="Attribute\MarkdownFieldAttribute.cs" />
    <Compile Include="Attribute\MemoFieldAttribute.cs" />
    <Compile Include="Attribute\MergeTemplateFieldAttribute.cs" />
    <Compile Include="Attribute\MetricCategoriesFieldAttribute.cs" />
    <Compile Include="Attribute\NoteTypeFieldAttribute.cs" />
    <Compile Include="Attribute\PersonBadgesAttribute.cs" />
    <Compile Include="Attribute\PersonFieldAttribute.cs" />
    <Compile Include="Attribute\PhoneNumberFieldAttribute.cs" />
    <Compile Include="Attribute\RemoteAuthsFieldAttribute.cs" />
    <Compile Include="Attribute\ScheduleFieldAttribute.cs" />
    <Compile Include="Attribute\SchedulesFieldAttribute.cs" />
    <Compile Include="Attribute\SecurityRoleFieldAttribute.cs" />
    <Compile Include="Attribute\SiteFieldAttribute.cs" />
    <Compile Include="Attribute\SlidingDateRangeFieldAttribute.cs" />
    <Compile Include="Attribute\SystemEmailFieldAttribute.cs" />
    <Compile Include="Attribute\TextFieldAttribute.cs" />
    <Compile Include="Attribute\TimeFieldAttribute.cs" />
    <Compile Include="Attribute\UrlLinkFieldAttribute.cs" />
    <Compile Include="Attribute\ValueListFieldAttribute.cs" />
    <Compile Include="Attribute\WorkflowActivityTypeAttribute.cs" />
    <Compile Include="Attribute\WorkflowAttributeAttribute.cs" />
    <Compile Include="Attribute\WorkflowTextOrAttributeAttribute.cs" />
    <Compile Include="Attribute\WorkflowTypeFieldAttribute.cs" />
    <Compile Include="Chart\ChartGroupBy.cs" />
    <Compile Include="Chart\IChartData.cs" />
    <Compile Include="Chart\SummaryData.cs" />
    <Compile Include="CheckIn\CheckInBlock.cs">
      <SubType>ASPXCodeBehind</SubType>
    </Compile>
    <Compile Include="CheckIn\CheckInFamily.cs" />
    <Compile Include="CheckIn\CheckInGroup.cs" />
    <Compile Include="CheckIn\CheckInGroupType.cs" />
    <Compile Include="CheckIn\CheckInLabel.cs" />
    <Compile Include="CheckIn\CheckInLocation.cs" />
    <Compile Include="CheckIn\CheckInPerson.cs" />
    <Compile Include="CheckIn\CheckInSchedule.cs" />
    <Compile Include="CheckIn\CheckInState.cs" />
    <Compile Include="CheckIn\CheckInStatus.cs" />
    <Compile Include="CheckIn\CheckinType.cs" />
    <Compile Include="CheckIn\KioskDevice.cs" />
    <Compile Include="CheckIn\KioskGroup.cs" />
    <Compile Include="CheckIn\KioskGroupAttendance.cs" />
    <Compile Include="CheckIn\KioskGroupType.cs" />
    <Compile Include="CheckIn\KioskLabel.cs" />
    <Compile Include="CheckIn\KioskLocation.cs" />
    <Compile Include="CheckIn\KioskLocationAttendance.cs" />
    <Compile Include="CheckIn\KioskSchedule.cs" />
    <Compile Include="CheckIn\KioskScheduleAttendance.cs" />
    <Compile Include="Communication\BouncedEmail.cs" />
    <Compile Include="Communication\Email.cs" />
    <Compile Include="Communication\IEmailProvider.cs" />
    <Compile Include="Communication\MediumComponent.cs" />
    <Compile Include="Communication\MediumContainer.cs" />
    <Compile Include="Communication\Medium\Email.cs" />
    <Compile Include="Communication\Medium\Sms.cs" />
    <Compile Include="Communication\RecipientData.cs" />
    <Compile Include="Communication\SMTPComponent.cs" />
    <Compile Include="Communication\TransportComponent.cs" />
    <Compile Include="Communication\TransportContainer.cs" />
    <Compile Include="Communication\Transport\SMTP.cs" />
    <Compile Include="Communication\Transport\Twilio.cs" />
    <Compile Include="Constants\DisplayStrings.cs" />
    <Compile Include="Constants\SystemSettingKeys.cs" />
    <Compile Include="Data\BoundFieldTypeAttribute.cs" />
    <Compile Include="Data\DbContext.cs" />
    <Compile Include="Data\DbService.cs" />
    <Compile Include="Data\DefinedValueAttribute.cs" />
    <Compile Include="Data\Entity.cs" />
    <Compile Include="Data\FieldTypeAttribute.cs" />
    <Compile Include="Data\HideFromReportingAttribute.cs" />
    <Compile Include="Data\ICategorized.cs" />
    <Compile Include="Data\IEntity.cs" />
    <Compile Include="Data\IFeed.cs" />
    <Compile Include="Data\IgnoreCanDelete.cs" />
    <Compile Include="Data\IgnoreModelErrorsAttribute.cs" />
    <Compile Include="Data\IMigration.cs" />
    <Compile Include="Data\IModel.cs" />
    <Compile Include="Data\IncludeForReportingAttribute.cs" />
    <Compile Include="Data\Interception\QueryHintDbCommandInterceptor.cs" />
    <Compile Include="Data\Interception\QueryHintScope.cs" />
    <Compile Include="Data\IOrdered.cs" />
    <Compile Include="Data\IRockEntity.cs" />
    <Compile Include="Data\IService.cs" />
    <Compile Include="Data\LavaIgnoreAttribute.cs" />
    <Compile Include="Data\LavaIncludeAttribute.cs" />
    <Compile Include="Data\LinqRuntimeTypeBuilder.cs" />
    <Compile Include="Data\MigrationHelper.cs" />
    <Compile Include="Data\Model.cs" />
    <Compile Include="Data\NotAuditedAttribute.cs" />
    <Compile Include="Data\NotEmptyGuidAttribute.cs" />
    <Compile Include="Data\NotExportable.cs" />
    <Compile Include="Data\PreviewableAttribute.cs" />
    <Compile Include="Data\RockClientIncludeAttribute.cs" />
    <Compile Include="Data\RockContext.cs" />
    <Compile Include="Data\RockPluginDBInitializer.cs" />
    <Compile Include="Data\RouteAttribute.cs" />
    <Compile Include="Data\Service.cs" />
    <Compile Include="Data\Udf\DbMetadataExtensions.cs" />
    <Compile Include="Data\Udf\GetAddressStoreFunctionInjectionConvention.cs" />
    <Compile Include="Data\Udf\GetGeofencedGroupNamesStoreFunctionInjectionConvention.cs" />
    <Compile Include="Data\Udf\RockUdfHelper.cs" />
    <Compile Include="Extension\Component.cs" />
    <Compile Include="Extension\ComponentDescription.cs" />
    <Compile Include="Extension\Container.cs" />
    <Compile Include="Extension\IComponentData.cs" />
    <Compile Include="Extension\IContainer.cs" />
    <Compile Include="Extension\SafeDirectoryCatalog.cs" />
    <Compile Include="Field\ConfigurationValue.cs" />
    <Compile Include="Field\FieldType.cs" />
    <Compile Include="Field\Helper.cs" />
    <Compile Include="Field\IEntityFieldType.cs" />
    <Compile Include="Field\IEntityQualifierFieldType.cs" />
    <Compile Include="Field\IFieldType.cs" />
    <Compile Include="Field\ILinkableFieldType.cs" />
    <Compile Include="Field\SelectFromListFieldType.cs" />
    <Compile Include="Field\Types\AccountFieldType.cs" />
    <Compile Include="Field\Types\AccountsFieldType.cs" />
    <Compile Include="Field\Types\AddressFieldType.cs" />
    <Compile Include="Field\Types\AttributeFieldType.cs" />
    <Compile Include="Field\Types\AudioFileFieldType.cs" />
    <Compile Include="Field\Types\AudioUrlFieldType.cs" />
    <Compile Include="Field\Types\BinaryFileFieldType.cs" />
    <Compile Include="Field\Types\BinaryFileTypeFieldType.cs" />
    <Compile Include="Field\Types\BinaryFileTypesFieldType.cs" />
    <Compile Include="Field\Types\BooleanFieldType.cs" />
    <Compile Include="Field\Types\CampusesFieldType.cs" />
    <Compile Include="Field\Types\CampusFieldType.cs" />
    <Compile Include="Field\Types\CategoriesFieldType.cs" />
    <Compile Include="Field\Types\CategoryFieldType.cs" />
    <Compile Include="Field\Types\CodeEditorFieldType.cs" />
    <Compile Include="Field\Types\ColorFieldType.cs" />
    <Compile Include="Field\Types\CommunicationTemplateFieldType.cs" />
    <Compile Include="Field\Types\ComparisonFieldType.cs" />
    <Compile Include="Field\Types\ComponentFieldType.cs" />
    <Compile Include="Field\Types\ComponentsFieldType.cs" />
    <Compile Include="Field\Types\ConnectionActivityTypeFieldType.cs" />
    <Compile Include="Field\Types\ConnectionOpportunityFieldType.cs" />
    <Compile Include="Field\Types\ConnectionRequestFieldType.cs" />
    <Compile Include="Field\Types\ConnectionStateFieldType.cs" />
    <Compile Include="Field\Types\ConnectionStatusFieldType.cs" />
    <Compile Include="Field\Types\ConnectionTypeFieldType.cs" />
    <Compile Include="Field\Types\ConnectionTypesFieldType.cs" />
    <Compile Include="Field\Types\ContentChannelFieldType.cs" />
    <Compile Include="Field\Types\ContentChannelTypesFieldType.cs" />
    <Compile Include="Field\Types\CurrencyFieldType.cs" />
    <Compile Include="Field\Types\DataViewFieldType.cs" />
    <Compile Include="Field\Types\DateFieldType.cs" />
    <Compile Include="Field\Types\DateRangeFieldType.cs" />
    <Compile Include="Field\Types\DateTimeFieldType.cs" />
    <Compile Include="Field\Types\DayOfWeekFieldType.cs" />
    <Compile Include="Field\Types\DaysOfWeekFieldType.cs" />
    <Compile Include="Field\Types\DecimalFieldType.cs" />
    <Compile Include="Field\Types\DecimalRangeFieldType.cs" />
    <Compile Include="Field\Types\DefinedTypeFieldType.cs" />
    <Compile Include="Field\Types\DefinedValueFieldType.cs" />
    <Compile Include="Field\Types\DefinedValueRangeFieldType.cs" />
    <Compile Include="Field\Types\EmailFieldType.cs" />
    <Compile Include="Field\Types\EncryptedTextFieldType.cs" />
    <Compile Include="Field\Types\EntityFieldType.cs" />
    <Compile Include="Field\Types\EntityTypeFieldType.cs" />
    <Compile Include="Field\Types\EnumFieldType.cs" />
    <Compile Include="Field\Types\EventCalendarFieldType.cs" />
    <Compile Include="Field\Types\EventItemFieldType.cs" />
    <Compile Include="Field\Types\FileFieldType.cs" />
    <Compile Include="Field\Types\FinancialGatewayFieldType.cs" />
    <Compile Include="Field\Types\GroupAndRoleFieldType.cs" />
    <Compile Include="Field\Types\GroupFieldType.cs" />
    <Compile Include="Field\Types\GroupLocationTypeFieldType.cs" />
    <Compile Include="Field\Types\GroupRoleFieldType.cs" />
    <Compile Include="Field\Types\GroupTypeFieldType.cs" />
    <Compile Include="Field\Types\GroupTypeGroupFieldType.cs" />
    <Compile Include="Field\Types\GroupTypesFieldType.cs" />
    <Compile Include="Field\Types\HtmlFieldType.cs" />
    <Compile Include="Field\Types\ImageFieldType.cs" />
    <Compile Include="Field\Types\IntegerFieldType.cs" />
    <Compile Include="Field\Types\IntegerRangeFieldType.cs" />
    <Compile Include="Field\Types\KeyValueListFieldType.cs" />
    <Compile Include="Field\Types\LavaCommandsFieldType.cs" />
    <Compile Include="Field\Types\LocationFieldType.cs" />
    <Compile Include="Field\Types\MarkdownFieldType.cs" />
    <Compile Include="Field\Types\MemoFieldType.cs" />
    <Compile Include="Field\Types\MergeTemplateFieldType.cs" />
    <Compile Include="Field\Types\MetricCategoriesFieldType.cs" />
    <Compile Include="Field\Types\NoteTypeFieldType.cs" />
    <Compile Include="Field\Types\NoteTypesFieldType.cs" />
    <Compile Include="Field\Types\PageReferenceFieldType.cs" />
    <Compile Include="Field\Types\PersonBadgesFieldType.cs" />
    <Compile Include="Field\Types\PersonFieldType.cs" />
    <Compile Include="Field\Types\PhoneNumberFieldType.cs" />
    <Compile Include="Field\Types\RangeSliderFieldType.cs" />
    <Compile Include="Field\Types\RatingFieldType.cs" />
    <Compile Include="Field\Types\RemoteAuthsFieldType.cs" />
    <Compile Include="Field\Types\ScheduleFieldType.cs" />
    <Compile Include="Field\Types\SchedulesFieldType.cs" />
    <Compile Include="Field\Types\SecurityRoleFieldType.cs" />
    <Compile Include="Field\Types\SelectMultiFieldType.cs" />
    <Compile Include="Field\Types\SelectSingleFieldType.cs" />
    <Compile Include="Field\Types\SiteFieldType.cs" />
    <Compile Include="Field\Types\SlidingDateRangeFieldType.cs" />
    <Compile Include="Field\Types\SystemEmailFieldType.cs" />
    <Compile Include="Field\Types\TextFieldType.cs" />
    <Compile Include="Field\Types\TimeFieldType.cs" />
    <Compile Include="Field\Types\UrlLinkFieldType.cs" />
    <Compile Include="Field\Types\ValueListFieldType.cs" />
    <Compile Include="Field\Types\VideoFileFieldType.cs" />
    <Compile Include="Field\Types\VideoUrlFieldType.cs" />
    <Compile Include="Field\Types\WorkflowActivityTypeFieldType.cs" />
    <Compile Include="Field\Types\WorkflowAttributeFieldType.cs" />
    <Compile Include="Field\Types\WorkflowTextOrAttributeFieldType.cs" />
    <Compile Include="Field\Types\WorkflowTypeFieldType.cs" />
    <Compile Include="Field\Types\WorkflowTypesFieldType.cs" />
    <Compile Include="Financial\ACHPaymentInfo.cs" />
    <Compile Include="Financial\CreditCardPaymentInfo.cs" />
    <Compile Include="Financial\GatewayComponent.cs" />
    <Compile Include="Financial\GatewayContainer.cs" />
    <Compile Include="Financial\Payment.cs" />
    <Compile Include="Financial\PaymentInfo.cs" />
    <Compile Include="Financial\PaymentSchedule.cs" />
    <Compile Include="Financial\ReferencePaymentInfo.cs" />
    <Compile Include="Financial\SwipePaymentInfo.cs" />
    <Compile Include="Financial\TestGateway.cs" />
    <Compile Include="Financial\ThreeStepGatewayComponent.cs" />
    <Compile Include="Follow\EventComponent.cs" />
    <Compile Include="Follow\EventContainer.cs" />
    <Compile Include="Follow\Event\PersonAnniversary.cs" />
    <Compile Include="Follow\Event\PersonBaptized.cs" />
    <Compile Include="Follow\Event\PersonBirthday.cs" />
    <Compile Include="Follow\Event\PersonFirstAttendedGroupType.cs" />
    <Compile Include="Follow\Event\PersonFirstJoinedGroupType.cs" />
    <Compile Include="Follow\SuggestionComponent.cs" />
    <Compile Include="Follow\SuggestionContainer.cs" />
    <Compile Include="Follow\Suggestion\InGroupTogether.cs" />
    <Compile Include="Jobs\CalculateFamilyAnalytics.cs" />
    <Compile Include="Jobs\CalculateGroupRequirements.cs" />
    <Compile Include="Jobs\CalculateMetrics.cs" />
    <Compile Include="Jobs\GetScheduledPayments.cs" />
    <Compile Include="Jobs\GroupLeaderPendingNotifications.cs" />
    <Compile Include="Jobs\GroupSync.cs" />
    <Compile Include="Jobs\JobLoadFailedException.cs" />
    <Compile Include="Jobs\JobPulse.cs" />
    <Compile Include="Jobs\LaunchWorkflow.cs">
      <SubType>ASPXCodeBehind</SubType>
    </Compile>
    <Compile Include="Jobs\LocationServicesVerify.cs" />
    <Compile Include="Jobs\ProcessWorkflows.cs" />
    <Compile Include="Jobs\RockCleanup.cs" />
    <Compile Include="Jobs\RockJobListener.cs" />
    <Compile Include="Jobs\RunSQL.cs" />
    <Compile Include="Jobs\SendAttendanceReminders.cs" />
    <Compile Include="Jobs\SendBirthdayEmail.cs" />
    <Compile Include="Jobs\SendCommunications.cs" />
    <Compile Include="Jobs\SendFollowingEvents.cs" />
    <Compile Include="Jobs\SendFollowingSuggestions.cs" />
    <Compile Include="Jobs\SendGroupEmail.cs" />
    <Compile Include="Jobs\SendGroupRequirementsNotification.cs" />
    <Compile Include="Jobs\SendRegistrationPaymentReminders.cs" />
    <Compile Include="Jobs\SendRegistrationReminders.cs" />
    <Compile Include="Lava\Blocks\Execute.cs" />
    <Compile Include="Lava\Blocks\RockEntity.cs" />
    <Compile Include="Lava\Blocks\RockLavaBlockBase.cs" />
    <Compile Include="Lava\Blocks\WebRequest.cs" />
    <Compile Include="Lava\Blocks\Sql.cs" />
    <Compile Include="Lava\CommonMergeFieldsOptions.cs" />
    <Compile Include="Lava\ILiquidizable.cs" />
    <Compile Include="Lava\LavaHelper.cs" />
    <Compile Include="Lava\LavaSupportLevel.cs" />
    <Compile Include="Lava\LegacyLavaSyntaxDetectedException.cs" />
    <Compile Include="Lava\RockFilters.cs" />
    <Compile Include="MergeTemplates\HtmlMergeTemplateType.cs" />
    <Compile Include="MergeTemplates\MergeTemplateType.cs" />
    <Compile Include="MergeTemplates\MergeTemplateTypeContainer.cs" />
    <Compile Include="MergeTemplates\WordDocumentMergeTemplateType.cs" />
    <Compile Include="Model\Attendance.cs" />
    <Compile Include="Model\AttendanceCode.cs" />
    <Compile Include="Model\AttendanceCodeService.Partial.cs" />
    <Compile Include="Model\AttendanceService.Partial.cs" />
    <Compile Include="Model\Attribute.cs" />
    <Compile Include="Model\AttributeQualifier.cs" />
    <Compile Include="Model\AttributeQualifierService.Partial.cs" />
    <Compile Include="Model\AttributeService.Partial.cs" />
    <Compile Include="Model\AttributeValue.cs" />
    <Compile Include="Model\AttributeValueService.Partial.cs" />
    <Compile Include="Model\Audit.cs" />
    <Compile Include="Model\AuditDetail.cs" />
    <Compile Include="Model\Auth.cs" />
    <Compile Include="Model\AuthService.Partial.cs" />
    <Compile Include="Model\BackgroundCheck.cs" />
    <Compile Include="Model\BenevolenceRequest.cs" />
    <Compile Include="Model\BenevolenceResult.cs" />
    <Compile Include="Model\BinaryFile.cs" />
    <Compile Include="Model\BinaryFileData.cs" />
    <Compile Include="Model\BinaryFileService.Partial.cs" />
    <Compile Include="Model\BinaryFileType.cs" />
    <Compile Include="Model\Block.cs" />
    <Compile Include="Model\BlockService.Partial.cs" />
    <Compile Include="Model\BlockType.cs" />
    <Compile Include="Model\BlockTypeService.Partial.cs" />
    <Compile Include="Model\Campus.cs" />
    <Compile Include="Model\CampusService.partial.cs" />
    <Compile Include="Model\Category.cs" />
    <Compile Include="Model\CategoryService.Partial.cs" />
    <Compile Include="Model\CodeGenerated\AttendanceCodeService.cs" />
    <Compile Include="Model\CodeGenerated\AttendanceService.cs" />
    <Compile Include="Model\CodeGenerated\AttributeQualifierService.cs" />
    <Compile Include="Model\CodeGenerated\AttributeService.cs" />
    <Compile Include="Model\CodeGenerated\AttributeValueService.cs" />
    <Compile Include="Model\CodeGenerated\AuditDetailService.cs" />
    <Compile Include="Model\CodeGenerated\AuditService.cs" />
    <Compile Include="Model\CodeGenerated\AuthService.cs" />
    <Compile Include="Model\CodeGenerated\BackgroundCheckService.cs" />
    <Compile Include="Model\CodeGenerated\BenevolenceRequestService.cs" />
    <Compile Include="Model\CodeGenerated\BenevolenceResultService.cs" />
    <Compile Include="Model\CodeGenerated\BinaryFileDataService.cs" />
    <Compile Include="Model\CodeGenerated\BinaryFileService.cs" />
    <Compile Include="Model\CodeGenerated\BinaryFileTypeService.cs" />
    <Compile Include="Model\CodeGenerated\BlockService.cs" />
    <Compile Include="Model\CodeGenerated\BlockTypeService.cs" />
    <Compile Include="Model\CodeGenerated\CampusService.cs" />
    <Compile Include="Model\CodeGenerated\CategoryService.cs" />
    <Compile Include="Model\CodeGenerated\CommunicationRecipientActivityService.cs" />
    <Compile Include="Model\CodeGenerated\CommunicationRecipientService.cs" />
    <Compile Include="Model\CodeGenerated\CommunicationService.cs" />
    <Compile Include="Model\CodeGenerated\CommunicationTemplateService.cs" />
    <Compile Include="Model\CodeGenerated\ConnectionActivityTypeService.cs" />
    <Compile Include="Model\CodeGenerated\ConnectionOpportunityCampusService.cs" />
    <Compile Include="Model\CodeGenerated\ConnectionOpportunityConnectorGroupService.cs" />
    <Compile Include="Model\CodeGenerated\ConnectionOpportunityGroupService.cs" />
    <Compile Include="Model\CodeGenerated\ConnectionOpportunityService.cs" />
    <Compile Include="Model\CodeGenerated\ConnectionRequestActivityService.cs" />
    <Compile Include="Model\CodeGenerated\ConnectionRequestService.cs" />
    <Compile Include="Model\CodeGenerated\ConnectionRequestWorkflowService.cs" />
    <Compile Include="Model\CodeGenerated\ConnectionStatusService.cs" />
    <Compile Include="Model\CodeGenerated\ConnectionTypeService.cs" />
    <Compile Include="Model\CodeGenerated\ConnectionWorkflowService.cs" />
    <Compile Include="Model\CodeGenerated\ContentChannelItemService.cs" />
    <Compile Include="Model\CodeGenerated\ContentChannelService.cs" />
    <Compile Include="Model\CodeGenerated\ContentChannelTypeService.cs" />
    <Compile Include="Model\CodeGenerated\DataViewFilterService.cs" />
    <Compile Include="Model\CodeGenerated\DataViewService.cs" />
    <Compile Include="Model\CodeGenerated\DefinedTypeService.cs" />
    <Compile Include="Model\CodeGenerated\DefinedValueService.cs" />
    <Compile Include="Model\CodeGenerated\DeviceService.cs" />
    <Compile Include="Model\CodeGenerated\EntitySetItemService.cs" />
    <Compile Include="Model\CodeGenerated\EntitySetService.cs" />
    <Compile Include="Model\CodeGenerated\EntityTypeService.cs" />
    <Compile Include="Model\CodeGenerated\EventCalendarContentChannelService.cs" />
    <Compile Include="Model\CodeGenerated\EventCalendarItemService.cs" />
    <Compile Include="Model\CodeGenerated\EventCalendarService.cs" />
    <Compile Include="Model\CodeGenerated\EventItemAudienceService.cs" />
    <Compile Include="Model\CodeGenerated\EventItemOccurrenceChannelItemService.cs" />
    <Compile Include="Model\CodeGenerated\EventItemOccurrenceGroupMapService.cs" />
    <Compile Include="Model\CodeGenerated\EventItemOccurrenceService.cs" />
    <Compile Include="Model\CodeGenerated\EventItemService.cs" />
    <Compile Include="Model\CodeGenerated\ExceptionLogService.cs" />
    <Compile Include="Model\CodeGenerated\FieldTypeService.cs" />
    <Compile Include="Model\CodeGenerated\FinancialAccountService.cs" />
    <Compile Include="Model\CodeGenerated\FinancialBatchService.cs" />
    <Compile Include="Model\CodeGenerated\FinancialGatewayService.cs" />
    <Compile Include="Model\CodeGenerated\FinancialPaymentDetailService.cs" />
    <Compile Include="Model\CodeGenerated\FinancialPersonBankAccountService.cs" />
    <Compile Include="Model\CodeGenerated\FinancialPersonSavedAccountService.cs" />
    <Compile Include="Model\CodeGenerated\FinancialPledgeService.cs" />
    <Compile Include="Model\CodeGenerated\FinancialScheduledTransactionDetailService.cs" />
    <Compile Include="Model\CodeGenerated\FinancialScheduledTransactionService.cs" />
    <Compile Include="Model\CodeGenerated\FinancialTransactionDetailService.cs" />
    <Compile Include="Model\CodeGenerated\FinancialTransactionImageService.cs" />
    <Compile Include="Model\CodeGenerated\FinancialTransactionRefundService.cs" />
    <Compile Include="Model\CodeGenerated\FinancialTransactionService.cs" />
    <Compile Include="Model\CodeGenerated\FollowingEventNotificationService.cs" />
    <Compile Include="Model\CodeGenerated\FollowingEventSubscriptionService.cs" />
    <Compile Include="Model\CodeGenerated\FollowingEventTypeService.cs" />
    <Compile Include="Model\CodeGenerated\FollowingService.cs" />
    <Compile Include="Model\CodeGenerated\FollowingSuggestedService.cs" />
    <Compile Include="Model\CodeGenerated\FollowingSuggestionTypeService.cs" />
    <Compile Include="Model\CodeGenerated\GroupLocationService.cs" />
    <Compile Include="Model\CodeGenerated\GroupMemberRequirementService.cs" />
    <Compile Include="Model\CodeGenerated\GroupMemberService.cs" />
    <Compile Include="Model\CodeGenerated\GroupMemberWorkflowTriggerService.cs" />
    <Compile Include="Model\CodeGenerated\GroupRequirementService.cs" />
    <Compile Include="Model\CodeGenerated\GroupRequirementTypeService.cs" />
    <Compile Include="Model\CodeGenerated\GroupScheduleExclusionService.cs" />
    <Compile Include="Model\CodeGenerated\GroupService.cs" />
    <Compile Include="Model\CodeGenerated\GroupTypeRoleService.cs" />
    <Compile Include="Model\CodeGenerated\GroupTypeService.cs" />
    <Compile Include="Model\CodeGenerated\HistoryService.cs" />
    <Compile Include="Model\CodeGenerated\HtmlContentService.cs" />
    <Compile Include="Model\CodeGenerated\LayoutService.cs" />
    <Compile Include="Model\CodeGenerated\LocationService.cs" />
    <Compile Include="Model\CodeGenerated\MergeTemplateService.cs" />
    <Compile Include="Model\CodeGenerated\MetricCategoryService.cs" />
    <Compile Include="Model\CodeGenerated\MetricPartitionService.cs" />
    <Compile Include="Model\CodeGenerated\MetricService.cs" />
    <Compile Include="Model\CodeGenerated\MetricValuePartitionService.cs" />
    <Compile Include="Model\CodeGenerated\MetricValueService.cs" />
    <Compile Include="Model\CodeGenerated\NoteService.cs" />
    <Compile Include="Model\CodeGenerated\NoteTypeService.cs" />
    <Compile Include="Model\CodeGenerated\PageContextService.cs" />
    <Compile Include="Model\CodeGenerated\PageRouteService.cs" />
    <Compile Include="Model\CodeGenerated\PageService.cs" />
    <Compile Include="Model\CodeGenerated\PageViewService.cs" />
    <Compile Include="Model\CodeGenerated\PageViewSessionService.cs" />
    <Compile Include="Model\CodeGenerated\PageViewUserAgentService.cs" />
    <Compile Include="Model\CodeGenerated\PersonAliasService.cs" />
    <Compile Include="Model\CodeGenerated\PersonBadgeService.cs" />
    <Compile Include="Model\CodeGenerated\PersonDuplicateService.cs" />
    <Compile Include="Model\CodeGenerated\PersonPreviousNameService.cs" />
    <Compile Include="Model\CodeGenerated\PersonService.cs" />
    <Compile Include="Model\CodeGenerated\PersonViewedService.cs" />
    <Compile Include="Model\CodeGenerated\PhoneNumberService.cs" />
    <Compile Include="Model\CodeGenerated\PluginMigrationService.cs" />
    <Compile Include="Model\CodeGenerated\PrayerRequestService.cs" />
    <Compile Include="Model\CodeGenerated\RegistrationInstanceService.cs" />
    <Compile Include="Model\CodeGenerated\RegistrationRegistrantFeeService.cs" />
    <Compile Include="Model\CodeGenerated\RegistrationRegistrantService.cs" />
    <Compile Include="Model\CodeGenerated\RegistrationService.cs" />
    <Compile Include="Model\CodeGenerated\RegistrationTemplateDiscountService.cs" />
    <Compile Include="Model\CodeGenerated\RegistrationTemplateFeeService.cs" />
    <Compile Include="Model\CodeGenerated\RegistrationTemplateFormFieldService.cs" />
    <Compile Include="Model\CodeGenerated\RegistrationTemplateFormService.cs" />
    <Compile Include="Model\CodeGenerated\RegistrationTemplateService.cs" />
    <Compile Include="Model\CodeGenerated\ReportFieldService.cs" />
    <Compile Include="Model\CodeGenerated\ReportService.cs" />
    <Compile Include="Model\CodeGenerated\RestActionService.cs" />
    <Compile Include="Model\CodeGenerated\RestControllerService.cs" />
    <Compile Include="Model\CodeGenerated\ScheduleService.cs" />
    <Compile Include="Model\CodeGenerated\ServiceJobService.cs" />
    <Compile Include="Model\CodeGenerated\ServiceLogService.cs" />
    <Compile Include="Model\CodeGenerated\SiteDomainService.cs" />
    <Compile Include="Model\CodeGenerated\SiteService.cs" />
    <Compile Include="Model\CodeGenerated\SystemEmailService.cs" />
    <Compile Include="Model\CodeGenerated\TaggedItemService.cs" />
    <Compile Include="Model\CodeGenerated\TagService.cs" />
    <Compile Include="Model\CodeGenerated\UserLoginService.cs" />
    <Compile Include="Model\CodeGenerated\WorkflowActionFormAttributeService.cs" />
    <Compile Include="Model\CodeGenerated\WorkflowActionFormService.cs" />
    <Compile Include="Model\CodeGenerated\WorkflowActionService.cs" />
    <Compile Include="Model\CodeGenerated\WorkflowActionTypeService.cs" />
    <Compile Include="Model\CodeGenerated\WorkflowActivityService.cs" />
    <Compile Include="Model\CodeGenerated\WorkflowActivityTypeService.cs" />
    <Compile Include="Model\CodeGenerated\WorkflowLogService.cs" />
    <Compile Include="Model\CodeGenerated\WorkflowService.cs" />
    <Compile Include="Model\CodeGenerated\WorkflowTriggerService.cs" />
    <Compile Include="Model\CodeGenerated\WorkflowTypeService.cs" />
    <Compile Include="Model\Communication.cs" />
    <Compile Include="Model\CommunicationRecipient.cs" />
    <Compile Include="Model\CommunicationRecipientActivity.cs" />
    <Compile Include="Model\CommunicationRecipientService.Partial.cs" />
    <Compile Include="Model\CommunicationService.Partial.cs" />
    <Compile Include="Model\CommunicationTemplate.cs" />
    <Compile Include="Model\ConnectionActivityType.cs" />
    <Compile Include="Model\ConnectionOpportunity.cs" />
    <Compile Include="Model\ConnectionOpportunityCampus.cs" />
    <Compile Include="Model\ConnectionOpportunityConnectorGroups.cs" />
    <Compile Include="Model\ConnectionOpportunityGroup.cs" />
    <Compile Include="Model\ConnectionRequest.cs" />
    <Compile Include="Model\ConnectionRequestActivity.cs" />
    <Compile Include="Model\ConnectionRequestWorkflow.cs" />
    <Compile Include="Model\ConnectionStatus.cs" />
    <Compile Include="Model\ConnectionType.cs" />
    <Compile Include="Model\ConnectionWorkflow.cs" />
    <Compile Include="Model\ConnectionWorkflowService.Partial.cs" />
    <Compile Include="Model\ContentChannel.cs" />
    <Compile Include="Model\ContentChannelItem.cs" />
    <Compile Include="Model\ContentChannelType.cs" />
    <Compile Include="Model\DataView.cs" />
    <Compile Include="Model\DataViewFilter.cs" />
    <Compile Include="Model\DataViewService.Partial.cs" />
    <Compile Include="Model\DbGeographyConverter.cs" />
    <Compile Include="Model\DefinedType.cs" />
    <Compile Include="Model\DefinedTypeService.Partial.cs" />
    <Compile Include="Model\DefinedValue.cs" />
    <Compile Include="Model\DefinedValueService.Partial.cs" />
    <Compile Include="Model\Device.cs" />
    <Compile Include="Model\DeviceService.Partial.cs" />
    <Compile Include="Model\DiscService.cs" />
    <Compile Include="Model\EntitySet.cs" />
    <Compile Include="Model\EntitySetItem.cs" />
    <Compile Include="Model\EntitySetItemService.Partial.cs" />
    <Compile Include="Model\EntitySetService.Partial.cs" />
    <Compile Include="Model\EntityType.cs" />
    <Compile Include="Model\EntityTypeService.Partial.cs" />
    <Compile Include="Model\EventCalendar.cs" />
    <Compile Include="Model\EventCalendarContentChannel.cs" />
    <Compile Include="Model\EventCalendarItem.cs" />
    <Compile Include="Model\EventItem.cs" />
    <Compile Include="Model\EventItemAudience.cs" />
    <Compile Include="Model\EventItemOccurrence.cs" />
    <Compile Include="Model\EventItemOccurrenceChannelItem.cs" />
    <Compile Include="Model\EventItemOccurrenceGroupMap.cs" />
    <Compile Include="Model\ExceptionLog.cs" />
    <Compile Include="Model\ExceptionLogService.Partial.cs" />
    <Compile Include="Model\FieldType.cs" />
    <Compile Include="Model\FieldTypeService.Partial.cs" />
    <Compile Include="Model\FinancialAccount.cs" />
    <Compile Include="Model\FinancialBatch.cs" />
    <Compile Include="Model\FinancialBatchService.Partial.cs" />
    <Compile Include="Model\FinancialGateway.cs" />
    <Compile Include="Model\FinancialPaymentDetail.cs" />
    <Compile Include="Model\FinancialPersonBankAccount.cs" />
    <Compile Include="Model\FinancialPersonBankAccountService.Partial.cs" />
    <Compile Include="Model\FinancialPersonSavedAccount.cs" />
    <Compile Include="Model\FinancialPersonSavedAccountService.Partial.cs" />
    <Compile Include="Model\FinancialPledge.cs" />
    <Compile Include="Model\FinancialPledgeService.Partial.cs" />
    <Compile Include="Model\FinancialScheduledTransaction.cs" />
    <Compile Include="Model\FinancialScheduledTransactionDetail.cs" />
    <Compile Include="Model\FinancialScheduledTransactionService.Partial.cs" />
    <Compile Include="Model\FinancialTransaction.cs" />
    <Compile Include="Model\FinancialTransactionDetail.cs" />
    <Compile Include="Model\FinancialTransactionDetailService.Partial.cs" />
    <Compile Include="Model\FinancialTransactionImage.cs" />
    <Compile Include="Model\FinancialTransactionRefund.cs" />
    <Compile Include="Model\FinancialTransactionService.Partial.cs" />
    <Compile Include="Model\Following.cs" />
    <Compile Include="Model\FollowingEventNotification.cs" />
    <Compile Include="Model\FollowingEventSubscription.cs" />
    <Compile Include="Model\FollowingEventType.cs" />
    <Compile Include="Model\FollowingService.partial.cs" />
    <Compile Include="Model\FollowingSuggested.cs" />
    <Compile Include="Model\FollowingSuggestionType.cs" />
    <Compile Include="Model\Group.cs" />
    <Compile Include="Model\GroupLocation.cs" />
    <Compile Include="Model\GroupLocationService.Partial.cs" />
    <Compile Include="Model\GroupMember.cs" />
    <Compile Include="Model\GroupMemberRequirement.cs" />
    <Compile Include="Model\GroupMemberService.Partial.cs" />
    <Compile Include="Model\GroupMemberWorkflowTrigger.cs" />
    <Compile Include="Model\GroupMemberWorkflowTrigger.Partial.cs" />
    <Compile Include="Model\GroupRequirement.cs" />
    <Compile Include="Model\GroupRequirementType.cs" />
    <Compile Include="Model\GroupScheduleExclusion.cs" />
    <Compile Include="Model\GroupService.Partial.cs" />
    <Compile Include="Model\GroupType.cs" />
    <Compile Include="Model\GroupTypeLocationType.cs" />
    <Compile Include="Model\GroupTypeRole.cs" />
    <Compile Include="Model\GroupTypeRoleService.Partial.cs" />
    <Compile Include="Model\GroupTypeService.Partial.cs" />
    <Compile Include="Model\History.cs" />
    <Compile Include="Model\HistoryService.Partial.cs" />
    <Compile Include="Model\HtmlContent.cs" />
    <Compile Include="Model\HtmlContentService.Partial.cs" />
    <Compile Include="Model\Layout.cs" />
    <Compile Include="Model\LayoutService.Partial.cs" />
    <Compile Include="Model\Location.cs" />
    <Compile Include="Model\LocationService.Partial.cs" />
    <Compile Include="Model\MergeTemplate.cs" />
    <Compile Include="Model\Metaphone.cs" />
    <Compile Include="Model\Metric.cs" />
    <Compile Include="Model\MetricCategory.cs" />
    <Compile Include="Model\MetricPartition.cs" />
    <Compile Include="Model\MetricValue.cs" />
    <Compile Include="Model\MetricValuePartition.cs" />
    <Compile Include="Model\Note.cs" />
    <Compile Include="Model\NoteService.Partial.cs" />
    <Compile Include="Model\NoteType.cs" />
    <Compile Include="Model\NoteTypeService.Partial.cs" />
    <Compile Include="Model\Page.cs" />
    <Compile Include="Model\PageContext.cs" />
    <Compile Include="Model\PageContextService.Partial.cs" />
    <Compile Include="Model\PageRoute.cs" />
    <Compile Include="Model\PageRouteService.Partial.cs" />
    <Compile Include="Model\PageService.Partial.cs" />
    <Compile Include="Model\PageView.cs" />
    <Compile Include="Model\PageViewService.Partial.cs" />
    <Compile Include="Model\PageViewSession.cs" />
    <Compile Include="Model\PageViewUserAgent.cs" />
    <Compile Include="Model\Person.cs" />
    <Compile Include="Model\PersonAlias.cs" />
    <Compile Include="Model\PersonAliasService.Partial.cs" />
    <Compile Include="Model\PersonBadge.cs" />
    <Compile Include="Model\PersonBadgeService.partial.cs" />
    <Compile Include="Model\PersonDuplicate.cs" />
    <Compile Include="Model\PersonPreviousName.cs" />
    <Compile Include="Model\PersonService.Partial.cs" />
    <Compile Include="Model\PersonViewed.cs" />
    <Compile Include="Model\PersonViewedService.Partial.cs" />
    <Compile Include="Model\PhoneNumber.cs" />
    <Compile Include="Model\PhoneNumberService.Partial.cs" />
    <Compile Include="Model\PluginMigration.cs" />
    <Compile Include="Model\PrayerRequest.cs" />
    <Compile Include="Model\PrayerRequestService.partial.cs" />
    <Compile Include="Model\RangeValue.cs" />
    <Compile Include="Model\Registration.cs" />
    <Compile Include="Model\RegistrationInstance.cs" />
    <Compile Include="Model\RegistrationRegistrant.cs" />
    <Compile Include="Model\RegistrationRegistrantFee.cs" />
    <Compile Include="Model\RegistrationService.partial.cs" />
    <Compile Include="Model\RegistrationTemplate.cs" />
    <Compile Include="Model\RegistrationTemplateDiscount.cs" />
    <Compile Include="Model\RegistrationTemplateFee.cs" />
    <Compile Include="Model\RegistrationTemplateForm.cs" />
    <Compile Include="Model\RegistrationTemplateFormField.cs" />
    <Compile Include="Model\Report.cs" />
    <Compile Include="Model\ReportField.cs" />
    <Compile Include="Model\ReportService.partial.cs" />
    <Compile Include="Model\RestAction.cs" />
    <Compile Include="Model\RestActionService.partial.cs" />
    <Compile Include="Model\RestController.cs" />
    <Compile Include="Model\RestControllerService.Partial.cs" />
    <Compile Include="Model\Schedule.cs" />
    <Compile Include="Model\ScheduleService.Partial.cs" />
    <Compile Include="Model\ServiceJob.cs" />
    <Compile Include="Model\ServiceJobService.Partial.cs" />
    <Compile Include="Model\ServiceLog.cs" />
    <Compile Include="Model\Site.cs" />
    <Compile Include="Model\SiteDomain.cs" />
    <Compile Include="Model\SiteDomainService.Partial.cs" />
    <Compile Include="Model\SiteService.Partial.cs" />
    <Compile Include="Model\SystemEmail.cs" />
    <Compile Include="Model\Tag.cs" />
    <Compile Include="Model\TaggedItem.cs" />
    <Compile Include="Model\TaggedItemService.Partial.cs" />
    <Compile Include="Model\TagService.Partial.cs" />
    <Compile Include="Model\UserLogin.cs" />
    <Compile Include="Model\UserLoginService.Partial.cs" />
    <Compile Include="Model\Workflow.cs" />
    <Compile Include="Model\WorkflowAction.cs" />
    <Compile Include="Model\WorkflowActionForm.cs" />
    <Compile Include="Model\WorkflowActionFormAttribute.cs" />
    <Compile Include="Model\WorkflowActionService.Partial.cs" />
    <Compile Include="Model\WorkflowActionType.cs" />
    <Compile Include="Model\WorkflowActivity.cs" />
    <Compile Include="Model\WorkflowActivityType.cs" />
    <Compile Include="Model\WorkflowLog.cs" />
    <Compile Include="Model\WorkflowService.Partial.cs" />
    <Compile Include="Model\WorkflowTrigger.cs" />
    <Compile Include="Model\WorkflowTriggerService.Partial.cs" />
    <Compile Include="Model\WorkflowType.cs" />
    <Compile Include="Net\RockWebRequest.cs" />
    <Compile Include="PersonProfile\BadgeComponent.cs" />
    <Compile Include="PersonProfile\BadgeContainer.cs" />
    <Compile Include="PersonProfile\Badge\AlertNote.cs" />
    <Compile Include="PersonProfile\Badge\AttendingDuration.cs" />
    <Compile Include="PersonProfile\Badge\Campus.cs" />
    <Compile Include="PersonProfile\Badge\DISC.cs" />
    <Compile Include="PersonProfile\Badge\FamilyAttendance.cs" />
    <Compile Include="PersonProfile\Badge\FamilyWeeksAttendedInDuration.cs" />
    <Compile Include="PersonProfile\Badge\GeofencedByGroup.cs" />
    <Compile Include="PersonProfile\Badge\InGroupOfType.cs" />
    <Compile Include="PersonProfile\Badge\InGroupWithPurpose.cs" />
<<<<<<< HEAD
    <Compile Include="PersonProfile\Badge\LastVisitOnSite.cs" />
    <Compile Include="PersonProfile\Badge\Liquid.cs" />
    <Compile Include="PersonProfile\HighlightLabelBadge.cs" />
    <Compile Include="PersonProfile\IconBadge.cs" />
=======
    <Compile Include="Plugin\HotFixes\006_FixCheckinPrevPages.cs" />
    <Compile Include="Plugin\HotFixes\005_FixCheckinAdminRoute.cs" />
    <Compile Include="Plugin\HotFixes\004_FixGradeRequiredAttribute.cs" />
    <Compile Include="Plugin\HotFixes\003_FixSystemEmailQuote.cs" />
    <Compile Include="Plugin\HotFixes\002_CheckinGradeRequired.cs" />
>>>>>>> c93e1976
    <Compile Include="Plugin\HotFixes\001_FixPhoneCountryCode.cs" />
    <Compile Include="Plugin\HotFixes\002_CheckinGradeRequired.cs" />
    <Compile Include="Plugin\HotFixes\003_FixSystemEmailQuote.cs" />
    <Compile Include="Plugin\HotFixes\004_FixGradeRequiredAttribute.cs" />
    <Compile Include="Plugin\HotFixes\005_FixCheckinAdminRoute.cs" />
    <Compile Include="Plugin\Migration.cs" />
    <Compile Include="Plugin\VersionAttribute.cs" />
    <Compile Include="Properties\AssemblyInfo.cs" />
    <Compile Include="Reporting\ComparisonHelper.cs" />
    <Compile Include="Reporting\Dashboard\DashboardWidget.cs">
      <SubType>ASPXCodeBehind</SubType>
    </Compile>
    <Compile Include="Reporting\Dashboard\LineBarPointsChartDashboardWidget.cs">
      <SubType>ASPXCodeBehind</SubType>
    </Compile>
    <Compile Include="Reporting\DataComponentSettingsHelper.cs" />
    <Compile Include="Reporting\DataFilterComponent.cs" />
    <Compile Include="Reporting\DataFilterContainer.cs" />
    <Compile Include="Reporting\DataFilter\BaseAccountFilter.cs" />
    <Compile Include="Reporting\DataFilter\ContentChannelItem\ContentChannel.cs" />
    <Compile Include="Reporting\DataFilter\ContentChannelItem\ContentChannelItemAttributesFilter.cs" />
    <Compile Include="Reporting\DataFilter\ContentChannelItem\ContentChannelType.cs" />
    <Compile Include="Reporting\DataFilter\EntityFieldFilter.cs" />
    <Compile Include="Reporting\DataFilter\FinancialPledge\AccountFilter.cs" />
    <Compile Include="Reporting\DataFilter\FinancialTransactionDetail\AccountFilter.cs" />
    <Compile Include="Reporting\DataFilter\FinancialTransaction\TotalAmountFilter.cs" />
    <Compile Include="Reporting\DataFilter\GroupMembers\ContainsPeopleFilter.cs" />
    <Compile Include="Reporting\DataFilter\GroupMembers\GroupDataViewFilter.cs" />
    <Compile Include="Reporting\DataFilter\GroupMembers\GroupMemberAttributesFilter.cs" />
    <Compile Include="Reporting\DataFilter\Group\CampusFilter.cs" />
    <Compile Include="Reporting\DataFilter\Group\ContainsGroupMembersFilter.cs" />
    <Compile Include="Reporting\DataFilter\Group\ContainsPeopleFilter.cs" />
    <Compile Include="Reporting\DataFilter\Group\DistanceFromFilter.cs" />
    <Compile Include="Reporting\DataFilter\Group\GroupAttributesFilter.cs" />
    <Compile Include="Reporting\DataFilter\Group\GroupBranchFilter.cs" />
    <Compile Include="Reporting\DataFilter\Group\GroupTypeFilter.cs" />
    <Compile Include="Reporting\DataFilter\Group\MemberCountFilter.cs" />
    <Compile Include="Reporting\DataFilter\Group\SimpleMemberCountFilter.cs" />
    <Compile Include="Reporting\DataFilter\IUpdateSelectionFromPageParameters.cs" />
    <Compile Include="Reporting\DataFilter\NotInOtherDataViewFilter.cs" />
    <Compile Include="Reporting\DataFilter\OtherDataViewFilter.cs" />
    <Compile Include="Reporting\DataFilter\Person\AgeFilter.cs" />
    <Compile Include="Reporting\DataFilter\Person\CampusesFilter.cs" />
    <Compile Include="Reporting\DataFilter\Person\CampusFilter.cs" />
    <Compile Include="Reporting\DataFilter\Person\DistanceFromFilter.cs" />
    <Compile Include="Reporting\DataFilter\Person\FirstContributionDateFilter.cs" />
    <Compile Include="Reporting\DataFilter\Person\GivingAmountFilter.cs" />
    <Compile Include="Reporting\DataFilter\Person\GradeFilter.cs" />
    <Compile Include="Reporting\DataFilter\Person\GroupAttendanceFilter.cs" />
    <Compile Include="Reporting\DataFilter\Person\GroupDataViewFilter.cs" />
    <Compile Include="Reporting\DataFilter\Person\GroupMemberDataViewFilter.cs" />
    <Compile Include="Reporting\DataFilter\Person\GroupTypeAttendanceFilter.cs" />
    <Compile Include="Reporting\DataFilter\Person\HasPictureFilter.cs" />
    <Compile Include="Reporting\DataFilter\Person\HistoryDataViewFilter.cs" />
    <Compile Include="Reporting\DataFilter\Person\InGroupFilter.cs" />
    <Compile Include="Reporting\DataFilter\Person\InGroupGeofenceFilter.cs" />
    <Compile Include="Reporting\DataFilter\Person\InGroupGroupTypeFilter.cs" />
    <Compile Include="Reporting\DataFilter\Person\LocationDataViewFilter.cs" />
    <Compile Include="Reporting\DataFilter\Person\NotInGroupFilter.cs" />
    <Compile Include="Reporting\DataFilter\Person\NotInGroupGroupTypeFilter.cs" />
    <Compile Include="Reporting\DataFilter\Person\TagFilter.cs" />
    <Compile Include="Reporting\DataFilter\PropertyFilter.cs" />
    <Compile Include="Reporting\DataFilter\Workflow\WorkflowAttributesFilter.cs" />
    <Compile Include="Reporting\DataFilter\Workflow\WorkflowTypeFilter.cs" />
    <Compile Include="Reporting\DataSelectComponent.cs" />
    <Compile Include="Reporting\DataSelectContainer.cs" />
    <Compile Include="Reporting\DataSelect\FinancialTransaction\TotalAmountSelect.cs" />
    <Compile Include="Reporting\DataSelect\GroupMember\GroupLinkSelect.cs" />
    <Compile Include="Reporting\DataSelect\GroupMember\GroupMemberAttributeSelect.cs" />
    <Compile Include="Reporting\DataSelect\GroupMember\GroupRoleSelect.cs" />
    <Compile Include="Reporting\DataSelect\GroupMember\GroupStatusSelect.cs" />
    <Compile Include="Reporting\DataSelect\GroupMember\PersonLinkSelect.cs" />
    <Compile Include="Reporting\DataSelect\Group\CampusSelect.cs" />
    <Compile Include="Reporting\DataSelect\Group\DistanceFromSelect.cs" />
    <Compile Include="Reporting\DataSelect\Group\GroupLinkSelect.cs" />
    <Compile Include="Reporting\DataSelect\Group\GroupTypeSelect.cs" />
    <Compile Include="Reporting\DataSelect\Group\LocationSelect.cs" />
    <Compile Include="Reporting\DataSelect\Group\MemberCountSelect.cs" />
    <Compile Include="Reporting\DataSelect\Group\MemberListSelect.cs" />
    <Compile Include="Reporting\DataSelect\Group\ParentGroupMemberListSelect.cs" />
    <Compile Include="Reporting\DataSelect\Group\ParentGroupSelect.cs" />
    <Compile Include="Reporting\DataSelect\Group\ParticipationRateSelect.cs" />
    <Compile Include="Reporting\DataSelect\LiquidSelect.cs" />
    <Compile Include="Reporting\DataSelect\Person\AddressSelect.cs" />
    <Compile Include="Reporting\DataSelect\Person\AgeSelect.cs" />
    <Compile Include="Reporting\DataSelect\Person\CampusSelect.cs" />
    <Compile Include="Reporting\DataSelect\Person\ChildNamesSelect.cs" />
    <Compile Include="Reporting\DataSelect\Person\DistanceFromSelect.cs" />
    <Compile Include="Reporting\DataSelect\Person\FamilyNameSelect.cs" />
    <Compile Include="Reporting\DataSelect\Person\FirstLastContributionSelect.cs" />
    <Compile Include="Reporting\DataSelect\Person\GradeSelect.cs" />
    <Compile Include="Reporting\DataSelect\Person\GroupParticipationSelect.cs" />
    <Compile Include="Reporting\DataSelect\Person\InGroupGeofenceGroupTypeSelect.cs" />
    <Compile Include="Reporting\DataSelect\Person\InGroupGroupTypeSelect.cs" />
    <Compile Include="Reporting\DataSelect\Person\LastAttendedGroupOfType.cs" />
    <Compile Include="Reporting\DataSelect\Person\LastLoginSelect.cs" />
    <Compile Include="Reporting\DataSelect\Person\LastNoteSelect.cs" />
    <Compile Include="Reporting\DataSelect\Person\ParentEmailSelect.cs" />
    <Compile Include="Reporting\DataSelect\Person\ParentPhoneNumberSelect.cs" />
    <Compile Include="Reporting\DataSelect\Person\ParentsNamesSelect.cs" />
    <Compile Include="Reporting\DataSelect\Person\PersonLinkSelect.cs" />
    <Compile Include="Reporting\DataSelect\Person\PhoneNumberSelect.cs" />
    <Compile Include="Reporting\DataSelect\Person\PhotoSelect.cs" />
    <Compile Include="Reporting\DataSelect\Person\RelatedPeopleSelect.cs" />
    <Compile Include="Reporting\DataSelect\Person\SpouseNameSelect.cs" />
    <Compile Include="Reporting\DataSelect\Person\TotalGivingAmountSelect.cs" />
    <Compile Include="Reporting\DataTransformComponent.cs" />
    <Compile Include="Reporting\DataTransformContainer.cs" />
    <Compile Include="Reporting\DataTransform\Person\ChildrenTransform.cs" />
    <Compile Include="Reporting\DataTransform\Person\ParentTransform.cs" />
    <Compile Include="Reporting\EntityHelper.cs" />
    <Compile Include="Reporting\FilterExpressionExtractor.cs" />
    <Compile Include="Reporting\ReportingHelper.cs" />
    <Compile Include="Reporting\SelectExpressionExtractor.cs" />
    <Compile Include="Scripting.evaluator.cs" />
    <Compile Include="Scripting.Extensions.cs" />
    <Compile Include="Scripting.native.cs" />
    <Compile Include="Search\Group\Name.cs" />
    <Compile Include="Search\Person\Address.cs" />
    <Compile Include="Search\Person\BusinessName.cs" />
    <Compile Include="Search\Person\Email.cs" />
    <Compile Include="Search\Person\Name.cs" />
    <Compile Include="Search\Person\Phone.cs" />
    <Compile Include="Search\SearchComponent.cs" />
    <Compile Include="Search\SearchContainer.cs" />
    <Compile Include="Security\AuthenticationComponent.cs" />
    <Compile Include="Security\AuthenticationContainer.cs" />
    <Compile Include="Security\Authentication\ActiveDirectory.cs" />
    <Compile Include="Security\Authentication\Database.cs" />
    <Compile Include="Security\Authentication\Facebook.cs" />
    <Compile Include="Security\Authentication\Google.cs" />
    <Compile Include="Security\Authentication\PINAuthentication.cs" />
    <Compile Include="Security\Authentication\Twitter.cs" />
    <Compile Include="Security\Authorization.cs" />
    <Compile Include="Security\BackgroundCheckComponent.cs" />
    <Compile Include="Security\BackgroundCheckContainer.cs" />
    <Compile Include="Security\BackgroundCheck\ProtectMyMinistry.cs" />
    <Compile Include="Security\Encryption.cs" />
    <Compile Include="Security\GlobalDefault.cs" />
    <Compile Include="Security\ISecured.cs" />
    <Compile Include="Security\LoginParameters.cs" />
    <Compile Include="Security\Role.cs" />
    <Compile Include="Security\SecurityActionAttribute.cs" />
    <Compile Include="Service References\MelissaData.AddressCheck\Reference.cs">
      <SubType>code</SubType>
    </Compile>
    <Compile Include="Service References\ServiceObjects.GeoCoder\Reference.cs" />
    <Compile Include="Services\NuGet\NuGetExtensionsMethods.cs" />
    <Compile Include="Services\NuGet\PackageService.cs" />
    <Compile Include="Services\NuGet\RockPackagePathResolver.cs" />
    <Compile Include="Services\NuGet\RockProjectManager.cs" />
    <Compile Include="Services\NuGet\WebProjectManager.cs" />
    <Compile Include="Services\NuGet\WebProjectSystem.cs" />
    <Compile Include="SqlServerTypes\Loader.cs" />
    <Compile Include="Storage\ProviderComponent.cs" />
    <Compile Include="Storage\ProviderContainer.cs" />
    <Compile Include="Storage\Provider\Database.cs" />
    <Compile Include="Storage\Provider\FileSystem.cs" />
    <Compile Include="Store\InstalledPackage.cs" />
    <Compile Include="Store\InstalledPackageService.cs" />
    <Compile Include="Store\Organization.cs" />
    <Compile Include="Store\OrganizationService.cs" />
    <Compile Include="Store\Package.cs" />
    <Compile Include="Store\PackageCategory.cs" />
    <Compile Include="Store\PackageCategoryService.cs" />
    <Compile Include="Store\PackageInstallStep.cs" />
    <Compile Include="Store\PackageService.cs" />
    <Compile Include="Store\PackageVersion.cs" />
    <Compile Include="Store\PackageVersionRating.cs" />
    <Compile Include="Store\PackageVersionRatingService.cs" />
    <Compile Include="Store\PackageVersionService.cs" />
    <Compile Include="Store\Promo.cs" />
    <Compile Include="Store\PromoService.cs" />
    <Compile Include="Store\PurchaseResponse.cs" />
    <Compile Include="Store\StoreImage.cs" />
    <Compile Include="Store\StoreModel.cs" />
    <Compile Include="Store\StoreService.cs" />
    <Compile Include="Store\StoreServiceBase.cs" />
    <Compile Include="SystemGuid\Attribute.cs" />
    <Compile Include="SystemGuid\BinaryFileType.cs" />
    <Compile Include="SystemGuid\BlockType.cs" />
    <Compile Include="SystemGuid\Category.cs" />
    <Compile Include="SystemGuid\ConnectionActivityType.cs" />
    <Compile Include="SystemGuid\DefinedType.cs" />
    <Compile Include="SystemGuid\DefinedValue.cs" />
    <Compile Include="SystemGuid\EntityType.cs" />
    <Compile Include="SystemGuid\FieldType.cs" />
    <Compile Include="SystemGuid\FinancialAccount.cs" />
    <Compile Include="SystemGuid\Group.cs" />
    <Compile Include="SystemGuid\GroupRole.cs" />
    <Compile Include="SystemGuid\GroupType.cs" />
    <Compile Include="SystemGuid\NoteType.cs" />
    <Compile Include="SystemGuid\Page.cs" />
    <Compile Include="SystemGuid\ServiceJob.cs" />
    <Compile Include="SystemGuid\Site.cs" />
    <Compile Include="SystemGuid\SystemEmail.cs" />
    <Compile Include="Transactions\AuditTransaction.cs" />
    <Compile Include="Transactions\ConnectionRequestActivityChangeTransaction.cs" />
    <Compile Include="Transactions\ConnectionRequestChangeTransaction.cs" />
    <Compile Include="Transactions\DeleteAttributeBinaryFile.cs" />
    <Compile Include="Transactions\GroupAttendedTransaction.cs" />
    <Compile Include="Transactions\GroupMemberChangeTransaction.cs" />
    <Compile Include="Transactions\GroupMemberPlacedElsewhereTransaction.cs" />
    <Compile Include="Transactions\ITransaction.cs" />
    <Compile Include="Transactions\LaunchWorkflowTransaction.cs" />
    <Compile Include="Transactions\PageViewTransaction.cs" />
    <Compile Include="Transactions\PersonViewTransaction.cs" />
    <Compile Include="Transactions\RockQueue.cs" />
    <Compile Include="Transactions\RunJobNowTransaction.cs" />
    <Compile Include="Transactions\SaveCommunicationTransaction.cs" />
    <Compile Include="Transactions\SaveMetaphoneTransaction.cs" />
    <Compile Include="Transactions\SendCommunicationApprovalEmail.cs" />
    <Compile Include="Transactions\SendCommunicationTransaction.cs" />
    <Compile Include="Transactions\SendPaymentReciepts.cs" />
    <Compile Include="Transactions\SendRegistrationConfirmationTransaction.cs" />
    <Compile Include="Transactions\SendRegistrationNotificationTransaction.cs" />
    <Compile Include="Transactions\UpdateFacebookFriends.cs" />
    <Compile Include="Transactions\UpdatePaymentStatusTransaction.cs" />
    <Compile Include="Transactions\UserLastActivityTransaction.cs" />
    <Compile Include="Transactions\WorkflowTriggerTransaction.cs" />
    <Compile Include="Utility\AttributeCacheJsonConverter.cs" />
    <Compile Include="Utility\AttributeValueJsonConverter.cs" />
    <Compile Include="Utility\BlockStateContractResolver.cs" />
    <Compile Include="Utility\DateRange.cs" />
    <Compile Include="Utility\DebugHelper.cs" />
    <Compile Include="Utility\DoubleMetaphone.cs" />
    <Compile Include="Utility\EnumAsStringJsonConverter.cs" />
    <Compile Include="Utility\ExpressionHelper.cs" />
    <Compile Include="Utility\ExtensionMethods\AttributesExtensions.cs" />
    <Compile Include="Utility\ExtensionMethods\BooleanExtensions.cs" />
    <Compile Include="Utility\ExtensionMethods\ColorExtensions.cs" />
    <Compile Include="Utility\ExtensionMethods\ControlExtensions.cs" />
    <Compile Include="Utility\ExtensionMethods\CurrencyExtensions.cs" />
    <Compile Include="Utility\ExtensionMethods\DateTimeExtensions.cs" />
    <Compile Include="Utility\ExtensionMethods\DecimalExtensions.cs" />
    <Compile Include="Utility\ExtensionMethods\DefinedValueExtensions.cs" />
    <Compile Include="Utility\ExtensionMethods\EntityExtensions.cs" />
    <Compile Include="Utility\ExtensionMethods\EnumExtensions.cs" />
    <Compile Include="Utility\ExtensionMethods\ExceptionExtensions.cs" />
    <Compile Include="Utility\ExtensionMethods\GridExtensions.cs" />
    <Compile Include="Utility\ExtensionMethods\JsonExtensions.cs" />
    <Compile Include="Utility\ExtensionMethods\LavaExtensions.cs" />
    <Compile Include="Utility\ExtensionMethods\LinqExtensions.cs" />
    <Compile Include="Utility\ExtensionMethods\LocationExtensions.cs" />
    <Compile Include="Utility\ExtensionMethods\ObjectExtensions.cs" />
    <Compile Include="Utility\ExtensionMethods\PageRouteExtensions.cs" />
    <Compile Include="Utility\ExtensionMethods\ReportingExtensions.cs" />
    <Compile Include="Utility\ExtensionMethods\StringExtensions.cs" />
    <Compile Include="Utility\ExtensionMethods\StringHtmlExtensions.cs" />
    <Compile Include="Utility\ExtensionMethods\StringHumanizerExtensions.cs" />
    <Compile Include="Utility\ExtensionMethods\StringPluralizationExtensions.cs" />
    <Compile Include="Utility\FileUtilities.cs" />
    <Compile Include="Utility\IgnoreUrlEncodedKeyContractResolver.cs" />
    <Compile Include="Utility\NotNullJsonConverter.cs" />
    <Compile Include="Utility\Reflection.cs" />
    <Compile Include="Utility\RockDateTime.cs" />
    <Compile Include="Utility\RockJsonMediaTypeFormatter.cs" />
    <Compile Include="Utility\RockJsonTextReader.cs" />
    <Compile Include="Utility\RockJsonTextWriter.cs" />
    <Compile Include="Utility\RockSemanticVersion.cs" />
    <Compile Include="Utility\SettingsStringBase.cs" />
    <Compile Include="Utility\SimpleModeJsonConverter.cs" />
    <Compile Include="Utility\StringAsLiteralJavascriptJsonConverter.cs" />
    <Compile Include="Web\Cache\AttributeCache.cs" />
    <Compile Include="Web\Cache\AttributeValueCache.cs" />
    <Compile Include="Web\Cache\BlockCache.cs" />
    <Compile Include="Web\Cache\BlockTypeCache.cs" />
    <Compile Include="Web\Cache\CachedEntity.cs" />
    <Compile Include="Web\Cache\CachedModel.cs" />
    <Compile Include="Web\Cache\CampusCache.cs" />
    <Compile Include="Web\Cache\CategoryCache.cs" />
    <Compile Include="Web\Cache\DefinedTypeCache.cs" />
    <Compile Include="Web\Cache\DefinedValueCache.cs" />
    <Compile Include="Web\Cache\EntityTypeCache.cs" />
    <Compile Include="Web\Cache\EventCalendarCache.cs" />
    <Compile Include="Web\Cache\FieldTypeCache.cs" />
    <Compile Include="Web\Cache\GlobalAttributesCache.cs" />
    <Compile Include="Web\Cache\GroupTypeCache.cs" />
    <Compile Include="Web\Cache\LayoutCache.cs" />
    <Compile Include="Web\Cache\NoteTypeCache.cs" />
    <Compile Include="Web\Cache\PageCache.cs" />
    <Compile Include="Web\Cache\PersonBadgeCache.cs" />
    <Compile Include="Web\Cache\RestActionCache.cs" />
    <Compile Include="Web\Cache\RestControllerCache.cs" />
    <Compile Include="Web\Cache\RockMemoryCache.cs" />
    <Compile Include="Web\Cache\SiteCache.cs" />
    <Compile Include="Web\DescriptionList.cs" />
    <Compile Include="Web\FileUploadException.cs" />
    <Compile Include="Web\Fingerprint.cs" />
    <Compile Include="Web\FingerprintExpressionBuilder.cs" />
    <Compile Include="Web\HttpModule.cs" />
    <Compile Include="Web\InternalContext.cs" />
    <Compile Include="Web\PageReference.cs" />
    <Compile Include="Web\RequestValidator.cs" />
    <Compile Include="Web\RockRouteHandler.cs" />
    <Compile Include="Web\SystemSettings.cs" />
    <Compile Include="Web\UI\Adapters\CheckBoxAdapter.cs" />
    <Compile Include="Web\UI\Adapters\CheckBoxListAdapter.cs" />
    <Compile Include="Web\UI\Adapters\DropDownListAdapter.cs" />
    <Compile Include="Web\UI\Adapters\RadioButtonAdapter.cs" />
    <Compile Include="Web\UI\Adapters\RadioButtonListAdapter.cs" />
    <Compile Include="Web\UI\BreadCrumb.cs" />
    <Compile Include="Web\UI\ContextAttribute.cs" />
    <Compile Include="Web\UI\Controls\AddressControl.cs" />
    <Compile Include="Web\UI\Controls\AttributeEditor.cs" />
    <Compile Include="Web\UI\Controls\Badge.cs" />
    <Compile Include="Web\UI\Controls\BootstrapButton.cs" />
    <Compile Include="Web\UI\Controls\ButtonDropDownList.cs" />
    <Compile Include="Web\UI\Controls\Chart\BarChart.cs" />
    <Compile Include="Web\UI\Controls\Chart\ChartClickArgs.cs" />
    <Compile Include="Web\UI\Controls\Chart\ChartOptions.cs" />
    <Compile Include="Web\UI\Controls\Chart\ChartStyle.cs" />
    <Compile Include="Web\UI\Controls\Chart\FlotChart.cs" />
    <Compile Include="Web\UI\Controls\Chart\LineChart.cs" />
    <Compile Include="Web\UI\Controls\Chart\PieChart.cs" />
    <Compile Include="Web\UI\Controls\Checkin Configuration Controls\CheckinArea.cs" />
    <Compile Include="Web\UI\Controls\Checkin Configuration Controls\CheckinAreaRow.cs" />
    <Compile Include="Web\UI\Controls\Checkin Configuration Controls\CheckinGroup.cs" />
    <Compile Include="Web\UI\Controls\Checkin Configuration Controls\CheckinGroupRow.cs" />
    <Compile Include="Web\UI\Controls\CodeEditor.cs" />
    <Compile Include="Web\UI\Controls\ColorPicker.cs" />
    <Compile Include="Web\UI\Controls\Communication\ChannelControl.cs" />
    <Compile Include="Web\UI\Controls\Communication\Email.cs" />
    <Compile Include="Web\UI\Controls\Communication\Sms.cs" />
    <Compile Include="Web\UI\Controls\ConfirmPageUnload.cs" />
    <Compile Include="Web\UI\Controls\CurrencyBox.cs" />
    <Compile Include="Web\UI\Controls\Data Fields\DataDropDownList.cs" />
    <Compile Include="Web\UI\Controls\Data Fields\DataTextBox.cs" />
    <Compile Include="Web\UI\Controls\Data Fields\FieldTypeList.cs" />
    <Compile Include="Web\UI\Controls\Data View Filters\FilterField.cs" />
    <Compile Include="Web\UI\Controls\Data View Filters\FilterGroup.cs" />
    <Compile Include="Web\UI\Controls\DynamicControlsHtmlGenericControl.cs" />
    <Compile Include="Web\UI\Controls\DynamicControlsPanel.cs" />
    <Compile Include="Web\UI\Controls\EmailBox.cs" />
    <Compile Include="Web\UI\Controls\Event\RegistrationInstanceEditor.cs" />
    <Compile Include="Web\UI\Controls\Event\RegistrationTemplateFormEditor.cs" />
    <Compile Include="Web\UI\Controls\FileUploader.cs" />
    <Compile Include="Web\UI\Controls\FollowingsHelper.cs" />
    <Compile Include="Web\UI\Controls\Grid\AttributeField.cs" />
    <Compile Include="Web\UI\Controls\Grid\BadgeField.cs" />
    <Compile Include="Web\UI\Controls\Grid\BoolField.cs" />
    <Compile Include="Web\UI\Controls\Grid\BoolFromArrayField.cs" />
    <Compile Include="Web\UI\Controls\Grid\CallbackField.cs" />
    <Compile Include="Web\UI\Controls\Grid\CampusField.cs" />
    <Compile Include="Web\UI\Controls\Grid\CheckBoxEditableField.cs" />
    <Compile Include="Web\UI\Controls\Grid\ColorField.cs" />
    <Compile Include="Web\UI\Controls\Grid\CurrencyField.cs" />
    <Compile Include="Web\UI\Controls\Grid\DateField.cs" />
    <Compile Include="Web\UI\Controls\Grid\DateTimeField.cs" />
    <Compile Include="Web\UI\Controls\Grid\DefinedValueField.cs" />
    <Compile Include="Web\UI\Controls\Grid\DeleteField.cs" />
    <Compile Include="Web\UI\Controls\Grid\EditField.cs" />
    <Compile Include="Web\UI\Controls\Grid\EnumField.cs" />
    <Compile Include="Web\UI\Controls\Grid\FieldTypeField.cs" />
    <Compile Include="Web\UI\Controls\Grid\Grid.cs" />
    <Compile Include="Web\UI\Controls\Grid\GridActions.cs" />
    <Compile Include="Web\UI\Controls\Grid\GridFilter.cs" />
    <Compile Include="Web\UI\Controls\Grid\GroupPickerField.cs" />
    <Compile Include="Web\UI\Controls\Grid\INotRowSelectedField.cs" />
    <Compile Include="Web\UI\Controls\Grid\IPriorityColumn.cs" />
    <Compile Include="Web\UI\Controls\Grid\IRockGridField.cs" />
    <Compile Include="Web\UI\Controls\Grid\LinkButtonField.cs" />
    <Compile Include="Web\UI\Controls\Grid\LiquidField.cs" />
    <Compile Include="Web\UI\Controls\Grid\ListDelimitedField.cs" />
    <Compile Include="Web\UI\Controls\Grid\PersonField.cs" />
    <Compile Include="Web\UI\Controls\Grid\PersonMergeField.cs" />
    <Compile Include="Web\UI\Controls\Grid\PhoneNumbersField.cs" />
    <Compile Include="Web\UI\Controls\Grid\ReorderField.cs" />
    <Compile Include="Web\UI\Controls\Grid\RockBoundField.cs" />
    <Compile Include="Web\UI\Controls\Grid\RockLiteralField.cs" />
    <Compile Include="Web\UI\Controls\Grid\RockTemplateField.cs" />
    <Compile Include="Web\UI\Controls\Grid\RockTemplateFieldUnselected.cs" />
    <Compile Include="Web\UI\Controls\Grid\RowEventArgs.cs" />
    <Compile Include="Web\UI\Controls\Grid\SecurityField.cs" />
    <Compile Include="Web\UI\Controls\Grid\SelectField.cs" />
    <Compile Include="Web\UI\Controls\Grid\TimeField.cs" />
    <Compile Include="Web\UI\Controls\Grid\ToggleField.cs" />
    <Compile Include="Web\UI\Controls\HelpBlock.cs" />
    <Compile Include="Web\UI\Controls\HiddenFieldValidator.cs" />
    <Compile Include="Web\UI\Controls\HiddenFieldWithClass.cs" />
    <Compile Include="Web\UI\Controls\HighlightLabel.cs" />
    <Compile Include="Web\UI\Controls\HtmlEditor.cs" />
    <Compile Include="Web\UI\Controls\HtmlGenericContainer.cs" />
    <Compile Include="Web\UI\Controls\IDisplayRequiredIndicator.cs" />
    <Compile Include="Web\UI\Controls\IHasValidationGroup.cs" />
    <Compile Include="Web\UI\Controls\ImageEditor.cs" />
    <Compile Include="Web\UI\Controls\ImageUploader.cs" />
    <Compile Include="Web\UI\Controls\IRockControl.cs" />
    <Compile Include="Web\UI\Controls\IRockControlAdditionalRendering.cs" />
    <Compile Include="Web\UI\Controls\KeyValueList.cs" />
    <Compile Include="Web\UI\Controls\MarkdownEditor.cs" />
    <Compile Include="Web\UI\Controls\ModalAlert.cs" />
    <Compile Include="Web\UI\Controls\ModalDialog.cs" />
    <Compile Include="Web\UI\Controls\ModalIFrameDialog.cs" />
    <Compile Include="Web\UI\Controls\NewFamily\Attributes.cs" />
    <Compile Include="Web\UI\Controls\NewFamily\AttributesRow.cs" />
    <Compile Include="Web\UI\Controls\NewFamily\ContactInfo.cs" />
    <Compile Include="Web\UI\Controls\NewFamily\ContactInfoRow.cs" />
    <Compile Include="Web\UI\Controls\NewFamily\Members.cs" />
    <Compile Include="Web\UI\Controls\NewFamily\MembersRow.cs" />
    <Compile Include="Web\UI\Controls\NoteContainer.cs" />
    <Compile Include="Web\UI\Controls\NoteControl.cs" />
    <Compile Include="Web\UI\Controls\NotificationBox.cs" />
    <Compile Include="Web\UI\Controls\NumberBox.cs" />
    <Compile Include="Web\UI\Controls\NumberRangeEditor.cs" />
    <Compile Include="Web\UI\Controls\NumberUpDown.cs" />
    <Compile Include="Web\UI\Controls\PageBreadCrumbs.cs" />
    <Compile Include="Web\UI\Controls\PageDescription.cs" />
    <Compile Include="Web\UI\Controls\PageIcon.cs" />
    <Compile Include="Web\UI\Controls\PageTitle.cs" />
    <Compile Include="Web\UI\Controls\PanelWidget.cs" />
    <Compile Include="Web\UI\Controls\PersonLink.cs" />
    <Compile Include="Web\UI\Controls\PersonProfile\Badge.cs" />
    <Compile Include="Web\UI\Controls\PersonProfile\BadgeList.cs" />
    <Compile Include="Web\UI\Controls\PhoneNumberBox.cs" />
    <Compile Include="Web\UI\Controls\Pickers\AccountPicker.cs" />
    <Compile Include="Web\UI\Controls\Pickers\BinaryFilePicker.cs" />
    <Compile Include="Web\UI\Controls\Pickers\BinaryFileTypePicker.cs" />
    <Compile Include="Web\UI\Controls\Pickers\BirthdayPicker.cs" />
    <Compile Include="Web\UI\Controls\Pickers\CampusesPicker.cs" />
    <Compile Include="Web\UI\Controls\Pickers\CampusPicker.cs" />
    <Compile Include="Web\UI\Controls\Pickers\CategoryPicker.cs" />
    <Compile Include="Web\UI\Controls\Pickers\ComponentPicker.cs" />
    <Compile Include="Web\UI\Controls\Pickers\ComponentsPicker.cs" />
    <Compile Include="Web\UI\Controls\Pickers\ConnectionRequestPicker.cs" />
    <Compile Include="Web\UI\Controls\Pickers\DataViewPicker.cs" />
    <Compile Include="Web\UI\Controls\Pickers\DatePicker.cs" />
    <Compile Include="Web\UI\Controls\Pickers\DateRangePicker.cs" />
    <Compile Include="Web\UI\Controls\Pickers\DateTimePicker.cs" />
    <Compile Include="Web\UI\Controls\Pickers\DayOfWeekPicker.cs" />
    <Compile Include="Web\UI\Controls\Pickers\DaysOfWeekPicker.cs" />
    <Compile Include="Web\UI\Controls\Pickers\DefinedValuePicker.cs" />
    <Compile Include="Web\UI\Controls\Pickers\DefinedValuesPicker.cs" />
    <Compile Include="Web\UI\Controls\Pickers\EntityPicker.cs" />
    <Compile Include="Web\UI\Controls\Pickers\EntityTypePicker.cs" />
    <Compile Include="Web\UI\Controls\Pickers\EventCalendarPicker.cs" />
    <Compile Include="Web\UI\Controls\Pickers\EventItemPicker.cs" />
    <Compile Include="Web\UI\Controls\Pickers\FinancialGatewayPicker.cs" />
    <Compile Include="Web\UI\Controls\Pickers\GeoPicker.cs" />
    <Compile Include="Web\UI\Controls\Pickers\GradePicker.cs" />
    <Compile Include="Web\UI\Controls\Pickers\GroupAndRolePicker.cs" />
    <Compile Include="Web\UI\Controls\Pickers\GroupPicker.cs" />
    <Compile Include="Web\UI\Controls\Pickers\GroupRolePicker.cs" />
    <Compile Include="Web\UI\Controls\Pickers\GroupTypeGroupPicker.cs" />
    <Compile Include="Web\UI\Controls\Pickers\GroupTypePicker.cs" />
    <Compile Include="Web\UI\Controls\Pickers\GroupTypesPicker.cs" />
    <Compile Include="Web\UI\Controls\Pickers\ItemPicker.cs" />
    <Compile Include="Web\UI\Controls\Pickers\LocationAddressPicker.cs" />
    <Compile Include="Web\UI\Controls\Pickers\LocationItemPicker.cs" />
    <Compile Include="Web\UI\Controls\Pickers\LocationPicker.cs" />
    <Compile Include="Web\UI\Controls\Pickers\MergeFieldPicker.cs" />
    <Compile Include="Web\UI\Controls\Pickers\MergeTemplatePicker.cs" />
    <Compile Include="Web\UI\Controls\Pickers\MetricCategoryPicker.cs" />
    <Compile Include="Web\UI\Controls\Pickers\MonthDayPicker.cs" />
    <Compile Include="Web\UI\Controls\Pickers\MonthYearPicker.cs" />
    <Compile Include="Web\UI\Controls\Pickers\PagePicker.cs" />
    <Compile Include="Web\UI\Controls\Pickers\PersonPicker.cs" />
    <Compile Include="Web\UI\Controls\Pickers\RemoteAuthsPicker.cs" />
    <Compile Include="Web\UI\Controls\Pickers\SchedulePicker.cs" />
    <Compile Include="Web\UI\Controls\Pickers\SlidingDateRangePicker.cs" />
    <Compile Include="Web\UI\Controls\Pickers\TimePicker.cs" />
    <Compile Include="Web\UI\Controls\Pickers\TreeViewItem.cs" />
    <Compile Include="Web\UI\Controls\Pickers\WorkflowActionTypePicker.cs" />
    <Compile Include="Web\UI\Controls\Pickers\WorkflowTypePicker.cs" />
    <Compile Include="Web\UI\Controls\Pickers\YearPicker.cs" />
    <Compile Include="Web\UI\Controls\RangeSlider.cs" />
    <Compile Include="Web\UI\Controls\RockBulletedList.cs" />
    <Compile Include="Web\UI\Controls\RockCheckBox.cs" />
    <Compile Include="Web\UI\Controls\RockCheckBoxList.cs" />
    <Compile Include="Web\UI\Controls\RockControlHelper.cs" />
    <Compile Include="Web\UI\Controls\RockControlWrapper.cs" />
    <Compile Include="Web\UI\Controls\RockDropDownList.cs" />
    <Compile Include="Web\UI\Controls\RockLiteral.cs" />
    <Compile Include="Web\UI\Controls\RockRadioButton.cs" />
    <Compile Include="Web\UI\Controls\RockRadioButtonList.cs" />
    <Compile Include="Web\UI\Controls\RockRating.cs" />
    <Compile Include="Web\UI\Controls\RockTextBox.cs" />
    <Compile Include="Web\UI\Controls\RockTextOrDropDownList.cs" />
    <Compile Include="Web\UI\Controls\RockUpdatePanel.cs" />
    <Compile Include="Web\UI\Controls\ScheduleBuilder.cs" />
    <Compile Include="Web\UI\Controls\SearchField.cs" />
    <Compile Include="Web\UI\Controls\SecurityButton.cs" />
    <Compile Include="Web\UI\Controls\StateDropDownList.cs" />
    <Compile Include="Web\UI\Controls\TagList.cs" />
    <Compile Include="Web\UI\Controls\TermDescription.cs" />
    <Compile Include="Web\UI\Controls\Toggle.cs" />
    <Compile Include="Web\UI\Controls\UrlLinkBox.cs" />
    <Compile Include="Web\UI\Controls\ValueList.cs" />
    <Compile Include="Web\UI\Controls\WarningBlock.cs" />
    <Compile Include="Web\UI\Controls\Workflow Controls\WorkflowActionEditor.cs" />
    <Compile Include="Web\UI\Controls\Workflow Controls\WorkflowActionTypeEditor.cs" />
    <Compile Include="Web\UI\Controls\Workflow Controls\WorkflowActivityEditor.cs" />
    <Compile Include="Web\UI\Controls\Workflow Controls\WorkflowActivityTypeEditor.cs" />
    <Compile Include="Web\UI\Controls\Workflow Controls\WorkflowFormActionList.cs" />
    <Compile Include="Web\UI\Controls\Workflow Controls\WorkflowFormAttributeRow.cs" />
    <Compile Include="Web\UI\Controls\Workflow Controls\WorkflowFormEditor.cs" />
    <Compile Include="Web\UI\Controls\Zone.cs" />
    <Compile Include="Web\UI\DialogPage.cs">
      <SubType>ASPXCodeBehind</SubType>
    </Compile>
    <Compile Include="Web\UI\IDetailBlock.cs" />
    <Compile Include="Web\UI\ISecondaryBlock.cs" />
    <Compile Include="Web\UI\PersonBlock.cs">
      <SubType>ASPXCodeBehind</SubType>
    </Compile>
    <Compile Include="Web\UI\RockBlock.cs">
      <SubType>ASPXCodeBehind</SubType>
    </Compile>
    <Compile Include="Web\UI\RockBlockCustomSettings.cs">
      <SubType>ASPXCodeBehind</SubType>
    </Compile>
    <Compile Include="Web\UI\RockBlockWrapper.cs" />
    <Compile Include="Web\UI\RockMasterPage.cs">
      <SubType>ASPXCodeBehind</SubType>
    </Compile>
    <Compile Include="Web\UI\RockPage.cs">
      <SubType>ASPXCodeBehind</SubType>
    </Compile>
    <Compile Include="Web\UI\RockTheme.cs" />
    <Compile Include="Web\UI\Validation\DataAnnotationValidator.cs" />
    <Compile Include="Web\Utilities\HtmlSanitizer.cs" />
    <Compile Include="Web\Utilities\RockUpdateHelper.cs" />
    <Compile Include="Web\Utilities\WebControlHelper.cs" />
    <Compile Include="Workflow\ActionCategoryAttribute.cs" />
    <Compile Include="Workflow\ActionComponent.cs" />
    <Compile Include="Workflow\ActionContainer.cs" />
    <Compile Include="Workflow\Action\BackgroundCheck\BackgroundCheckRequest.cs" />
    <Compile Include="Workflow\Action\CheckIn\CalculateLastAttended.cs" />
    <Compile Include="Workflow\Action\CheckIn\CheckInActionComponent.cs" />
    <Compile Include="Workflow\Action\CheckIn\CreateLabels.cs" />
    <Compile Include="Workflow\Action\CheckIn\FilterActiveLocations.cs" />
    <Compile Include="Workflow\Action\CheckIn\FilterByAge.cs" />
    <Compile Include="Workflow\Action\CheckIn\FilterByGrade.cs" />
    <Compile Include="Workflow\Action\CheckIn\FilterGroupsByAbilityLevel.cs" />
    <Compile Include="Workflow\Action\CheckIn\FilterGroupsByAge.cs" />
    <Compile Include="Workflow\Action\CheckIn\FilterGroupsByGrade.cs" />
    <Compile Include="Workflow\Action\CheckIn\FilterGroupsByGradeAndAge.cs" />
    <Compile Include="Workflow\Action\CheckIn\FilterGroupsByLastName.cs" />
    <Compile Include="Workflow\Action\CheckIn\FilterGroupsBySpecialNeeds.cs" />
    <Compile Include="Workflow\Action\CheckIn\FilterLocationsBySchedule.cs" />
    <Compile Include="Workflow\Action\CheckIn\FilterLocationsByThreshold.cs" />
    <Compile Include="Workflow\Action\CheckIn\FindFamilies.cs" />
    <Compile Include="Workflow\Action\CheckIn\FindFamilyMembers.cs" />
    <Compile Include="Workflow\Action\CheckIn\FindRelationships.cs" />
    <Compile Include="Workflow\Action\CheckIn\LoadGroups.cs" />
    <Compile Include="Workflow\Action\CheckIn\LoadGroupTypes.cs" />
    <Compile Include="Workflow\Action\CheckIn\LoadLocations.cs" />
    <Compile Include="Workflow\Action\CheckIn\LoadSchedules.cs" />
    <Compile Include="Workflow\Action\CheckIn\ParseZebraLabel.cs" />
    <Compile Include="Workflow\Action\CheckIn\PreSelectRecentAttendance.cs" />
    <Compile Include="Workflow\Action\CheckIn\RemoveEmptyGroups.cs" />
    <Compile Include="Workflow\Action\CheckIn\RemoveEmptyGroupTypes.cs" />
    <Compile Include="Workflow\Action\CheckIn\RemoveEmptyLocations.cs" />
    <Compile Include="Workflow\Action\CheckIn\RemoveEmptyPeople.cs" />
    <Compile Include="Workflow\Action\CheckIn\SaveAttendance.cs" />
    <Compile Include="Workflow\Action\CheckIn\SetAvailableSchedules.cs" />
    <Compile Include="Workflow\Action\Communications\SendEmail.cs" />
    <Compile Include="Workflow\Action\Communications\SendEmailWithEvents.cs" />
    <Compile Include="Workflow\Action\Communications\SendSms.cs" />
    <Compile Include="Workflow\Action\Communications\SendSystemEmail.cs" />
    <Compile Include="Workflow\Action\Connections\AddConnectionRequestActivity.cs" />
    <Compile Include="Workflow\Action\Connections\CreateConnectionRequest.cs" />
    <Compile Include="Workflow\Action\Connections\SetConnectionRequestState.cs" />
    <Compile Include="Workflow\Action\Connections\SetConnectionRequestStatus.cs" />
    <Compile Include="Workflow\Action\Connections\TransferConnectionRequest.cs" />
    <Compile Include="Workflow\Action\Groups\AddNoteToGroupMember.cs" />
    <Compile Include="Workflow\Action\Groups\AddPersonToGroup.cs" />
    <Compile Include="Workflow\Action\Groups\AddPersonToGroupAttribute.cs" />
    <Compile Include="Workflow\Action\Groups\PostAttendanceToGroup.cs" />
    <Compile Include="Workflow\Action\Groups\RemovePersonFromGroup.cs" />
    <Compile Include="Workflow\Action\Groups\RemovePersonFromGroupAttribute.cs" />
    <Compile Include="Workflow\Action\Groups\SetAttributeToRandomGroupMember.cs" />
    <Compile Include="Workflow\Action\Groups\SetGroupAttribute.cs" />
    <Compile Include="Workflow\Action\Groups\SetGroupMemberAttribute.cs" />
    <Compile Include="Workflow\Action\Groups\SetGroupMemberNote.cs" />
    <Compile Include="Workflow\Action\Groups\UpdateGroupMemberStatus.cs" />
    <Compile Include="Workflow\Action\People\GetPersonFromFields.cs" />
    <Compile Include="Workflow\Action\People\PersonAddressUpdate.cs" />
    <Compile Include="Workflow\Action\People\PersonGetSpouse.cs" />
    <Compile Include="Workflow\Action\People\PersonNoteAdd.cs" />
    <Compile Include="Workflow\Action\People\PersonPhoneUpdate.cs" />
    <Compile Include="Workflow\Action\People\PersonPropertyUpdate.cs" />
    <Compile Include="Workflow\Action\People\PersonTagAdd.cs" />
    <Compile Include="Workflow\Action\People\PersonTagRemove.cs" />
    <Compile Include="Workflow\Action\People\SetPersonAttribute.cs" />
    <Compile Include="Workflow\Action\Utility\RunSQL.cs" />
    <Compile Include="Workflow\Action\WorkflowAttributes\SetAttributeFromEntity.cs" />
    <Compile Include="Workflow\Action\WorkflowAttributes\SetAttributeFromPerson.cs" />
    <Compile Include="Workflow\Action\WorkflowAttributes\SetAttributeToCurrentPerson.cs" />
    <Compile Include="Workflow\Action\WorkflowAttributes\SetAttributeToGroupLeader.cs" />
    <Compile Include="Workflow\Action\WorkflowAttributes\SetAttributeToInitiator.cs" />
    <Compile Include="Workflow\Action\WorkflowAttributes\SetAttributeValue.cs" />
    <Compile Include="Workflow\Action\WorkflowControl\ActivateActions.cs" />
    <Compile Include="Workflow\Action\WorkflowControl\ActivateActivity.cs" />
    <Compile Include="Workflow\Action\WorkflowControl\AddWorkflowNote.cs" />
    <Compile Include="Workflow\Action\WorkflowControl\AssignActivityFromAttributeValue.cs" />
    <Compile Include="Workflow\Action\WorkflowControl\AssignActivityToGroup.cs" />
    <Compile Include="Workflow\Action\WorkflowControl\AssignActivityToPerson.cs" />
    <Compile Include="Workflow\Action\WorkflowControl\AssignActivityToSecurityRole.cs" />
    <Compile Include="Workflow\Action\WorkflowControl\CompleteActivity.cs" />
    <Compile Include="Workflow\Action\WorkflowControl\CompleteWorkflow.cs" />
    <Compile Include="Workflow\Action\WorkflowControl\Delay.cs" />
    <Compile Include="Workflow\Action\WorkflowControl\DeleteWorkflow.cs" />
    <Compile Include="Workflow\Action\WorkflowControl\LogError.cs" />
    <Compile Include="Workflow\Action\WorkflowControl\PersistWorkflow.cs" />
    <Compile Include="Workflow\Action\WorkflowControl\SetInitiatorFromAttribute.cs" />
    <Compile Include="Workflow\Action\WorkflowControl\SetStatus.cs" />
    <Compile Include="Workflow\Action\WorkflowControl\SetWorkflowName.cs" />
    <Compile Include="Workflow\Action\WorkflowControl\UserForm.cs" />
    <Compile Include="Workflow\Action\WorkflowControl\WriteToLog.cs" />
    <Compile Include="Workflow\TriggerCache.cs" />
  </ItemGroup>
  <ItemGroup>
    <Content Include="..\packages\Microsoft.SqlServer.Types.11.0.2\nativeBinaries\x64\msvcr100.dll">
      <Link>SqlServerTypes\x64\msvcr100.dll</Link>
      <CopyToOutputDirectory>PreserveNewest</CopyToOutputDirectory>
    </Content>
    <Content Include="..\packages\Microsoft.SqlServer.Types.11.0.2\nativeBinaries\x64\SqlServerSpatial110.dll">
      <Link>SqlServerTypes\x64\SqlServerSpatial110.dll</Link>
      <CopyToOutputDirectory>PreserveNewest</CopyToOutputDirectory>
    </Content>
    <Content Include="..\packages\Microsoft.SqlServer.Types.11.0.2\nativeBinaries\x86\msvcr100.dll">
      <Link>SqlServerTypes\x86\msvcr100.dll</Link>
      <CopyToOutputDirectory>PreserveNewest</CopyToOutputDirectory>
    </Content>
    <Content Include="..\packages\Microsoft.SqlServer.Types.11.0.2\nativeBinaries\x86\SqlServerSpatial110.dll">
      <Link>SqlServerTypes\x86\SqlServerSpatial110.dll</Link>
      <CopyToOutputDirectory>PreserveNewest</CopyToOutputDirectory>
    </Content>
    <Content Include="LICENSE.txt" />
    <Content Include="Scripts\jquery-1.12.4.intellisense.js" />
    <Content Include="Scripts\jquery-1.12.4.js" />
    <Content Include="Scripts\jquery-1.12.4.min.js" />
    <Content Include="Scripts\jquery.signalR-2.2.0.js" />
    <Content Include="Scripts\jquery.signalR-2.2.0.min.js" />
    <Content Include="Service References\MelissaData.AddressCheck\configuration.svcinfo" />
    <Content Include="Service References\MelissaData.AddressCheck\configuration91.svcinfo" />
    <Content Include="Service References\MelissaData.AddressCheck\Reference.svcmap">
      <Generator>WCF Proxy Generator</Generator>
      <LastGenOutput>Reference1.cs</LastGenOutput>
    </Content>
    <Content Include="Service References\MelissaData.AddressCheck\Service.disco" />
    <Content Include="Service References\ServiceObjects.GeoCoder\configuration.svcinfo" />
    <Content Include="Service References\ServiceObjects.GeoCoder\configuration91.svcinfo" />
    <Content Include="Service References\ServiceObjects.GeoCoder\GeoCoder.disco" />
    <Content Include="Service References\ServiceObjects.GeoCoder\Reference.svcmap">
      <Generator>WCF Proxy Generator</Generator>
      <LastGenOutput>Reference1.cs</LastGenOutput>
    </Content>
    <Content Include="SqlServerTypes\readme.htm" />
  </ItemGroup>
  <ItemGroup>
    <None Include="App.config" />
    <None Include="packages.config">
      <SubType>Designer</SubType>
    </None>
    <None Include="Scripts\jquery-1.12.4.min.map" />
    <None Include="Service References\MelissaData.AddressCheck\Rock.MelissaData.AddressCheck.ResponseArray.datasource" />
    <None Include="Service References\MelissaData.AddressCheck\Service.wsdl" />
    <None Include="Service References\MelissaData.AddressCheck\Service.xsd">
      <SubType>Designer</SubType>
    </None>
    <None Include="Service References\MelissaData.AddressCheck\Service1.xsd">
      <SubType>Designer</SubType>
    </None>
    <None Include="Service References\ServiceObjects.GeoCoder\GeoCoder.wsdl" />
    <None Include="Service References\ServiceObjects.GeoCoder\Rock.ServiceObjects.GeoCoder.DistanceBetweenInfo.datasource" />
    <None Include="Service References\ServiceObjects.GeoCoder\Rock.ServiceObjects.GeoCoder.DistanceToWaterInfo.datasource" />
    <None Include="Service References\ServiceObjects.GeoCoder\Rock.ServiceObjects.GeoCoder.GeocodeCityWorldwideInfo.datasource" />
    <None Include="Service References\ServiceObjects.GeoCoder\Rock.ServiceObjects.GeoCoder.Location.datasource" />
    <None Include="Service References\ServiceObjects.GeoCoder\Rock.ServiceObjects.GeoCoder.Location_V3.datasource" />
    <None Include="Service References\ServiceObjects.GeoCoder\Rock.ServiceObjects.GeoCoder.ReverseAddress.datasource" />
    <None Include="Service References\ServiceObjects.GeoCoder\Rock.ServiceObjects.GeoCoder.ZipCodeInfo.datasource" />
  </ItemGroup>
  <ItemGroup>
    <Folder Include="Auth\" />
  </ItemGroup>
  <ItemGroup>
    <ProjectReference Include="..\DotLiquid\DotLiquid.csproj">
      <Project>{00edcb8d-ef33-459c-ad62-02876bd24dff}</Project>
      <Name>DotLiquid</Name>
    </ProjectReference>
  </ItemGroup>
  <ItemGroup>
    <WCFMetadata Include="Service References\" />
  </ItemGroup>
  <Import Project="$(MSBuildToolsPath)\Microsoft.CSharp.targets" />
  <!-- To modify your build process, add your task inside one of the targets below and uncomment it. 
       Other similar extension points exist, see Microsoft.Common.targets.
  <Target Name="BeforeBuild">
  </Target>
  <Target Name="AfterBuild">
  </Target>
  -->
</Project><|MERGE_RESOLUTION|>--- conflicted
+++ resolved
@@ -939,23 +939,16 @@
     <Compile Include="PersonProfile\Badge\GeofencedByGroup.cs" />
     <Compile Include="PersonProfile\Badge\InGroupOfType.cs" />
     <Compile Include="PersonProfile\Badge\InGroupWithPurpose.cs" />
-<<<<<<< HEAD
     <Compile Include="PersonProfile\Badge\LastVisitOnSite.cs" />
     <Compile Include="PersonProfile\Badge\Liquid.cs" />
     <Compile Include="PersonProfile\HighlightLabelBadge.cs" />
     <Compile Include="PersonProfile\IconBadge.cs" />
-=======
-    <Compile Include="Plugin\HotFixes\006_FixCheckinPrevPages.cs" />
-    <Compile Include="Plugin\HotFixes\005_FixCheckinAdminRoute.cs" />
-    <Compile Include="Plugin\HotFixes\004_FixGradeRequiredAttribute.cs" />
-    <Compile Include="Plugin\HotFixes\003_FixSystemEmailQuote.cs" />
-    <Compile Include="Plugin\HotFixes\002_CheckinGradeRequired.cs" />
->>>>>>> c93e1976
     <Compile Include="Plugin\HotFixes\001_FixPhoneCountryCode.cs" />
     <Compile Include="Plugin\HotFixes\002_CheckinGradeRequired.cs" />
     <Compile Include="Plugin\HotFixes\003_FixSystemEmailQuote.cs" />
     <Compile Include="Plugin\HotFixes\004_FixGradeRequiredAttribute.cs" />
     <Compile Include="Plugin\HotFixes\005_FixCheckinAdminRoute.cs" />
+    <Compile Include="Plugin\HotFixes\006_FixCheckinPrevPages.cs" />
     <Compile Include="Plugin\Migration.cs" />
     <Compile Include="Plugin\VersionAttribute.cs" />
     <Compile Include="Properties\AssemblyInfo.cs" />

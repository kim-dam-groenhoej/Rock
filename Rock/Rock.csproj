﻿<?xml version="1.0" encoding="utf-8"?>
<Project ToolsVersion="14.0" DefaultTargets="Build" xmlns="http://schemas.microsoft.com/developer/msbuild/2003">
  <Import Project="$(MSBuildExtensionsPath)\$(MSBuildToolsVersion)\Microsoft.Common.props" Condition="Exists('$(MSBuildExtensionsPath)\$(MSBuildToolsVersion)\Microsoft.Common.props')" />
  <PropertyGroup>
    <Configuration Condition=" '$(Configuration)' == '' ">Debug</Configuration>
    <Platform Condition=" '$(Platform)' == '' ">AnyCPU</Platform>
    <ProjectGuid>{185A31D7-3037-4DAE-8797-0459849A84BD}</ProjectGuid>
    <OutputType>Library</OutputType>
    <AppDesignerFolder>Properties</AppDesignerFolder>
    <RootNamespace>Rock</RootNamespace>
    <AssemblyName>Rock</AssemblyName>
    <TargetFrameworkVersion>v4.5.2</TargetFrameworkVersion>
    <FileAlignment>512</FileAlignment>
    <TargetFrameworkProfile />
    <NuGetPackageImportStamp>
    </NuGetPackageImportStamp>
    <WebGreaseLibPath>..\packages\WebGrease.1.5.2\lib</WebGreaseLibPath>
  </PropertyGroup>
  <PropertyGroup Condition=" '$(Configuration)|$(Platform)' == 'Debug|AnyCPU' ">
    <DebugSymbols>true</DebugSymbols>
    <DebugType>full</DebugType>
    <Optimize>false</Optimize>
    <OutputPath>bin\Debug\</OutputPath>
    <DefineConstants>DEBUG;TRACE</DefineConstants>
    <ErrorReport>prompt</ErrorReport>
    <WarningLevel>4</WarningLevel>
    <LangVersion>7.0</LangVersion>
  </PropertyGroup>
  <PropertyGroup Condition=" '$(Configuration)|$(Platform)' == 'Release|AnyCPU' ">
    <DebugType>pdbonly</DebugType>
    <Optimize>true</Optimize>
    <OutputPath>bin\Release\</OutputPath>
    <DefineConstants>TRACE</DefineConstants>
    <ErrorReport>prompt</ErrorReport>
    <WarningLevel>4</WarningLevel>
    <DocumentationFile>bin\Release\Rock.XML</DocumentationFile>
    <LangVersion>7.0</LangVersion>
  </PropertyGroup>
  <ItemGroup>
    <Reference Include="AngleSharp, Version=0.9.9.0, Culture=neutral, PublicKeyToken=e83494dcdc6d31ea, processorArchitecture=MSIL">
      <HintPath>..\packages\AngleSharp.0.9.9.2\lib\net45\AngleSharp.dll</HintPath>
    </Reference>
    <Reference Include="Antlr3.Runtime, Version=3.5.0.2, Culture=neutral, PublicKeyToken=eb42632606e9261f, processorArchitecture=MSIL">
      <HintPath>..\packages\Antlr3.Runtime.3.5.1\lib\net40-client\Antlr3.Runtime.dll</HintPath>
    </Reference>
    <Reference Include="AWSSDK.Core, Version=3.3.0.0, Culture=neutral, PublicKeyToken=885c28607f98e604, processorArchitecture=MSIL">
      <HintPath>..\packages\AWSSDK.Core.3.3.25.1\lib\net45\AWSSDK.Core.dll</HintPath>
    </Reference>
    <Reference Include="AWSSDK.S3, Version=3.3.0.0, Culture=neutral, PublicKeyToken=885c28607f98e604, processorArchitecture=MSIL">
      <HintPath>..\packages\AWSSDK.S3.3.3.21.1\lib\net45\AWSSDK.S3.dll</HintPath>
    </Reference>
    <Reference Include="BCrypt.Net, Version=0.1.5073.29922, Culture=neutral, PublicKeyToken=6bcd409ee6bc9292, processorArchitecture=MSIL">
      <HintPath>..\packages\BCrypt-Official.0.1.109\lib\BCrypt.Net.dll</HintPath>
    </Reference>
    <Reference Include="CacheManager.Core, Version=1.1.2.0, Culture=neutral, PublicKeyToken=5b450b4fb65c4cdb, processorArchitecture=MSIL">
      <HintPath>..\packages\CacheManager.Core.1.1.2\lib\net45\CacheManager.Core.dll</HintPath>
    </Reference>
    <Reference Include="CacheManager.Serialization.Json, Version=1.1.2.0, Culture=neutral, PublicKeyToken=5b450b4fb65c4cdb, processorArchitecture=MSIL">
      <HintPath>..\packages\CacheManager.Serialization.Json.1.1.2\lib\net45\CacheManager.Serialization.Json.dll</HintPath>
    </Reference>
    <Reference Include="CacheManager.StackExchange.Redis, Version=1.1.2.0, Culture=neutral, PublicKeyToken=5b450b4fb65c4cdb, processorArchitecture=MSIL">
      <HintPath>..\packages\CacheManager.StackExchange.Redis.1.1.2\lib\net45\CacheManager.StackExchange.Redis.dll</HintPath>
    </Reference>
    <Reference Include="CacheManager.SystemRuntimeCaching, Version=1.1.2.0, Culture=neutral, PublicKeyToken=5b450b4fb65c4cdb, processorArchitecture=MSIL">
      <HintPath>..\packages\CacheManager.SystemRuntimeCaching.1.1.2\lib\net45\CacheManager.SystemRuntimeCaching.dll</HintPath>
    </Reference>
    <Reference Include="CommonMark, Version=0.1.0.0, Culture=neutral, PublicKeyToken=001ef8810438905d, processorArchitecture=MSIL">
      <HintPath>..\packages\CommonMark.NET.0.13.2\lib\net45\CommonMark.dll</HintPath>
    </Reference>
    <Reference Include="CronExpressionDescriptor, Version=1.19.0.0, Culture=neutral, PublicKeyToken=a2ab0e0f73f9b037, processorArchitecture=MSIL">
      <HintPath>..\packages\CronExpressionDescriptor.1.19.0\lib\net45\CronExpressionDescriptor.dll</HintPath>
    </Reference>
    <Reference Include="CSScriptLibrary, Version=3.13.2.0, Culture=neutral, PublicKeyToken=70fcc3d18c749033, processorArchitecture=MSIL">
      <HintPath>..\packages\CS-Script.bin.3.13.2.0\lib\net45\CSScriptLibrary.dll</HintPath>
    </Reference>
    <Reference Include="DDay.iCal, Version=1.0.2.575, Culture=neutral, processorArchitecture=MSIL">
      <HintPath>..\packages\DDay.iCal.1.0.2.575\lib\DDay.iCal.dll</HintPath>
    </Reference>
    <Reference Include="DocumentFormat.OpenXml, Version=2.6.0.0, Culture=neutral, processorArchitecture=MSIL">
      <HintPath>..\packages\OpenXMLSDK-MOT.2.6.0.0\lib\DocumentFormat.OpenXml.dll</HintPath>
    </Reference>
    <Reference Include="dotless.Core, Version=1.5.2.0, Culture=neutral, PublicKeyToken=96b446c9e63eae34, processorArchitecture=MSIL">
      <HintPath>..\packages\dotless.1.5.2\lib\dotless.Core.dll</HintPath>
    </Reference>
    <Reference Include="Elasticsearch.Net, Version=2.0.0.0, Culture=neutral, PublicKeyToken=96c599bbe3e70f5d, processorArchitecture=MSIL">
      <HintPath>..\packages\Elasticsearch.Net.2.4.6\lib\net45\Elasticsearch.Net.dll</HintPath>
    </Reference>
    <Reference Include="EntityFramework, Version=6.0.0.0, Culture=neutral, PublicKeyToken=b77a5c561934e089, processorArchitecture=MSIL">
      <HintPath>..\packages\EntityFramework.6.1.3\lib\net45\EntityFramework.dll</HintPath>
    </Reference>
    <Reference Include="EntityFramework.SqlServer, Version=6.0.0.0, Culture=neutral, PublicKeyToken=b77a5c561934e089, processorArchitecture=MSIL">
      <HintPath>..\packages\EntityFramework.6.1.3\lib\net45\EntityFramework.SqlServer.dll</HintPath>
    </Reference>
    <Reference Include="EntityFramework.Utilities">
      <HintPath>..\libs\EFUtilities\EntityFramework.Utilities.dll</HintPath>
    </Reference>
    <Reference Include="EPPlus">
      <HintPath>..\libs\EPPlus\EPPlus.dll</HintPath>
    </Reference>
    <Reference Include="EXIFextractor">
      <HintPath>..\libs\Goheer EXIFExtractor\EXIFextractor.dll</HintPath>
    </Reference>
    <Reference Include="FCM.Net, Version=1.0.0.0, Culture=neutral, processorArchitecture=MSIL">
      <SpecificVersion>False</SpecificVersion>
      <HintPath>..\libs\FCM\FCM.Net.dll</HintPath>
    </Reference>
    <Reference Include="HtmlAgilityPack, Version=1.4.9.5, Culture=neutral, PublicKeyToken=bd319b19eaf3b43a, processorArchitecture=MSIL">
      <HintPath>..\packages\HtmlAgilityPack.1.4.9.5\lib\Net45\HtmlAgilityPack.dll</HintPath>
    </Reference>
    <Reference Include="Humanizer">
      <HintPath>..\libs\Humanizer.2.1.0\Humanizer.dll</HintPath>
    </Reference>
    <Reference Include="ImageResizer, Version=4.0.0.0, Culture=neutral, processorArchitecture=MSIL">
      <HintPath>..\packages\ImageResizer.4.0.5\lib\net45\ImageResizer.dll</HintPath>
    </Reference>
    <Reference Include="Lucene.Net, Version=4.0.0.0, Culture=neutral, processorArchitecture=MSIL">
      <HintPath>..\packages\Lucene.Net.4.8.0-beta00005\lib\net45\Lucene.Net.dll</HintPath>
    </Reference>
    <Reference Include="Lucene.Net.Analysis.Common, Version=4.0.0.0, Culture=neutral, processorArchitecture=MSIL">
      <HintPath>..\packages\Lucene.Net.Analysis.Common.4.8.0-beta00005\lib\net45\Lucene.Net.Analysis.Common.dll</HintPath>
    </Reference>
    <Reference Include="Lucene.Net.Expressions, Version=4.0.0.0, Culture=neutral, processorArchitecture=MSIL">
      <HintPath>..\packages\Lucene.Net.Expressions.4.8.0-beta00005\lib\net45\Lucene.Net.Expressions.dll</HintPath>
    </Reference>
    <Reference Include="Lucene.Net.Queries, Version=4.0.0.0, Culture=neutral, processorArchitecture=MSIL">
      <HintPath>..\packages\Lucene.Net.Queries.4.8.0-beta00005\lib\net45\Lucene.Net.Queries.dll</HintPath>
    </Reference>
    <Reference Include="Lucene.Net.QueryParser, Version=4.0.0.0, Culture=neutral, processorArchitecture=MSIL">
      <HintPath>..\packages\Lucene.Net.QueryParser.4.8.0-beta00005\lib\net45\Lucene.Net.QueryParser.dll</HintPath>
    </Reference>
    <Reference Include="Lucene.Net.Sandbox, Version=4.0.0.0, Culture=neutral, processorArchitecture=MSIL">
      <HintPath>..\packages\Lucene.Net.Sandbox.4.8.0-beta00005\lib\net45\Lucene.Net.Sandbox.dll</HintPath>
    </Reference>
    <Reference Include="Microsoft.AspNet.SignalR.Core, Version=2.2.0.0, Culture=neutral, PublicKeyToken=31bf3856ad364e35, processorArchitecture=MSIL">
      <HintPath>..\packages\Microsoft.AspNet.SignalR.Core.2.2.0\lib\net45\Microsoft.AspNet.SignalR.Core.dll</HintPath>
    </Reference>
    <Reference Include="Microsoft.AspNet.SignalR.SystemWeb, Version=2.2.0.0, Culture=neutral, PublicKeyToken=31bf3856ad364e35, processorArchitecture=MSIL">
      <HintPath>..\packages\Microsoft.AspNet.SignalR.SystemWeb.2.2.0\lib\net45\Microsoft.AspNet.SignalR.SystemWeb.dll</HintPath>
    </Reference>
    <Reference Include="Microsoft.IdentityModel.Clients.ActiveDirectory, Version=2.21.0.0, Culture=neutral, PublicKeyToken=31bf3856ad364e35, processorArchitecture=MSIL">
      <HintPath>..\packages\Microsoft.IdentityModel.Clients.ActiveDirectory.2.21.301221612\lib\net45\Microsoft.IdentityModel.Clients.ActiveDirectory.dll</HintPath>
    </Reference>
    <Reference Include="Microsoft.IdentityModel.Clients.ActiveDirectory.WindowsForms, Version=2.21.0.0, Culture=neutral, PublicKeyToken=31bf3856ad364e35, processorArchitecture=MSIL">
      <HintPath>..\packages\Microsoft.IdentityModel.Clients.ActiveDirectory.2.21.301221612\lib\net45\Microsoft.IdentityModel.Clients.ActiveDirectory.WindowsForms.dll</HintPath>
    </Reference>
    <Reference Include="Microsoft.IdentityModel.Logging, Version=1.1.2.0, Culture=neutral, PublicKeyToken=31bf3856ad364e35, processorArchitecture=MSIL">
      <HintPath>..\packages\Microsoft.IdentityModel.Logging.1.1.2\lib\net451\Microsoft.IdentityModel.Logging.dll</HintPath>
    </Reference>
    <Reference Include="Microsoft.IdentityModel.Tokens, Version=5.1.2.0, Culture=neutral, PublicKeyToken=31bf3856ad364e35, processorArchitecture=MSIL">
      <HintPath>..\packages\Microsoft.IdentityModel.Tokens.5.1.2\lib\net451\Microsoft.IdentityModel.Tokens.dll</HintPath>
    </Reference>
    <Reference Include="Microsoft.Owin, Version=2.1.0.0, Culture=neutral, PublicKeyToken=31bf3856ad364e35, processorArchitecture=MSIL">
      <HintPath>..\packages\Microsoft.Owin.2.1.0\lib\net45\Microsoft.Owin.dll</HintPath>
    </Reference>
    <Reference Include="Microsoft.Owin.Host.SystemWeb, Version=2.1.0.0, Culture=neutral, PublicKeyToken=31bf3856ad364e35, processorArchitecture=MSIL">
      <HintPath>..\packages\Microsoft.Owin.Host.SystemWeb.2.1.0\lib\net45\Microsoft.Owin.Host.SystemWeb.dll</HintPath>
    </Reference>
    <Reference Include="Microsoft.Owin.Security, Version=2.1.0.0, Culture=neutral, PublicKeyToken=31bf3856ad364e35, processorArchitecture=MSIL">
      <HintPath>..\packages\Microsoft.Owin.Security.2.1.0\lib\net45\Microsoft.Owin.Security.dll</HintPath>
    </Reference>
    <Reference Include="Microsoft.SqlServer.Types, Version=11.0.0.0, Culture=neutral, PublicKeyToken=89845dcd8080cc91, processorArchitecture=MSIL">
      <HintPath>..\packages\Microsoft.SqlServer.Types.11.0.2\lib\net20\Microsoft.SqlServer.Types.dll</HintPath>
    </Reference>
    <Reference Include="Microsoft.Web.Infrastructure, Version=1.0.0.0, Culture=neutral, PublicKeyToken=31bf3856ad364e35, processorArchitecture=MSIL">
      <HintPath>..\packages\Microsoft.Web.Infrastructure.1.0.0.0\lib\net40\Microsoft.Web.Infrastructure.dll</HintPath>
    </Reference>
    <Reference Include="Microsoft.Web.XmlTransform, Version=2.1.0.0, Culture=neutral, PublicKeyToken=b03f5f7f11d50a3a, processorArchitecture=MSIL">
      <HintPath>..\packages\Microsoft.Web.Xdt.2.1.1\lib\net40\Microsoft.Web.XmlTransform.dll</HintPath>
    </Reference>
    <Reference Include="Mono.CSharp, Version=4.0.0.0, Culture=neutral, PublicKeyToken=0738eb9f132ed756, processorArchitecture=MSIL">
      <HintPath>..\packages\CS-Script.bin.3.13.2.0\lib\net45\Mono.CSharp.dll</HintPath>
    </Reference>
    <Reference Include="Nest, Version=2.0.0.0, Culture=neutral, PublicKeyToken=96c599bbe3e70f5d, processorArchitecture=MSIL">
      <HintPath>..\packages\NEST.2.4.3\lib\net45\Nest.dll</HintPath>
    </Reference>
    <Reference Include="Newtonsoft.Json, Version=9.0.0.0, Culture=neutral, PublicKeyToken=30ad4fe6b2a6aeed, processorArchitecture=MSIL">
      <HintPath>..\packages\Newtonsoft.Json.9.0.1\lib\net45\Newtonsoft.Json.dll</HintPath>
    </Reference>
    <Reference Include="NuGet.Core, Version=2.11.1.812, Culture=neutral, PublicKeyToken=31bf3856ad364e35, processorArchitecture=MSIL">
      <HintPath>..\packages\NuGet.Core.2.11.1\lib\net40-Client\NuGet.Core.dll</HintPath>
    </Reference>
    <Reference Include="OpenXmlPowerTools, Version=4.2.0.0, Culture=neutral, processorArchitecture=MSIL">
      <HintPath>..\packages\OpenXmlPowerTools.4.2\lib\OpenXmlPowerTools.dll</HintPath>
    </Reference>
    <Reference Include="Owin, Version=1.0.0.0, Culture=neutral, PublicKeyToken=f0ebd12fd5e55cc5, processorArchitecture=MSIL">
      <HintPath>..\packages\Owin.1.0\lib\net40\Owin.dll</HintPath>
    </Reference>
    <Reference Include="PreMailer.Net, Version=1.5.5.0, Culture=neutral, processorArchitecture=MSIL">
      <HintPath>..\packages\PreMailer.Net.1.5.5\lib\net45\PreMailer.Net.dll</HintPath>
    </Reference>
    <Reference Include="Quartz">
      <HintPath>..\libs\Quartz\Quartz.dll</HintPath>
    </Reference>
    <Reference Include="RestSharp, Version=105.2.3.0, Culture=neutral, processorArchitecture=MSIL">
      <HintPath>..\packages\RestSharp.105.2.3\lib\net452\RestSharp.dll</HintPath>
    </Reference>
    <Reference Include="StackExchange.Redis.StrongName, Version=1.2.6.0, Culture=neutral, PublicKeyToken=c219ff1ca8c2ce46, processorArchitecture=MSIL">
      <HintPath>..\packages\StackExchange.Redis.StrongName.1.2.6\lib\net45\StackExchange.Redis.StrongName.dll</HintPath>
    </Reference>
    <Reference Include="System" />
    <Reference Include="System.ComponentModel.Composition" />
    <Reference Include="System.ComponentModel.DataAnnotations" />
    <Reference Include="System.configuration" />
    <Reference Include="System.Core" />
    <Reference Include="System.Data.Entity.Design" />
    <Reference Include="System.Data.Services" />
    <Reference Include="System.DirectoryServices" />
    <Reference Include="System.DirectoryServices.AccountManagement" />
    <Reference Include="System.Drawing" />
    <Reference Include="System.IdentityModel.Tokens.Jwt, Version=5.1.2.0, Culture=neutral, PublicKeyToken=31bf3856ad364e35, processorArchitecture=MSIL">
      <HintPath>..\packages\System.IdentityModel.Tokens.Jwt.5.1.2\lib\net451\System.IdentityModel.Tokens.Jwt.dll</HintPath>
    </Reference>
    <Reference Include="System.IO.Compression" />
    <Reference Include="System.IO.Compression.FileSystem" />
    <Reference Include="System.IO.Packaging, Version=1.0.0.0, Culture=neutral, processorArchitecture=MSIL">
      <HintPath>..\packages\OpenXMLSDK-MOT.2.6.0.0\lib\System.IO.Packaging.dll</HintPath>
    </Reference>
    <Reference Include="System.Linq.Dynamic, Version=1.0.5840.25917, Culture=neutral, processorArchitecture=MSIL">
      <HintPath>..\packages\System.Linq.Dynamic.1.0.6\lib\net40\System.Linq.Dynamic.dll</HintPath>
    </Reference>
    <Reference Include="System.Management.Automation, Version=1.0.0.0, Culture=neutral, PublicKeyToken=31bf3856ad364e35, processorArchitecture=MSIL">
      <HintPath>..\packages\System.Management.Automation.6.1.7601.17515\lib\net45\System.Management.Automation.dll</HintPath>
    </Reference>
    <Reference Include="System.Net.Http.Formatting, Version=5.2.3.0, Culture=neutral, PublicKeyToken=31bf3856ad364e35, processorArchitecture=MSIL">
      <HintPath>..\packages\Microsoft.AspNet.WebApi.Client.5.2.3\lib\net45\System.Net.Http.Formatting.dll</HintPath>
    </Reference>
    <Reference Include="System.Net.Http.WebRequest" />
    <Reference Include="System.Runtime.Caching" />
    <Reference Include="System.Runtime.Serialization" />
    <Reference Include="System.ServiceModel" />
    <Reference Include="System.ServiceModel.Web" />
    <Reference Include="System.Web" />
    <Reference Include="System.Web.Extensions" />
    <Reference Include="System.Web.Http, Version=5.2.3.0, Culture=neutral, PublicKeyToken=31bf3856ad364e35, processorArchitecture=MSIL">
      <HintPath>..\packages\Microsoft.AspNet.WebApi.Core.5.2.3\lib\net45\System.Web.Http.dll</HintPath>
    </Reference>
    <Reference Include="System.Web.Http.WebHost, Version=5.2.3.0, Culture=neutral, PublicKeyToken=31bf3856ad364e35, processorArchitecture=MSIL">
      <HintPath>..\packages\Microsoft.AspNet.WebApi.WebHost.5.2.3\lib\net45\System.Web.Http.WebHost.dll</HintPath>
    </Reference>
    <Reference Include="System.Web.Optimization, Version=1.1.0.0, Culture=neutral, PublicKeyToken=31bf3856ad364e35, processorArchitecture=MSIL">
      <HintPath>..\packages\Microsoft.AspNet.Web.Optimization.1.1.3\lib\net40\System.Web.Optimization.dll</HintPath>
    </Reference>
    <Reference Include="System.Xml.Linq" />
    <Reference Include="System.Data.DataSetExtensions" />
    <Reference Include="Microsoft.CSharp" />
    <Reference Include="System.Data" />
    <Reference Include="System.Net.Http" />
    <Reference Include="System.Xml" />
    <Reference Include="Twilio, Version=0.0.0.0, Culture=neutral, processorArchitecture=MSIL">
      <HintPath>..\packages\Twilio.5.1.0\lib\net451\Twilio.dll</HintPath>
    </Reference>
    <Reference Include="UAParser, Version=2.1.0.0, Culture=neutral, PublicKeyToken=f7377bf021646069, processorArchitecture=MSIL">
      <HintPath>..\packages\UAParser.2.1.0.0\lib\net40-Client\UAParser.dll</HintPath>
    </Reference>
    <Reference Include="WebGrease, Version=1.5.2.14234, Culture=neutral, PublicKeyToken=31bf3856ad364e35, processorArchitecture=MSIL">
      <HintPath>..\packages\WebGrease.1.5.2\lib\WebGrease.dll</HintPath>
    </Reference>
    <Reference Include="Z.EntityFramework.Plus.EF6, Version=1.8.6.0, Culture=neutral, PublicKeyToken=59b66d028979105b, processorArchitecture=MSIL">
      <HintPath>..\packages\Z.EntityFramework.Plus.EF6.1.8.6\lib\net45\Z.EntityFramework.Plus.EF6.dll</HintPath>
    </Reference>
  </ItemGroup>
  <ItemGroup>
    <Compile Include="..\Rock.Version\AssemblySharedInfo.cs">
      <Link>AssemblySharedInfo.cs</Link>
    </Compile>
    <Compile Include="Address\Bing.cs" />
    <Compile Include="Address\MelissaData.cs" />
    <Compile Include="Address\ServiceObjects.cs" />
    <Compile Include="Address\SmartyStreets.cs" />
    <Compile Include="Address\VerificationComponent.cs" />
    <Compile Include="Address\VerificationContainer.cs" />
    <Compile Include="Attribute\AccountFieldAttribute.cs" />
    <Compile Include="Attribute\AccountsFieldAttribute.cs" />
    <Compile Include="Attribute\AddressFieldAttribute.cs" />
    <Compile Include="Attribute\AssetStorageSystemFieldAttribute.cs" />
    <Compile Include="Attribute\AttributeCategoryFieldAttribute.cs" />
    <Compile Include="Attribute\AttributeFieldAttribute.cs" />
    <Compile Include="Attribute\CheckListFieldAttribute.cs" />
    <Compile Include="Attribute\ColorFieldAttribute.cs" />
    <Compile Include="Attribute\ComparisonFieldAttribute.cs" />
    <Compile Include="Attribute\ContentChannelTypeFieldAttribute.cs" />
    <Compile Include="Attribute\ContentChannelItemFieldAttribute.cs" />
    <Compile Include="Attribute\BackgroundCheckFieldAttribute.cs" />
    <Compile Include="Attribute\GenderFieldAttribute.cs" />
    <Compile Include="Attribute\IHasAttributes.cs" />
    <Compile Include="Attribute\InteractionChannelFieldAttribute.cs" />
    <Compile Include="Attribute\InteractionChannelsFieldAttribute.cs" />
    <Compile Include="Attribute\LabelFieldAttribute.cs" />
    <Compile Include="Attribute\LavaFieldAttribute.cs" />
    <Compile Include="Attribute\RegistrationInstanceFieldAttribute.cs" />
    <Compile Include="Attribute\RegistrationTemplateFieldAttribute.cs" />
    <Compile Include="Attribute\ReportFieldAttribute.cs" />
    <Compile Include="Attribute\SelectFieldAttribute.cs" />
    <Compile Include="Attribute\TextValueFilterFieldAttribute.cs" />
    <Compile Include="Attribute\TimeZoneFieldAttribute.cs" />
    <Compile Include="Attribute\FileFieldAttribute.cs" />
    <Compile Include="Attribute\BinaryFileFieldAttribute.cs" />
    <Compile Include="Attribute\BinaryFileTypeFieldAttribute.cs" />
    <Compile Include="Attribute\BinaryFileTypesFieldAttribute.cs" />
    <Compile Include="Attribute\BooleanFieldAttribute.cs" />
    <Compile Include="Attribute\CampusesFieldAttribute.cs" />
    <Compile Include="Attribute\CampusFieldAttribute.cs" />
    <Compile Include="Attribute\GroupCategoryFieldAttribute.cs" />
    <Compile Include="Attribute\CategoryFieldAttribute.cs" />
    <Compile Include="Attribute\CodeEditorFieldAttribute.cs" />
    <Compile Include="Attribute\CommunicationTemplateFieldAttribute .cs" />
    <Compile Include="Attribute\ComponentFieldAttribute.cs" />
    <Compile Include="Attribute\ComponentsFieldAttribute.cs" />
    <Compile Include="Attribute\ConnectionActivityTypeFieldAttribute.cs" />
    <Compile Include="Attribute\ConnectionOpportunityFieldAttribute.cs" />
    <Compile Include="Attribute\ConnectionRequestFieldAttribute.cs" />
    <Compile Include="Attribute\ConnectionStateFieldAttribute.cs" />
    <Compile Include="Attribute\ConnectionStatusFieldAttribute.cs" />
    <Compile Include="Attribute\ConnectionTypeFieldAttribute.cs" />
    <Compile Include="Attribute\ConnectionTypesFieldAttribute.cs" />
    <Compile Include="Attribute\ContentChannelFieldAttribute.cs" />
    <Compile Include="Attribute\ContentChannelTypesFieldAttribute.cs" />
    <Compile Include="Attribute\CurrencyFieldAttribute.cs" />
    <Compile Include="Attribute\CustomEnhancedListFieldAttribute.cs" />
    <Compile Include="Attribute\CustomCheckboxListFieldAttribute.cs" />
    <Compile Include="Attribute\CustomDropdownListFieldAttribute.cs" />
    <Compile Include="Attribute\CustomRadioListFieldAttribute.cs" />
    <Compile Include="Attribute\DataViewFieldAttribute.cs" />
    <Compile Include="Attribute\DataViewsFieldAttribute.cs" />
    <Compile Include="Attribute\DateFieldAttribute.cs" />
    <Compile Include="Attribute\DateRangeFieldAttribute.cs" />
    <Compile Include="Attribute\DateTimeFieldAttribute.cs" />
    <Compile Include="Attribute\DayOfWeekFieldAttribute.cs" />
    <Compile Include="Attribute\DaysOfWeekFieldAttribute.cs" />
    <Compile Include="Attribute\DecimalFieldAttribute.cs" />
    <Compile Include="Attribute\DecimalRangeFieldAttribute.cs" />
    <Compile Include="Attribute\DefinedTypeFieldAttribute.cs" />
    <Compile Include="Attribute\DefinedValueFieldAttribute.cs" />
    <Compile Include="Attribute\DefinedValueRangeFieldAttribute.cs" />
    <Compile Include="Attribute\EmailFieldAttribute.cs" />
    <Compile Include="Attribute\GroupMemberFieldAttribute.cs" />
    <Compile Include="Attribute\IHasInheritedAttributes.cs" />
    <Compile Include="Attribute\MatrixFieldAttribute.cs" />
    <Compile Include="Attribute\SocialMediaAccountFieldAttribute.cs" />
    <Compile Include="Attribute\SSNFieldAttribute.cs" />
    <Compile Include="Attribute\WorkflowFieldAttribute.cs" />
    <Compile Include="Attribute\EncryptedTextFieldAttribute.cs" />
    <Compile Include="Attribute\EntityFieldAttribute.cs" />
    <Compile Include="Attribute\EntityTypeFieldAttribute.cs" />
    <Compile Include="Attribute\EnumFieldAttribute.cs" />
    <Compile Include="Attribute\EnumsFieldAttribute.cs" />
    <Compile Include="Attribute\EventCalendarFieldAttribute.cs" />
    <Compile Include="Attribute\EventItemFieldAttribute.cs" />
    <Compile Include="Attribute\FieldAttribute.cs" />
    <Compile Include="Attribute\FinancialGatewayFieldAttribute.cs" />
    <Compile Include="Attribute\GroupAndRoleFieldAttribute.cs" />
    <Compile Include="Attribute\GroupFieldAttribute.cs" />
    <Compile Include="Attribute\GroupLocationTypeFieldAttribute.cs" />
    <Compile Include="Attribute\GroupRoleFieldAttribute.cs" />
    <Compile Include="Attribute\GroupTypeFieldAttribute.cs" />
    <Compile Include="Attribute\GroupTypeGroupFieldAttribute.cs" />
    <Compile Include="Attribute\GroupTypesFieldAttribute.cs" />
    <Compile Include="Attribute\Helper.cs" />
    <Compile Include="Attribute\IHasAttributesWrapper.cs" />
    <Compile Include="Attribute\InheritedAttribute.cs" />
    <Compile Include="Attribute\IntegerFieldAttribute.cs" />
    <Compile Include="Attribute\IntegerRangeFieldAttribute.cs" />
    <Compile Include="Attribute\KeyValueListFieldAttribute.cs" />
    <Compile Include="Attribute\LavaCommandsFieldAttribute.cs" />
    <Compile Include="Attribute\LinkedPageAttribute.cs" />
    <Compile Include="Attribute\LocationFieldAttribute.cs" />
    <Compile Include="Attribute\MarkdownFieldAttribute.cs" />
    <Compile Include="Attribute\MemoFieldAttribute.cs" />
    <Compile Include="Attribute\MergeTemplateFieldAttribute.cs" />
    <Compile Include="Attribute\MetricCategoriesFieldAttribute.cs" />
    <Compile Include="Attribute\NoteTypeFieldAttribute.cs" />
    <Compile Include="Attribute\PersonBadgesAttribute.cs" />
    <Compile Include="Attribute\PersonFieldAttribute.cs" />
    <Compile Include="Attribute\PhoneNumberFieldAttribute.cs" />
    <Compile Include="Attribute\RemoteAuthsFieldAttribute.cs" />
    <Compile Include="Attribute\ScheduleFieldAttribute.cs" />
    <Compile Include="Attribute\SchedulesFieldAttribute.cs" />
    <Compile Include="Attribute\SecurityRoleFieldAttribute.cs" />
    <Compile Include="Attribute\SiteFieldAttribute.cs" />
    <Compile Include="Attribute\SlidingDateRangeFieldAttribute.cs" />
    <Compile Include="Attribute\SystemEmailFieldAttribute.cs" />
    <Compile Include="Attribute\TextFieldAttribute.cs" />
    <Compile Include="Attribute\TimeFieldAttribute.cs" />
    <Compile Include="Attribute\UrlLinkFieldAttribute.cs" />
    <Compile Include="Attribute\ValueListFieldAttribute.cs" />
    <Compile Include="Attribute\WorkflowActivityTypeAttribute.cs" />
    <Compile Include="Attribute\WorkflowAttributeAttribute.cs" />
    <Compile Include="Attribute\WorkflowTextOrAttributeAttribute.cs" />
    <Compile Include="Attribute\WorkflowTypeFieldAttribute.cs" />
    <Compile Include="Communication\SmsActions\SmsActionComponent.cs" />
    <Compile Include="Communication\SmsActions\SmsActionContainer.cs" />
    <Compile Include="Communication\SmsActions\SmsActionLaunchWorkflow.cs" />
    <Compile Include="Communication\SmsActions\SmsActionGive.cs" />
    <Compile Include="Communication\SmsActions\SmsActionReply.cs" />
    <Compile Include="Communication\SmsActions\SmsActionConversations.cs" />
    <Compile Include="Communication\SmsActions\SmsMessage.cs" />
    <Compile Include="Field\FieldVisibilityRules.cs" />
    <Compile Include="Field\Types\AssetFieldType.cs" />
    <Compile Include="Field\Types\AssetStorageProviderFieldType.cs" />
<<<<<<< HEAD
    <Compile Include="Field\Types\ValueFilterFieldType.cs" />
=======
    <Compile Include="Financial\IGatewayComponent.cs" />
    <Compile Include="Financial\IHostedGatewayComponent.cs" />
    <Compile Include="Financial\IHostedGatewayPaymentControlTokenEvent.cs" />
    <Compile Include="Jobs\PostV90DataMigrationsForDISC.cs" />
    <Compile Include="Financial\IWebhookGatewayComponent.cs" />
>>>>>>> 123ff9ff
    <Compile Include="Lava\Shortcodes\ScheduledContent.cs" />
    <Compile Include="Financial\AutomatedPaymentProcessor.cs" />
    <Compile Include="Financial\AutomatedPaymentArgs.cs" />
    <Compile Include="Financial\IAutomatedGatewayComponent.cs" />
    <Compile Include="Financial\IThreeStepGatewayComponent.cs" />
    <Compile Include="Model\CodeGenerated\CommunicationResponseService.cs" />
    <Compile Include="Model\CodeGenerated\SmsActionService.cs" />
    <Compile Include="Model\CodeGenerated\NoteAttachmentService.cs" />
    <Compile Include="Model\CodeGenerated\RegistrationTemplateFeeItemService.cs" />
    <Compile Include="Model\CommunicationResponse.cs" />
    <Compile Include="Model\CommunicationResponseService.partial.cs" />
<<<<<<< HEAD
    <Compile Include="Model\SmsAction.cs" />
    <Compile Include="Model\SmsActionService.Partial.cs" />
=======
    <Compile Include="Model\GroupLocationHistoricalService.Partial.cs" />
>>>>>>> 123ff9ff
    <Compile Include="Model\NoteAttachment.cs" />
    <Compile Include="Model\RegistrationTemplateFeeItem.cs" />
    <Compile Include="Model\SpiritualGiftsService.cs" />
    <Compile Include="BulkExport\AttributesExport.cs" />
    <Compile Include="BulkExport\FinancialTransactionExport.cs" />
    <Compile Include="BulkExport\FinancialTransactionExportOptions.cs" />
    <Compile Include="BulkExport\FinancialTransactionsExport.cs" />
    <Compile Include="BulkExport\ModelExport.cs" />
    <Compile Include="BulkExport\ExportOptions.cs" />
    <Compile Include="BulkExport\LocationExport.cs" />
    <Compile Include="BulkExport\ExportResult.cs" />
    <Compile Include="BulkExport\PeopleExport.cs" />
    <Compile Include="BulkExport\PersonExport.cs" />
    <Compile Include="CheckIn\CheckInEditFamilyBlock.cs">
      <SubType>ASPXCodeBehind</SubType>
    </Compile>
    <Compile Include="CheckIn\CheckInMessage.cs" />
    <Compile Include="CheckIn\CheckInSearchBlock.cs">
      <SubType>ASPXCodeBehind</SubType>
    </Compile>
    <Compile Include="CheckIn\Registration\FamilyRegistrationState.cs" />
    <Compile Include="Data\NoAttributeFilterExpression.cs" />
    <Compile Include="Field\ICachedEntitiesFieldType.cs" />
    <Compile Include="Jobs\NoRetryAggregateException.cs" />
    <Compile Include="Jobs\NoRetryException.cs" />
    <Compile Include="Jobs\PostV84DataMigrations.cs" />
    <Compile Include="Lava\Shortcodes\Scripturize.cs" />
    <Compile Include="Lava\Shortcodes\LavaShortcodeMetaDataAttribute.cs" />
    <Compile Include="Plugin\HotFixes\051_SparkData.cs" />
    <Compile Include="Plugin\HotFixes\052_MigrationRollupsForV8_1.cs" />
    <Compile Include="Plugin\HotFixes\060_MigrationRollupsForV8_6.cs" />
    <Compile Include="Plugin\HotFixes\059_MigrationRollupsForV8_5_2.cs" />
    <Compile Include="Plugin\HotFixes\057_MigrationRollupsForV8_5.cs" />
    <Compile Include="Plugin\HotFixes\056_MigrationRollupsForV8_4.cs" />
    <Compile Include="Plugin\HotFixes\055_MigrationRollupsForV8_3.cs" />
    <Compile Include="Plugin\HotFixes\054_MigrationRollupsForV8_2.cs" />
    <Compile Include="Plugin\HotFixes\053_DuplicateDataIntegrityReports.cs" />
    <Compile Include="Plugin\HotFixes\058_CheckinRegistration.cs" />
    <Compile Include="Plugin\HotFixes\062_MigrationRollupsForV8_7.cs" />
    <Compile Include="Plugin\HotFixes\061_MigrationRollupsForV8_6_2.cs" />
    <Compile Include="Plugin\HotFixes\073_MigrationRollupsForV8_8.cs" />
    <Compile Include="Plugin\HotFixes\072_RemoveDoNotDisturb.cs" />
    <Compile Include="Plugin\HotFixes\071_BlacklistBlankFix.cs" />
    <Compile Include="Plugin\HotFixes\063_WhitelistBlacklist.cs" />
    <Compile Include="Plugin\HotFixes\065_ThresholdValue.cs" />
    <Compile Include="Plugin\HotFixes\064_MigrationRollupsForV8_7_2.cs" />
    <Compile Include="Plugin\HotFixes\069_MigrationRollupsForV8_7_6.cs" />
    <Compile Include="Plugin\HotFixes\068_MigrationRollupsForV8_7_5.cs" />
    <Compile Include="Plugin\HotFixes\067_MigrationRollupsForV8_7_4.cs" />
    <Compile Include="Plugin\HotFixes\066_MigrationRollupsForV8_7_3.cs" />
    <Compile Include="Plugin\HotFixes\070_MigrationRollupsForV8_7_7.cs" />
    <Compile Include="Plugin\HotFixes\HotFixMigrationResource.Designer.cs">
      <AutoGen>True</AutoGen>
      <DesignTime>True</DesignTime>
      <DependentUpon>HotFixMigrationResource.resx</DependentUpon>
    </Compile>
    <Compile Include="Reporting\DataFilter\BenevolenceRequest\BenevolenceResultDataViewFilter.cs" />
    <Compile Include="Reporting\DataFilter\BenevolenceResult\BenevolenceRequestDataViewFilter.cs" />
    <Compile Include="Reporting\DataFilter\Person\AttendanceDataViewFilter.cs" />
    <Compile Include="Reporting\DataFilter\Person\HasDuplicateEmailFilter.cs" />
    <Compile Include="Reporting\DataFilter\Person\HasDuplicatePhoneFilter.cs" />
    <Compile Include="Reporting\DataFilter\Person\InteractionDataViewFilter.cs" />
    <Compile Include="Reporting\DataFilter\Person\InteractionsFilter.cs" />
    <Compile Include="Reporting\DataSelect\Person\InteractionCountSelect.cs" />
    <Compile Include="Reporting\DataSelect\Person\InteractionDateSelect.cs" />
    <Compile Include="SystemGuid\ContentChannelType.cs" />
    <Compile Include="Utility\EntityCoding\CodingHelper.cs" />
    <Compile Include="Utility\EntityCoding\EncodedEntity.cs" />
    <Compile Include="Utility\EntityCoding\EntityCoder.cs" />
    <Compile Include="Utility\EntityCoding\EntityDecoder.cs" />
    <Compile Include="Utility\EntityCoding\EntityPath.cs" />
    <Compile Include="Utility\EntityCoding\EntityPathComponent.cs" />
    <Compile Include="Utility\EntityCoding\EntityProcessor.cs" />
    <Compile Include="Utility\EntityCoding\ExportedEntitiesContainer.cs" />
    <Compile Include="Utility\EntityCoding\IEntityProcessor.cs" />
    <Compile Include="Utility\EntityCoding\IExporter.cs" />
    <Compile Include="Utility\EntityCoding\Processors\AttributeProcessor.cs" />
    <Compile Include="Utility\EntityCoding\Processors\AttributeValueProcessor.cs" />
    <Compile Include="Utility\EntityCoding\Processors\WorkflowActionFormProcessor.cs" />
    <Compile Include="Utility\EntityCoding\Processors\WorkflowActivityTypeProcessor.cs" />
    <Compile Include="Utility\EntityCoding\Processors\WorkflowTypeProcessor.cs" />
    <Compile Include="Utility\EntityCoding\QueuedEntity.cs" />
    <Compile Include="Utility\EntityCoding\Reference.cs" />
    <Compile Include="Utility\EntityCoding\WorkflowTypeExporter.cs" />
    <Compile Include="Utility\EnumOrderAttribute.cs" />
    <Compile Include="Utility\ExtensionMethods\DictionaryExtensions.cs" />
    <Compile Include="Utility\ExtensionMethods\EnumUtilityExtensions.cs" />
    <Compile Include="Utility\RockObsolete.cs" />
    <Compile Include="SystemGuid\SystemSetting.cs" />
    <Compile Include="SystemKey\GroupTypeAttributeKey.cs" />
    <Compile Include="Utility\RockColor.cs" />
    <Compile Include="Utility\RockDynamic.cs" />
    <Compile Include="Utility\Scripturize.cs" />
    <Compile Include="Utility\WebRequestHelper.cs" />
    <Compile Include="Web\Cache\Entities\BlockCache.cs" />
    <Compile Include="Web\Cache\Entities\CampusCache.cs" />
    <Compile Include="Web\Cache\Entities\ContentChannelCache.cs" />
    <Compile Include="Web\Cache\Entities\EventCalendarCache.cs" />
    <Compile Include="Web\Cache\Entities\GroupTypeCache.cs" />
    <Compile Include="Web\Cache\Entities\InteractionChannelCache.cs" />
    <Compile Include="Web\Cache\Entities\InteractionComponentCache.cs" />
    <Compile Include="Web\Cache\Entities\LavaShortcodeCache.cs" />
    <Compile Include="Web\Cache\Entities\NoteTypeCache.cs" />
    <Compile Include="Web\Cache\Entities\Obsolete\CachedEntity.cs" />
    <Compile Include="Web\Cache\Entities\Obsolete\CachedModel.cs" />
    <Compile Include="Web\Cache\Entities\Obsolete\RockMemoryCache.cs" />
    <Compile Include="Web\Cache\Entities\PersonBadgeCache.cs" />
    <Compile Include="Web\Cache\Entities\RestActionCache.cs" />
    <Compile Include="Web\Cache\Entities\RestControllerCache.cs" />
    <Compile Include="Web\Cache\Entities\SignalTypeCache.cs" />
    <Compile Include="Web\Cache\Entities\SmsActionCache.cs" />
    <Compile Include="Web\Cache\Entities\WorkflowActionFormAttributeCache.cs" />
    <Compile Include="Web\Cache\Entities\WorkflowActionFormCache.cs" />
    <Compile Include="Web\Cache\Entities\WorkflowActionTypeCache.cs" />
    <Compile Include="Web\Cache\Entities\WorkflowActivityTypeCache.cs" />
    <Compile Include="Web\Cache\Entities\WorkflowTypeCache.cs" />
    <Compile Include="Web\Cache\ICacheable.cs" />
    <Compile Include="Web\Cache\IItemCache.cs" />
    <Compile Include="Web\Cache\EntityItemCache.cs" />
    <Compile Include="Web\Cache\NonEntities\EntityNoteTypesCache.cs" />
    <Compile Include="Web\Cache\NonEntities\IdFromGuidCache.cs" />
    <Compile Include="Web\Cache\NonEntities\WorkflowTriggersCache.cs" />
    <Compile Include="Web\Cache\RockCache.cs" />
    <Compile Include="Web\Cache\IRockCacheManager.cs" />
    <Compile Include="Web\Cache\ItemCache.cs" />
    <Compile Include="Web\Cache\EntityCache.cs" />
    <Compile Include="Web\Cache\IEntityCache.cs" />
    <Compile Include="Web\Cache\RockCacheManager.cs" />
    <Compile Include="Web\Cache\ModelCache.cs" />
    <Compile Include="Web\Cache\Entities\AttributeCache.cs" />
    <Compile Include="Web\Cache\Entities\BlockTypeCache.cs" />
    <Compile Include="Web\Cache\Entities\CategoryCache.cs" />
    <Compile Include="Web\Cache\Entities\DefinedTypeCache.cs" />
    <Compile Include="Web\Cache\Entities\DefinedValueCache.cs" />
    <Compile Include="Web\Cache\Entities\EntityTypeCache.cs" />
    <Compile Include="Web\Cache\Entities\FieldTypeCache.cs" />
    <Compile Include="Web\Cache\Entities\LayoutCache.cs" />
    <Compile Include="Web\Cache\Entities\PageCache.cs" />
    <Compile Include="Web\Cache\Entities\SiteCache.cs" />
    <Compile Include="Web\Cache\NonEntities\AttributeValueCache.cs" />
    <Compile Include="Web\Cache\NonEntities\EntityAttributesCache.cs" />
    <Compile Include="Web\Cache\NonEntities\GlobalAttributesCache.cs" />
    <Compile Include="Web\Cache\NonEntities\LavaTemplateCache.cs" />
    <Compile Include="Web\Cache\NonEntities\RoleCache.cs" />
    <Compile Include="Chart\ChartGroupBy.cs" />
    <Compile Include="Chart\IChartData.cs" />
    <Compile Include="Chart\SummaryData.cs" />
    <Compile Include="CheckIn\CheckInBlockMultiPerson.cs">
      <SubType>ASPXCodeBehind</SubType>
    </Compile>
    <Compile Include="CheckIn\CheckInBlock.cs">
      <SubType>ASPXCodeBehind</SubType>
    </Compile>
    <Compile Include="CheckIn\CheckInFamily.cs" />
    <Compile Include="CheckIn\CheckInGroup.cs" />
    <Compile Include="CheckIn\CheckInGroupType.cs" />
    <Compile Include="CheckIn\CheckInLabel.cs" />
    <Compile Include="CheckIn\CheckInLocation.cs" />
    <Compile Include="CheckIn\CheckOutPerson.cs" />
    <Compile Include="CheckIn\CheckInPerson.cs" />
    <Compile Include="CheckIn\CheckInSchedule.cs" />
    <Compile Include="CheckIn\CheckInState.cs" />
    <Compile Include="CheckIn\CheckInStatus.cs" />
    <Compile Include="CheckIn\CheckinType.cs" />
    <Compile Include="CheckIn\KioskDevice.cs" />
    <Compile Include="CheckIn\KioskGroup.cs" />
    <Compile Include="CheckIn\KioskGroupAttendance.cs" />
    <Compile Include="CheckIn\KioskGroupType.cs" />
    <Compile Include="CheckIn\KioskLabel.cs" />
    <Compile Include="CheckIn\KioskLocation.cs" />
    <Compile Include="CheckIn\KioskLocationAttendance.cs" />
    <Compile Include="CheckIn\KioskSchedule.cs" />
    <Compile Include="CheckIn\KioskScheduleAttendance.cs" />
    <Compile Include="Communication\BouncedEmail.cs" />
    <Compile Include="Communication\Email.cs" />
    <Compile Include="Communication\CommunicationDetails.cs" />
    <Compile Include="Communication\IEmailProvider.cs" />
    <Compile Include="Communication\ICommunicationDetails.cs" />
    <Compile Include="Communication\MediumComponent.cs" />
    <Compile Include="Communication\MediumContainer.cs" />
    <Compile Include="Communication\Medium\Email.cs" />
    <Compile Include="Communication\Medium\PushNotification.cs" />
    <Compile Include="Communication\Medium\Sms.cs" />
    <Compile Include="Communication\RecipientData.cs" />
    <Compile Include="Communication\RockEmailMessage.cs" />
    <Compile Include="Communication\RockMessage.cs" />
    <Compile Include="Communication\RockPushMessage.cs" />
    <Compile Include="Communication\RockSMSMessage.cs" />
    <Compile Include="Communication\SMTPComponent.cs" />
    <Compile Include="Communication\TransportComponent.cs" />
    <Compile Include="Communication\TransportContainer.cs" />
    <Compile Include="Communication\Transport\Firebase.cs" />
    <Compile Include="Communication\Transport\SMTP.cs" />
    <Compile Include="Communication\Transport\Twilio.cs" />
    <Compile Include="Configuration\AttributeValueConfig.cs" />
    <Compile Include="Configuration\AttributeValuesConfig.cs" />
    <Compile Include="Configuration\RockConfig.cs" />
    <Compile Include="Constants\DisplayStrings.cs" />
    <Compile Include="Constants\SystemSettingKeys.cs" />
    <Compile Include="Data\BoundFieldTypeAttribute.cs" />
    <Compile Include="Data\DbContext.cs" />
    <Compile Include="Data\DbService.cs" />
    <Compile Include="Data\DefinedValueAttribute.cs" />
    <Compile Include="Data\Entity.cs" />
    <Compile Include="Data\FieldTypeAttribute.cs" />
    <Compile Include="Data\AnalyticHistoryFieldAttribute.cs" />
    <Compile Include="Data\HideFromReportingAttribute.cs" />
    <Compile Include="Data\AnalyticsAttribute.cs" />
    <Compile Include="Data\IAnalyticHistorical.cs" />
    <Compile Include="Data\IAnalytic.cs" />
    <Compile Include="Data\ICategorized.cs" />
    <Compile Include="Data\IEntity.cs" />
    <Compile Include="Data\IFeed.cs" />
    <Compile Include="Data\IgnoreCanDelete.cs" />
    <Compile Include="Data\IgnoreModelErrorsAttribute.cs" />
    <Compile Include="Data\IHistoricalTracking.cs" />
    <Compile Include="Data\IMigration.cs" />
    <Compile Include="Data\IModel.cs" />
    <Compile Include="Data\IncludeForReportingAttribute.cs" />
    <Compile Include="Data\IncludeAsEntityProperty.cs" />
    <Compile Include="Data\Interception\QueryHintDbCommandInterceptor.cs" />
    <Compile Include="Data\Interception\QueryHintScope.cs" />
    <Compile Include="Data\IHasActiveFlag.cs" />
    <Compile Include="Data\IOrdered.cs" />
    <Compile Include="Data\IRockEntity.cs" />
    <Compile Include="Data\IService.cs" />
    <Compile Include="Data\LavaIgnoreAttribute.cs" />
    <Compile Include="Data\LavaIncludeAttribute.cs" />
    <Compile Include="Data\LinqRuntimeTypeBuilder.cs" />
    <Compile Include="Data\MigrationHelper.cs" />
    <Compile Include="Data\Model.cs" />
    <Compile Include="Data\NotAuditedAttribute.cs" />
    <Compile Include="Data\NotEmptyGuidAttribute.cs" />
    <Compile Include="Data\NotExportable.cs" />
    <Compile Include="Data\PreviewableAttribute.cs" />
    <Compile Include="Data\RockBulkUpdateExpressionVisitor.cs" />
    <Compile Include="Data\RockClientIncludeAttribute.cs" />
    <Compile Include="Data\RockContext.cs" />
    <Compile Include="Data\RockContextConfig.cs" />
    <Compile Include="Data\RockDomainAttribute.cs" />
    <Compile Include="Data\RockPluginDBInitializer.cs" />
    <Compile Include="Data\RouteAttribute.cs" />
    <Compile Include="Data\Service.cs" />
    <Compile Include="Data\Udf\DbMetadataExtensions.cs" />
    <Compile Include="Data\Udf\GetSpousePersonIdFromPersonIdStoreFunctionInjectionConvention.cs" />
    <Compile Include="Data\Udf\GetAddressStoreFunctionInjectionConvention.cs" />
    <Compile Include="Data\Udf\GetGeofencedGroupNamesStoreFunctionInjectionConvention.cs" />
    <Compile Include="Data\IRockStoreModelConvention.cs" />
    <Compile Include="Data\Udf\RockUdfHelper.cs" />
    <Compile Include="Extension\Component.cs" />
    <Compile Include="Extension\ComponentDescription.cs" />
    <Compile Include="Extension\Container.cs" />
    <Compile Include="Extension\FixedSizeList.cs" />
    <Compile Include="Extension\IComponentData.cs" />
    <Compile Include="Extension\IContainer.cs" />
    <Compile Include="Extension\SafeDirectoryCatalog.cs" />
    <Compile Include="Field\ConfigurationValue.cs" />
    <Compile Include="Field\FieldType.cs" />
    <Compile Include="Field\Helper.cs" />
    <Compile Include="Field\IEntityFieldType.cs" />
    <Compile Include="Field\IEntityQualifierFieldType.cs" />
    <Compile Include="Field\IFieldType.cs" />
    <Compile Include="Field\ILinkableFieldType.cs" />
    <Compile Include="Field\SelectFromListFieldType.cs" />
    <Compile Include="Field\Types\CheckListFieldType.cs" />
    <Compile Include="Field\Types\ContentChannelTypeFieldType.cs" />
    <Compile Include="Field\Types\ContentChannelItemFieldType.cs" />
    <Compile Include="Field\Types\BackgroundCheckFieldType.cs" />
    <Compile Include="Field\Types\MonthDayFieldType.cs" />
    <Compile Include="Field\Types\GenderFieldType.cs" />
    <Compile Include="Field\Types\InteractionChannelsFieldType.cs" />
    <Compile Include="Field\Types\LabelFieldType.cs" />
    <Compile Include="Field\Types\RegistrationInstanceFieldType.cs" />
    <Compile Include="Field\Types\RegistrationTemplateFieldType.cs" />
    <Compile Include="Field\Types\ReportFieldType.cs" />
    <Compile Include="Field\Types\TimeZoneFieldType.cs" />
    <Compile Include="Field\Types\GroupMemberFieldType.cs" />
    <Compile Include="Field\Types\InteractionChannelFieldType.cs" />
    <Compile Include="Field\Types\CommunicationPreferenceFieldType.cs" />
    <Compile Include="Field\Types\DataViewsFieldType.cs" />
    <Compile Include="Field\Types\LavaFieldType.cs" />
    <Compile Include="Field\Types\AccountFieldType.cs" />
    <Compile Include="Field\Types\AccountsFieldType.cs" />
    <Compile Include="Field\Types\AddressFieldType.cs" />
    <Compile Include="Field\Types\AttributeFieldType.cs" />
    <Compile Include="Field\Types\AudioFileFieldType.cs" />
    <Compile Include="Field\Types\AudioUrlFieldType.cs" />
    <Compile Include="Field\Types\BinaryFileFieldType.cs" />
    <Compile Include="Field\Types\BinaryFileTypeFieldType.cs" />
    <Compile Include="Field\Types\BinaryFileTypesFieldType.cs" />
    <Compile Include="Field\Types\BooleanFieldType.cs" />
    <Compile Include="Field\Types\CampusesFieldType.cs" />
    <Compile Include="Field\Types\CampusFieldType.cs" />
    <Compile Include="Field\Types\CategoriesFieldType.cs" />
    <Compile Include="Field\Types\CategoryFieldType.cs" />
    <Compile Include="Field\Types\CodeEditorFieldType.cs" />
    <Compile Include="Field\Types\ColorFieldType.cs" />
    <Compile Include="Field\Types\CommunicationTemplateFieldType.cs" />
    <Compile Include="Field\Types\ComparisonFieldType.cs" />
    <Compile Include="Field\Types\ComponentFieldType.cs" />
    <Compile Include="Field\Types\ComponentsFieldType.cs" />
    <Compile Include="Field\Types\ConnectionActivityTypeFieldType.cs" />
    <Compile Include="Field\Types\ConnectionOpportunityFieldType.cs" />
    <Compile Include="Field\Types\BenevolenceRequestFieldType.cs" />
    <Compile Include="Field\Types\ConnectionRequestFieldType.cs" />
    <Compile Include="Field\Types\ConnectionStateFieldType.cs" />
    <Compile Include="Field\Types\ConnectionStatusFieldType.cs" />
    <Compile Include="Field\Types\ConnectionTypeFieldType.cs" />
    <Compile Include="Field\Types\ConnectionTypesFieldType.cs" />
    <Compile Include="Field\Types\ContentChannelFieldType.cs" />
    <Compile Include="Field\Types\ContentChannelTypesFieldType.cs" />
    <Compile Include="Field\Types\CurrencyFieldType.cs" />
    <Compile Include="Field\Types\DataViewFieldType.cs" />
    <Compile Include="Field\Types\DateFieldType.cs" />
    <Compile Include="Field\Types\DateRangeFieldType.cs" />
    <Compile Include="Field\Types\DateTimeFieldType.cs" />
    <Compile Include="Field\Types\DayOfWeekFieldType.cs" />
    <Compile Include="Field\Types\DaysOfWeekFieldType.cs" />
    <Compile Include="Field\Types\DecimalFieldType.cs" />
    <Compile Include="Field\Types\DecimalRangeFieldType.cs" />
    <Compile Include="Field\Types\DefinedTypeFieldType.cs" />
    <Compile Include="Field\Types\DefinedValueFieldType.cs" />
    <Compile Include="Field\Types\DefinedValueRangeFieldType.cs" />
    <Compile Include="Field\Types\EmailFieldType.cs" />
    <Compile Include="Field\Types\MatrixFieldType.cs" />
    <Compile Include="Field\Types\SocialMediaAccountFieldType.cs" />
    <Compile Include="Field\Types\SSNFieldType.cs" />
    <Compile Include="Field\Types\WorkflowFieldType.cs" />
    <Compile Include="Field\Types\EncryptedTextFieldType.cs" />
    <Compile Include="Field\Types\EntityFieldType.cs" />
    <Compile Include="Field\Types\EntityTypeFieldType.cs" />
    <Compile Include="Field\Types\EnumFieldType.cs" />
    <Compile Include="Field\Types\EventCalendarFieldType.cs" />
    <Compile Include="Field\Types\EventItemFieldType.cs" />
    <Compile Include="Field\Types\FileFieldType.cs" />
    <Compile Include="Field\Types\FinancialGatewayFieldType.cs" />
    <Compile Include="Field\Types\GroupAndRoleFieldType.cs" />
    <Compile Include="Field\Types\GroupFieldType.cs" />
    <Compile Include="Field\Types\GroupLocationTypeFieldType.cs" />
    <Compile Include="Field\Types\GroupRoleFieldType.cs" />
    <Compile Include="Field\Types\GroupTypeFieldType.cs" />
    <Compile Include="Field\Types\GroupTypeGroupFieldType.cs" />
    <Compile Include="Field\Types\GroupTypesFieldType.cs" />
    <Compile Include="Field\Types\HtmlFieldType.cs" />
    <Compile Include="Field\Types\ImageFieldType.cs" />
    <Compile Include="Field\Types\IntegerFieldType.cs" />
    <Compile Include="Field\Types\IntegerRangeFieldType.cs" />
    <Compile Include="Field\Types\KeyValueListFieldType.cs" />
    <Compile Include="Field\Types\LavaCommandsFieldType.cs" />
    <Compile Include="Field\Types\LocationFieldType.cs" />
    <Compile Include="Field\Types\MarkdownFieldType.cs" />
    <Compile Include="Field\Types\MemoFieldType.cs" />
    <Compile Include="Field\Types\MergeTemplateFieldType.cs" />
    <Compile Include="Field\Types\MetricCategoriesFieldType.cs" />
    <Compile Include="Field\Types\NoteTypeFieldType.cs" />
    <Compile Include="Field\Types\NoteTypesFieldType.cs" />
    <Compile Include="Field\Types\PageReferenceFieldType.cs" />
    <Compile Include="Field\Types\PersonBadgesFieldType.cs" />
    <Compile Include="Field\Types\PersonFieldType.cs" />
    <Compile Include="Field\Types\PhoneNumberFieldType.cs" />
    <Compile Include="Field\Types\RangeSliderFieldType.cs" />
    <Compile Include="Field\Types\RatingFieldType.cs" />
    <Compile Include="Field\Types\RemoteAuthsFieldType.cs" />
    <Compile Include="Field\Types\ScheduleFieldType.cs" />
    <Compile Include="Field\Types\SchedulesFieldType.cs" />
    <Compile Include="Field\Types\SecurityRoleFieldType.cs" />
    <Compile Include="Field\Types\SelectMultiFieldType.cs" />
    <Compile Include="Field\Types\SelectSingleFieldType.cs" />
    <Compile Include="Field\Types\SiteFieldType.cs" />
    <Compile Include="Field\Types\SlidingDateRangeFieldType.cs" />
    <Compile Include="Field\Types\SystemEmailFieldType.cs" />
    <Compile Include="Field\Types\TextFieldType.cs" />
    <Compile Include="Field\Types\TimeFieldType.cs" />
    <Compile Include="Field\Types\UrlLinkFieldType.cs" />
    <Compile Include="Field\Types\ValueListFieldType.cs" />
    <Compile Include="Field\Types\VideoFileFieldType.cs" />
    <Compile Include="Field\Types\VideoUrlFieldType.cs" />
    <Compile Include="Field\Types\WorkflowActivityTypeFieldType.cs" />
    <Compile Include="Field\Types\WorkflowAttributeFieldType.cs" />
    <Compile Include="Field\Types\WorkflowTextOrAttributeFieldType.cs" />
    <Compile Include="Field\Types\WorkflowTypeFieldType.cs" />
    <Compile Include="Field\Types\WorkflowTypesFieldType.cs" />
    <Compile Include="Financial\ACHPaymentInfo.cs" />
    <Compile Include="Financial\CreditCardPaymentInfo.cs" />
    <Compile Include="Financial\GatewayComponent.cs" />
    <Compile Include="Financial\GatewayContainer.cs" />
    <Compile Include="Financial\ITransactionDetail.cs" />
    <Compile Include="Financial\Payment.cs" />
    <Compile Include="Financial\PaymentInfo.cs" />
    <Compile Include="Financial\PaymentSchedule.cs" />
    <Compile Include="Financial\ReferencePaymentInfo.cs" />
    <Compile Include="Financial\SwipePaymentInfo.cs" />
    <Compile Include="Financial\TestGateway.cs" />
    <Compile Include="Financial\ThreeStepGatewayComponent.cs" />
    <Compile Include="Follow\EventComponent.cs" />
    <Compile Include="Follow\EventContainer.cs" />
    <Compile Include="Follow\Event\PersonAnniversary.cs" />
    <Compile Include="Follow\Event\PersonPrayerRequest.cs" />
    <Compile Include="Follow\Event\PersonBaptized.cs" />
    <Compile Include="Follow\Event\PersonBirthday.cs" />
    <Compile Include="Follow\Event\PersonFirstAttendedGroupType.cs" />
    <Compile Include="Follow\Event\PersonFirstJoinedGroupType.cs" />
    <Compile Include="Follow\Event\PersonHistory.cs" />
    <Compile Include="Follow\SuggestionComponent.cs" />
    <Compile Include="Follow\SuggestionContainer.cs" />
    <Compile Include="Follow\Suggestion\InFollowedGroup.cs" />
    <Compile Include="Follow\Suggestion\InGroupTogether.cs" />
    <Compile Include="Jobs\CalculateFamilyAnalytics.cs" />
    <Compile Include="Jobs\CalculatePersonSignals.cs" />
    <Compile Include="Jobs\CommunicationQueueAlert.cs" />
    <Compile Include="Jobs\DatabaseMaintenance.cs" />
    <Compile Include="Jobs\GetNcoa.cs" />
    <Compile Include="Jobs\IndexRockSite.cs" />
    <Compile Include="Jobs\MigrateFamilyAlternateId.cs" />
    <Compile Include="Jobs\MigrateAttendanceOccurrenceData.cs" />
    <Compile Include="Jobs\MigrateHistorySummaryData.cs" />
    <Compile Include="Jobs\PostV80DataMigrations.cs" />
    <Compile Include="Jobs\PostV74DataMigrations.cs" />
    <Compile Include="Jobs\MigrateCommunicationMediumData.cs" />
    <Compile Include="Jobs\MigrateInteractionsData.cs" />
    <Compile Include="Jobs\ProcessBIAnalytics.cs" />
    <Compile Include="Jobs\PbxCdrDownload.cs" />
    <Compile Include="Jobs\DataAutomation.cs" />
    <Compile Include="Jobs\ProcessGroupHistory.cs" />
    <Compile Include="Jobs\SendCreditCardExpirationNotices.cs" />
    <Compile Include="Jobs\IndexEntities.cs" />
    <Compile Include="Jobs\SendDataViewEmail.cs" />
    <Compile Include="Jobs\CalculateGroupRequirements.cs" />
    <Compile Include="Jobs\CalculateMetrics.cs" />
    <Compile Include="Jobs\GetScheduledPayments.cs" />
    <Compile Include="Jobs\GroupLeaderPendingNotifications.cs" />
    <Compile Include="Jobs\GroupSync.cs" />
    <Compile Include="Jobs\JobLoadFailedException.cs" />
    <Compile Include="Jobs\JobPulse.cs" />
    <Compile Include="Jobs\LaunchWorkflow.cs">
      <SubType>ASPXCodeBehind</SubType>
    </Compile>
    <Compile Include="Jobs\LocationServicesVerify.cs" />
    <Compile Include="Jobs\ProcessSignatureDocuments.cs" />
    <Compile Include="Jobs\ProcessWorkflows.cs" />
    <Compile Include="Jobs\RockCleanup.cs" />
    <Compile Include="Jobs\RockJobListener.cs" />
    <Compile Include="Jobs\CompleteWorkflows.cs" />
    <Compile Include="Jobs\RunSQL.cs" />
    <Compile Include="Jobs\SendAttendanceReminders.cs" />
    <Compile Include="Jobs\SendBirthdayEmail.cs" />
    <Compile Include="Jobs\SendCommunications.cs" />
    <Compile Include="Jobs\SendFollowingEvents.cs" />
    <Compile Include="Jobs\SendFollowingSuggestions.cs" />
    <Compile Include="Jobs\SendGroupEmail.cs" />
    <Compile Include="Jobs\SendGroupRequirementsNotification.cs" />
    <Compile Include="Jobs\SendNoteNotifications.cs" />
    <Compile Include="Jobs\SendRegistrationPaymentReminders.cs" />
    <Compile Include="Jobs\SparkLink.cs" />
    <Compile Include="Jobs\SendRegistrationReminders.cs" />
    <Compile Include="Jobs\UpdatePersistedDataviews.cs" />
    <Compile Include="Lava\Blocks\Execute.cs" />
    <Compile Include="Lava\Blocks\RockEntity.cs" />
    <Compile Include="Lava\Blocks\RockLavaBlockBase.cs" />
    <Compile Include="Lava\Blocks\Search.cs" />
    <Compile Include="Lava\Blocks\Javascript.cs" />
    <Compile Include="Lava\Blocks\Cache.cs" />
    <Compile Include="Lava\Blocks\TagList.cs" />
    <Compile Include="Lava\Blocks\Stylesheet.cs" />
    <Compile Include="Lava\Blocks\WebRequest.cs" />
    <Compile Include="Lava\Blocks\Sql.cs" />
    <Compile Include="Lava\Blocks\WorkflowActivate.cs" />
    <Compile Include="Lava\CommonMergeFieldsOptions.cs" />
    <Compile Include="Lava\ILiquidizable.cs" />
    <Compile Include="Lava\LavaHelper.cs" />
    <Compile Include="Lava\LavaSupportLevel.cs" />
    <Compile Include="Lava\LegacyLavaSyntaxDetectedException.cs" />
    <Compile Include="Lava\LegacyLavaUpdater.cs" />
    <Compile Include="Lava\RockFilters.cs" />
    <Compile Include="Lava\Shortcodes\DynamicShortcodeBlock.cs" />
    <Compile Include="Lava\Shortcodes\DynamicShortcodeInline.cs" />
    <Compile Include="Lava\Shortcodes\IRockShortcode.cs" />
    <Compile Include="Lava\Shortcodes\RockLavaShortcodeBlockBase.cs" />
    <Compile Include="Lava\Shortcodes\RockLavaShortcodeBase.cs" />
    <Compile Include="Lava\Shortcodes\BootstrapAlert.cs" />
    <Compile Include="MergeTemplates\HtmlMergeTemplateType.cs" />
    <Compile Include="MergeTemplates\MergeTemplateType.cs" />
    <Compile Include="MergeTemplates\MergeTemplateTypeContainer.cs" />
    <Compile Include="MergeTemplates\WordDocumentMergeTemplateType.cs" />
    <Compile Include="Model\AnalyticsDimAttendanceLocation.cs" />
    <Compile Include="Model\AnalyticsDimCampus.cs" />
    <Compile Include="Model\AnalyticsSourceCampus.cs" />
    <Compile Include="Model\AnalyticsDimFinancialAccount.cs" />
    <Compile Include="Model\AnalyticsDimFinancialBatch.cs" />
    <Compile Include="Model\AnalyticsDimFamilyHistorical.cs" />
    <Compile Include="Model\AnalyticsDimFamilyCurrent.cs" />
    <Compile Include="Model\AnalyticsDimFamilyHeadOfHousehold.cs" />
    <Compile Include="Model\AnalyticsDimPersonHistorical.cs" />
    <Compile Include="Model\AnalyticsDimPersonCurrent.cs" />
    <Compile Include="Model\AnalyticsSourceDate.cs" />
    <Compile Include="Model\AnalyticsFactAttendance.cs" />
    <Compile Include="Model\AnalyticsSourceAttendance.cs" />
    <Compile Include="Model\AnalyticsSourceFamilyHistorical.cs" />
    <Compile Include="Model\AnalyticsSourcePersonHistorical.cs" />
    <Compile Include="Model\AnalyticsFactFinancialTransaction.cs" />
    <Compile Include="Model\AnalyticsSourceFinancialTransaction.cs" />
    <Compile Include="Model\AssetStorageProvider.cs" />
    <Compile Include="Model\AssetStorageProviderService.Partial.cs" />
    <Compile Include="Model\CodeGenerated\AssetStorageProviderService.cs" />
    <Compile Include="Model\CodeGenerated\ServiceJobHistoryService.cs" />
    <Compile Include="Model\ConnectionTypeService.Partial.cs" />
    <Compile Include="Model\AttendanceOccurrence.cs" />
    <Compile Include="Model\Attendance.cs" />
    <Compile Include="Model\AttendanceCode.cs" />
    <Compile Include="Model\AttendanceOccurrenceService.Partial.cs" />
    <Compile Include="Model\AttributeMatrix.cs" />
    <Compile Include="Model\AttributeMatrixItem.cs" />
    <Compile Include="Model\AttributeMatrixTemplate.cs" />
    <Compile Include="Model\AttributeValueHistorical.cs" />
    <Compile Include="Model\CodeGenerated\AnalyticsDimCampusService.cs" />
    <Compile Include="Model\CodeGenerated\AnalyticsDimFamilyCurrentService.cs" />
    <Compile Include="Model\CodeGenerated\AnalyticsDimFamilyHeadOfHouseholdService.cs" />
    <Compile Include="Model\CodeGenerated\AnalyticsDimFamilyHistoricalService.cs" />
    <Compile Include="Model\CodeGenerated\AnalyticsFactAttendanceService.cs" />
    <Compile Include="Model\CodeGenerated\AnalyticsSourceAttendanceService.cs" />
    <Compile Include="Model\CodeGenerated\AnalyticsSourceCampusService.cs" />
    <Compile Include="Model\CodeGenerated\AnalyticsSourceFamilyHistoricalService.cs" />
    <Compile Include="Model\AttributeMatrixTemplateService.partial.cs" />
    <Compile Include="Model\CodeGenerated\AttendanceOccurrenceService.cs" />
    <Compile Include="Model\CodeGenerated\AttributeValueHistoricalService.cs" />
    <Compile Include="Model\CodeGenerated\CommunicationAttachmentService.cs" />
    <Compile Include="Model\CodeGenerated\CommunicationTemplateAttachmentService.cs" />
    <Compile Include="Model\CodeGenerated\GroupHistoricalService.cs" />
    <Compile Include="Model\CodeGenerated\GroupLocationHistoricalScheduleService.cs" />
    <Compile Include="Model\CodeGenerated\GroupLocationHistoricalService.cs" />
    <Compile Include="Model\CodeGenerated\GroupMemberHistoricalService.cs" />
    <Compile Include="Model\CodeGenerated\ContentChannelItemSlugService.cs" />
    <Compile Include="Model\CodeGenerated\GroupSyncService.cs" />
    <Compile Include="Model\CodeGenerated\LavaShortcodeService.cs" />
    <Compile Include="Model\CodeGenerated\MetaFirstNameGenderLookupService.cs" />
    <Compile Include="Model\CodeGenerated\MetaLastNameLookupService.cs" />
    <Compile Include="Model\CodeGenerated\MetaNickNameLookupService.cs" />
    <Compile Include="Model\CodeGenerated\NcoaHistoryService.cs" />
    <Compile Include="Model\CodeGenerated\NoteWatchService.cs" />
    <Compile Include="Model\CodeGenerated\PersonalDeviceService.cs" />
    <Compile Include="Model\CodeGenerated\AttributeMatrixItemService.cs" />
    <Compile Include="Model\CodeGenerated\AttributeMatrixService.cs" />
    <Compile Include="Model\CodeGenerated\AttributeMatrixTemplateService.cs" />
    <Compile Include="Model\CodeGenerated\PersonSearchKeyService.cs" />
    <Compile Include="Model\CodeGenerated\PersonSignalService.cs" />
    <Compile Include="Model\CodeGenerated\SignalTypeService.cs" />
    <Compile Include="Model\CommunicationTemplateAttachment.cs" />
    <Compile Include="Model\CommunicationAttachment.cs" />
    <Compile Include="Model\CodeGenerated\PageShortLinkService.cs" />
    <Compile Include="Model\CodeGenerated\PersonTokenService.cs" />
    <Compile Include="Model\ContentChannelItemSlug.cs" />
    <Compile Include="Model\ContentChannelItemSlugService.Partial.cs" />
    <Compile Include="Model\DataViewPersistedValue.cs" />
    <Compile Include="Model\ContentChannelItemService.Partial.cs" />
    <Compile Include="Model\FinancialAccountService.Partial.cs" />
    <Compile Include="Data\IAnalyticsAddresses.cs" />
    <Compile Include="Model\GroupLocationHistoricalSchedule.cs" />
    <Compile Include="Model\GroupLocationHistorical.cs" />
    <Compile Include="Model\GroupMemberHistorical.cs" />
    <Compile Include="Model\GroupHistorical.cs" />
    <Compile Include="Model\GroupSync.cs" />
    <Compile Include="Model\GroupMemberHistoricalService.Partial.cs" />
    <Compile Include="Model\InteractionComponent.Partial.cs" />
    <Compile Include="Model\InteractionService.Partial.cs" />
    <Compile Include="Model\MetaFirstNameGenderLookup.cs" />
    <Compile Include="Model\MetaLastNameLookup.cs" />
    <Compile Include="Model\MetaNickNameLookup.cs" />
    <Compile Include="Model\MetricService.Partial.cs" />
    <Compile Include="Model\AttendanceCodeService.Partial.cs" />
    <Compile Include="Model\AttendanceService.Partial.cs" />
    <Compile Include="Model\Attribute.cs" />
    <Compile Include="Model\AttributeQualifier.cs" />
    <Compile Include="Model\AttributeQualifierService.Partial.cs" />
    <Compile Include="Model\AttributeService.Partial.cs" />
    <Compile Include="Model\AttributeValue.cs" />
    <Compile Include="Model\AttributeValueService.Partial.cs" />
    <Compile Include="Model\Audit.cs" />
    <Compile Include="Model\AuditDetail.cs" />
    <Compile Include="Model\Auth.cs" />
    <Compile Include="Model\AuthService.Partial.cs" />
    <Compile Include="Model\BackgroundCheck.cs" />
    <Compile Include="Model\BenevolenceRequestDocument.cs" />
    <Compile Include="Model\BenevolenceRequest.cs" />
    <Compile Include="Model\BenevolenceResult.cs" />
    <Compile Include="Model\BinaryFile.cs" />
    <Compile Include="Model\BinaryFileData.cs" />
    <Compile Include="Model\BinaryFileService.Partial.cs" />
    <Compile Include="Model\BinaryFileType.cs" />
    <Compile Include="Model\Block.cs" />
    <Compile Include="Model\BlockService.Partial.cs" />
    <Compile Include="Model\BlockType.cs" />
    <Compile Include="Model\BlockTypeService.Partial.cs" />
    <Compile Include="Model\Campus.cs" />
    <Compile Include="Model\CampusService.partial.cs" />
    <Compile Include="Model\Category.cs" />
    <Compile Include="Model\CategoryService.Partial.cs" />
    <Compile Include="Model\CodeGenerated\AnalyticsDimFinancialAccountService.cs" />
    <Compile Include="Model\CodeGenerated\AnalyticsDimFinancialBatchService.cs" />
    <Compile Include="Model\CodeGenerated\AnalyticsDimPersonCurrentService.cs" />
    <Compile Include="Model\CodeGenerated\AnalyticsDimPersonHistoricalService.cs" />
    <Compile Include="Model\CodeGenerated\AnalyticsFactFinancialTransactionService.cs" />
    <Compile Include="Model\CodeGenerated\AnalyticsSourceFinancialTransactionService.cs" />
    <Compile Include="Model\CodeGenerated\AnalyticsSourcePersonHistoricalService.cs" />
    <Compile Include="Model\CodeGenerated\AttendanceCodeService.cs" />
    <Compile Include="Model\CodeGenerated\AttendanceService.cs" />
    <Compile Include="Model\CodeGenerated\AttributeQualifierService.cs" />
    <Compile Include="Model\CodeGenerated\AttributeService.cs" />
    <Compile Include="Model\CodeGenerated\AttributeValueService.cs" />
    <Compile Include="Model\CodeGenerated\AuditDetailService.cs" />
    <Compile Include="Model\CodeGenerated\AuditService.cs" />
    <Compile Include="Model\CodeGenerated\AuthService.cs" />
    <Compile Include="Model\CodeGenerated\BackgroundCheckService.cs" />
    <Compile Include="Model\CodeGenerated\BenevolenceRequestDocumentService.cs" />
    <Compile Include="Model\CodeGenerated\BenevolenceRequestService.cs" />
    <Compile Include="Model\CodeGenerated\BenevolenceResultService.cs" />
    <Compile Include="Model\CodeGenerated\BinaryFileDataService.cs" />
    <Compile Include="Model\CodeGenerated\BinaryFileService.cs" />
    <Compile Include="Model\CodeGenerated\BinaryFileTypeService.cs" />
    <Compile Include="Model\CodeGenerated\BlockService.cs" />
    <Compile Include="Model\CodeGenerated\BlockTypeService.cs" />
    <Compile Include="Model\CodeGenerated\CampusService.cs" />
    <Compile Include="Model\CodeGenerated\CategoryService.cs" />
    <Compile Include="Model\CodeGenerated\CommunicationRecipientService.cs" />
    <Compile Include="Model\CodeGenerated\CommunicationService.cs" />
    <Compile Include="Model\CodeGenerated\CommunicationTemplateService.cs" />
    <Compile Include="Model\CodeGenerated\ConnectionActivityTypeService.cs" />
    <Compile Include="Model\CodeGenerated\ConnectionOpportunityCampusService.cs" />
    <Compile Include="Model\CodeGenerated\ConnectionOpportunityConnectorGroupService.cs" />
    <Compile Include="Model\CodeGenerated\ConnectionOpportunityGroupConfigService.cs" />
    <Compile Include="Model\CodeGenerated\ConnectionOpportunityGroupService.cs" />
    <Compile Include="Model\CodeGenerated\ConnectionOpportunityService.cs" />
    <Compile Include="Model\CodeGenerated\ConnectionRequestActivityService.cs" />
    <Compile Include="Model\CodeGenerated\ConnectionRequestService.cs" />
    <Compile Include="Model\CodeGenerated\ConnectionRequestWorkflowService.cs" />
    <Compile Include="Model\CodeGenerated\ConnectionStatusService.cs" />
    <Compile Include="Model\CodeGenerated\ConnectionTypeService.cs" />
    <Compile Include="Model\CodeGenerated\ConnectionWorkflowService.cs" />
    <Compile Include="Model\CodeGenerated\ContentChannelItemAssociationService.cs" />
    <Compile Include="Model\CodeGenerated\ContentChannelItemService.cs" />
    <Compile Include="Model\CodeGenerated\ContentChannelService.cs" />
    <Compile Include="Model\CodeGenerated\ContentChannelTypeService.cs" />
    <Compile Include="Model\CodeGenerated\DataViewFilterService.cs" />
    <Compile Include="Model\CodeGenerated\DataViewService.cs" />
    <Compile Include="Model\CodeGenerated\DefinedTypeService.cs" />
    <Compile Include="Model\CodeGenerated\DefinedValueService.cs" />
    <Compile Include="Model\CodeGenerated\DeviceService.cs" />
    <Compile Include="Model\CodeGenerated\EntitySetItemService.cs" />
    <Compile Include="Model\CodeGenerated\EntitySetService.cs" />
    <Compile Include="Model\CodeGenerated\EntityTypeService.cs" />
    <Compile Include="Model\CodeGenerated\EventCalendarContentChannelService.cs" />
    <Compile Include="Model\CodeGenerated\EventCalendarItemService.cs" />
    <Compile Include="Model\CodeGenerated\EventCalendarService.cs" />
    <Compile Include="Model\CodeGenerated\EventItemAudienceService.cs" />
    <Compile Include="Model\CodeGenerated\EventItemOccurrenceChannelItemService.cs" />
    <Compile Include="Model\CodeGenerated\EventItemOccurrenceGroupMapService.cs" />
    <Compile Include="Model\CodeGenerated\EventItemOccurrenceService.cs" />
    <Compile Include="Model\CodeGenerated\EventItemService.cs" />
    <Compile Include="Model\CodeGenerated\ExceptionLogService.cs" />
    <Compile Include="Model\CodeGenerated\FieldTypeService.cs" />
    <Compile Include="Model\CodeGenerated\FinancialAccountService.cs" />
    <Compile Include="Model\CodeGenerated\FinancialBatchService.cs" />
    <Compile Include="Model\CodeGenerated\FinancialGatewayService.cs" />
    <Compile Include="Model\CodeGenerated\FinancialPaymentDetailService.cs" />
    <Compile Include="Model\CodeGenerated\FinancialPersonBankAccountService.cs" />
    <Compile Include="Model\CodeGenerated\FinancialPersonSavedAccountService.cs" />
    <Compile Include="Model\CodeGenerated\FinancialPledgeService.cs" />
    <Compile Include="Model\CodeGenerated\FinancialScheduledTransactionDetailService.cs" />
    <Compile Include="Model\CodeGenerated\FinancialScheduledTransactionService.cs" />
    <Compile Include="Model\CodeGenerated\FinancialTransactionDetailService.cs" />
    <Compile Include="Model\CodeGenerated\FinancialTransactionImageService.cs" />
    <Compile Include="Model\CodeGenerated\FinancialTransactionRefundService.cs" />
    <Compile Include="Model\CodeGenerated\FinancialTransactionService.cs" />
    <Compile Include="Model\CodeGenerated\FollowingEventNotificationService.cs" />
    <Compile Include="Model\CodeGenerated\FollowingEventSubscriptionService.cs" />
    <Compile Include="Model\CodeGenerated\FollowingEventTypeService.cs" />
    <Compile Include="Model\CodeGenerated\FollowingService.cs" />
    <Compile Include="Model\CodeGenerated\FollowingSuggestedService.cs" />
    <Compile Include="Model\CodeGenerated\FollowingSuggestionTypeService.cs" />
    <Compile Include="Model\CodeGenerated\GroupLocationService.cs" />
    <Compile Include="Model\CodeGenerated\GroupMemberRequirementService.cs" />
    <Compile Include="Model\CodeGenerated\GroupMemberService.cs" />
    <Compile Include="Model\CodeGenerated\GroupMemberWorkflowTriggerService.cs" />
    <Compile Include="Model\CodeGenerated\GroupRequirementService.cs" />
    <Compile Include="Model\CodeGenerated\GroupRequirementTypeService.cs" />
    <Compile Include="Model\CodeGenerated\GroupScheduleExclusionService.cs" />
    <Compile Include="Model\CodeGenerated\GroupService.cs" />
    <Compile Include="Model\CodeGenerated\GroupTypeRoleService.cs" />
    <Compile Include="Model\CodeGenerated\GroupTypeService.cs" />
    <Compile Include="Model\CodeGenerated\HistoryService.cs" />
    <Compile Include="Model\CodeGenerated\HtmlContentService.cs" />
    <Compile Include="Model\CodeGenerated\InteractionChannelService.cs" />
    <Compile Include="Model\CodeGenerated\InteractionComponentService.cs" />
    <Compile Include="Model\CodeGenerated\InteractionDeviceTypeService.cs" />
    <Compile Include="Model\CodeGenerated\InteractionService.cs" />
    <Compile Include="Model\CodeGenerated\InteractionSessionService.cs" />
    <Compile Include="Model\CodeGenerated\LayoutService.cs" />
    <Compile Include="Model\CodeGenerated\LocationService.cs" />
    <Compile Include="Model\CodeGenerated\MergeTemplateService.cs" />
    <Compile Include="Model\CodeGenerated\MetricCategoryService.cs" />
    <Compile Include="Model\CodeGenerated\MetricPartitionService.cs" />
    <Compile Include="Model\CodeGenerated\MetricService.cs" />
    <Compile Include="Model\CodeGenerated\MetricValuePartitionService.cs" />
    <Compile Include="Model\CodeGenerated\MetricValueService.cs" />
    <Compile Include="Model\CodeGenerated\NoteService.cs" />
    <Compile Include="Model\CodeGenerated\NoteTypeService.cs" />
    <Compile Include="Model\CodeGenerated\NotificationRecipientService.cs" />
    <Compile Include="Model\CodeGenerated\NotificationService.cs" />
    <Compile Include="Model\CodeGenerated\PageContextService.cs" />
    <Compile Include="Model\CodeGenerated\PageRouteService.cs" />
    <Compile Include="Model\CodeGenerated\PageService.cs" />
    <Compile Include="Model\CodeGenerated\PersonAliasService.cs" />
    <Compile Include="Model\CodeGenerated\PersonBadgeService.cs" />
    <Compile Include="Model\CodeGenerated\PersonDuplicateService.cs" />
    <Compile Include="Model\CodeGenerated\PersonPreviousNameService.cs" />
    <Compile Include="Model\CodeGenerated\PersonService.cs" />
    <Compile Include="Model\CodeGenerated\PersonViewedService.cs" />
    <Compile Include="Model\CodeGenerated\PhoneNumberService.cs" />
    <Compile Include="Model\CodeGenerated\PluginMigrationService.cs" />
    <Compile Include="Model\CodeGenerated\PrayerRequestService.cs" />
    <Compile Include="Model\CodeGenerated\RegistrationInstanceService.cs" />
    <Compile Include="Model\CodeGenerated\RegistrationRegistrantFeeService.cs" />
    <Compile Include="Model\CodeGenerated\RegistrationRegistrantService.cs" />
    <Compile Include="Model\CodeGenerated\RegistrationService.cs" />
    <Compile Include="Model\CodeGenerated\RegistrationTemplateDiscountService.cs" />
    <Compile Include="Model\CodeGenerated\RegistrationTemplateFeeService.cs" />
    <Compile Include="Model\CodeGenerated\RegistrationTemplateFormFieldService.cs" />
    <Compile Include="Model\CodeGenerated\RegistrationTemplateFormService.cs" />
    <Compile Include="Model\CodeGenerated\RegistrationTemplateService.cs" />
    <Compile Include="Model\CodeGenerated\ReportFieldService.cs" />
    <Compile Include="Model\CodeGenerated\ReportService.cs" />
    <Compile Include="Model\CodeGenerated\RestActionService.cs" />
    <Compile Include="Model\CodeGenerated\RestControllerService.cs" />
    <Compile Include="Model\CodeGenerated\ScheduleCategoryExclusionService.cs" />
    <Compile Include="Model\CodeGenerated\ScheduleService.cs" />
    <Compile Include="Model\CodeGenerated\ServiceJobService.cs" />
    <Compile Include="Model\CodeGenerated\ServiceLogService.cs" />
    <Compile Include="Model\CodeGenerated\SignatureDocumentService.cs" />
    <Compile Include="Model\CodeGenerated\SignatureDocumentTemplateService.cs" />
    <Compile Include="Model\CodeGenerated\SiteDomainService.cs" />
    <Compile Include="Model\CodeGenerated\SiteService.cs" />
    <Compile Include="Model\CodeGenerated\SystemEmailService.cs" />
    <Compile Include="Model\CodeGenerated\TaggedItemService.cs" />
    <Compile Include="Model\CodeGenerated\TagService.cs" />
    <Compile Include="Model\CodeGenerated\UserLoginService.cs" />
    <Compile Include="Model\CodeGenerated\WorkflowActionFormAttributeService.cs" />
    <Compile Include="Model\CodeGenerated\WorkflowActionFormService.cs" />
    <Compile Include="Model\CodeGenerated\WorkflowActionService.cs" />
    <Compile Include="Model\CodeGenerated\WorkflowActionTypeService.cs" />
    <Compile Include="Model\CodeGenerated\WorkflowActivityService.cs" />
    <Compile Include="Model\CodeGenerated\WorkflowActivityTypeService.cs" />
    <Compile Include="Model\CodeGenerated\WorkflowLogService.cs" />
    <Compile Include="Model\CodeGenerated\WorkflowService.cs" />
    <Compile Include="Model\CodeGenerated\WorkflowTriggerService.cs" />
    <Compile Include="Model\CodeGenerated\WorkflowTypeService.cs" />
    <Compile Include="Model\Communication.cs" />
    <Compile Include="Model\CommunicationRecipient.cs" />
    <Compile Include="Model\CommunicationRecipientService.Partial.cs" />
    <Compile Include="Model\CommunicationService.Partial.cs" />
    <Compile Include="Model\CommunicationTemplate.cs" />
    <Compile Include="Model\ConnectionActivityType.cs" />
    <Compile Include="Model\ConnectionOpportunityGroupConfig.cs" />
    <Compile Include="Model\ConnectionOpportunity.cs" />
    <Compile Include="Model\ConnectionOpportunityCampus.cs" />
    <Compile Include="Model\ConnectionOpportunityConnectorGroup.cs" />
    <Compile Include="Model\ConnectionOpportunityGroup.cs" />
    <Compile Include="Model\ConnectionRequest.cs" />
    <Compile Include="Model\ConnectionRequestActivity.cs" />
    <Compile Include="Model\ConnectionRequestWorkflow.cs" />
    <Compile Include="Model\ConnectionStatus.cs" />
    <Compile Include="Model\ConnectionType.cs" />
    <Compile Include="Model\ConnectionWorkflow.cs" />
    <Compile Include="Model\ConnectionWorkflowService.Partial.cs" />
    <Compile Include="Model\ContentChannel.cs" />
    <Compile Include="Model\ContentChannelItem.cs" />
    <Compile Include="Model\ContentChannelType.cs" />
    <Compile Include="Model\DataView.cs" />
    <Compile Include="Model\DataViewFilter.cs" />
    <Compile Include="Model\DataViewService.Partial.cs" />
    <Compile Include="Model\DbGeographyConverter.cs" />
    <Compile Include="Model\DefinedType.cs" />
    <Compile Include="Model\DefinedTypeService.Partial.cs" />
    <Compile Include="Model\DefinedValue.cs" />
    <Compile Include="Model\DefinedValueService.Partial.cs" />
    <Compile Include="Model\Device.cs" />
    <Compile Include="Model\DeviceService.Partial.cs" />
    <Compile Include="Model\DiscService.cs" />
    <Compile Include="Model\EntitySet.cs" />
    <Compile Include="Model\EntitySetItem.cs" />
    <Compile Include="Model\EntitySetItemService.Partial.cs" />
    <Compile Include="Model\EntitySetService.Partial.cs" />
    <Compile Include="Model\EntityType.cs" />
    <Compile Include="Model\EntityTypeService.Partial.cs" />
    <Compile Include="Model\EventCalendar.cs" />
    <Compile Include="Model\EventCalendarContentChannel.cs" />
    <Compile Include="Model\EventCalendarItem.cs" />
    <Compile Include="Model\EventItem.cs" />
    <Compile Include="Model\EventItemAudience.cs" />
    <Compile Include="Model\EventItemOccurrence.cs" />
    <Compile Include="Model\EventItemOccurrenceChannelItem.cs" />
    <Compile Include="Model\EventItemOccurrenceGroupMap.cs" />
    <Compile Include="Model\ExceptionLog.cs" />
    <Compile Include="Model\ExceptionLogService.Partial.cs" />
    <Compile Include="Model\FieldType.cs" />
    <Compile Include="Model\FieldTypeService.Partial.cs" />
    <Compile Include="Model\FinancialAccount.cs" />
    <Compile Include="Model\FinancialBatch.cs" />
    <Compile Include="Model\FinancialBatchService.Partial.cs" />
    <Compile Include="Model\FinancialGateway.cs" />
    <Compile Include="Model\FinancialPaymentDetail.cs" />
    <Compile Include="Model\FinancialPersonBankAccount.cs" />
    <Compile Include="Model\FinancialPersonBankAccountService.Partial.cs" />
    <Compile Include="Model\FinancialPersonSavedAccount.cs" />
    <Compile Include="Model\FinancialPersonSavedAccountService.Partial.cs" />
    <Compile Include="Model\FinancialPledge.cs" />
    <Compile Include="Model\FinancialPledgeService.Partial.cs" />
    <Compile Include="Model\FinancialScheduledTransaction.cs" />
    <Compile Include="Model\FinancialScheduledTransactionDetail.cs" />
    <Compile Include="Model\FinancialScheduledTransactionService.Partial.cs" />
    <Compile Include="Model\FinancialTransaction.cs" />
    <Compile Include="Model\FinancialTransactionDetail.cs" />
    <Compile Include="Model\FinancialTransactionDetailService.Partial.cs" />
    <Compile Include="Model\ContentChannelItemAssociation.cs" />
    <Compile Include="Model\FinancialTransactionImage.cs" />
    <Compile Include="Model\FinancialTransactionRefund.cs" />
    <Compile Include="Model\FinancialTransactionService.Partial.cs" />
    <Compile Include="Model\Following.cs" />
    <Compile Include="Model\FollowingEventNotification.cs" />
    <Compile Include="Model\FollowingEventSubscription.cs" />
    <Compile Include="Model\FollowingEventType.cs" />
    <Compile Include="Model\FollowingService.partial.cs" />
    <Compile Include="Model\FollowingSuggested.cs" />
    <Compile Include="Model\FollowingSuggestionType.cs" />
    <Compile Include="Model\Group.cs" />
    <Compile Include="Model\GroupLocation.cs" />
    <Compile Include="Model\GroupLocationService.Partial.cs" />
    <Compile Include="Model\GroupMember.cs" />
    <Compile Include="Model\GroupMemberRequirement.cs" />
    <Compile Include="Model\GroupMemberService.Partial.cs" />
    <Compile Include="Model\GroupMemberWorkflowTrigger.cs" />
    <Compile Include="Model\GroupMemberWorkflowTrigger.Partial.cs" />
    <Compile Include="Model\GroupRequirement.cs" />
    <Compile Include="Model\GroupRequirementType.cs" />
    <Compile Include="Model\GroupScheduleExclusion.cs" />
    <Compile Include="Model\GroupService.Partial.cs" />
    <Compile Include="Model\GroupType.cs" />
    <Compile Include="Model\GroupTypeLocationType.cs" />
    <Compile Include="Model\GroupTypeRole.cs" />
    <Compile Include="Model\GroupTypeRoleService.Partial.cs" />
    <Compile Include="Model\ContentChannelService.Partial.cs" />
    <Compile Include="Model\GroupTypeService.Partial.cs" />
    <Compile Include="Model\History.cs" />
    <Compile Include="Model\HistoryService.Partial.cs" />
    <Compile Include="Model\HtmlContent.cs" />
    <Compile Include="Model\HtmlContentService.Partial.cs" />
    <Compile Include="Model\Interaction.cs" />
    <Compile Include="Model\InteractionChannel.cs" />
    <Compile Include="Model\InteractionComponent.cs" />
    <Compile Include="Model\InteractionDeviceType.cs" />
    <Compile Include="Model\InteractionSession.cs" />
    <Compile Include="Model\Layout.cs" />
    <Compile Include="Model\LayoutService.Partial.cs" />
    <Compile Include="Model\Location.cs" />
    <Compile Include="Model\LocationService.Partial.cs" />
    <Compile Include="Model\MergeTemplate.cs" />
    <Compile Include="Model\Metaphone.cs" />
    <Compile Include="Model\Metric.cs" />
    <Compile Include="Model\MetricCategory.cs" />
    <Compile Include="Model\MetricPartition.cs" />
    <Compile Include="Model\MetricValue.cs" />
    <Compile Include="Model\MetricValuePartition.cs" />
    <Compile Include="Model\NcoaHistory.cs" />
    <Compile Include="Model\NcoaHistoryService.Partial.cs" />
    <Compile Include="Model\Note.cs" />
    <Compile Include="Model\NoteService.Partial.cs" />
    <Compile Include="Model\NoteType.cs" />
    <Compile Include="Model\NoteTypeService.Partial.cs" />
    <Compile Include="Model\NoteWatch.cs" />
    <Compile Include="Model\Notification.cs" />
    <Compile Include="Model\NotificationRecipient.cs" />
    <Compile Include="Model\Page.cs" />
    <Compile Include="Model\PageContext.cs" />
    <Compile Include="Model\PageContextService.Partial.cs" />
    <Compile Include="Model\PageRoute.cs" />
    <Compile Include="Model\PageRouteService.Partial.cs" />
    <Compile Include="Model\PageService.Partial.cs" />
    <Compile Include="Model\Person.cs" />
    <Compile Include="Model\PersonalDevice.cs" />
    <Compile Include="Model\PersonAlias.cs" />
    <Compile Include="Model\PersonalDeviceService.Partial.cs" />
    <Compile Include="Model\PersonAliasService.Partial.cs" />
    <Compile Include="Model\PersonBadge.cs" />
    <Compile Include="Model\PersonBadgeService.partial.cs" />
    <Compile Include="Model\PersonDuplicate.cs" />
    <Compile Include="Model\PersonPreviousName.cs" />
    <Compile Include="Model\PersonSearchKey.cs" />
    <Compile Include="Model\PersonSearchKeyService.Partial.cs" />
    <Compile Include="Model\PersonService.Partial.cs" />
    <Compile Include="Model\PersonSignal.cs" />
    <Compile Include="Model\PersonToken.cs" />
    <Compile Include="Model\PersonTokenService.Partial.cs" />
    <Compile Include="Model\PersonViewed.cs" />
    <Compile Include="Model\PersonViewedService.Partial.cs" />
    <Compile Include="Model\PhoneNumber.cs" />
    <Compile Include="Model\PhoneNumberService.Partial.cs" />
    <Compile Include="Model\PluginMigration.cs" />
    <Compile Include="Model\PrayerRequest.cs" />
    <Compile Include="Model\PrayerRequestService.partial.cs" />
    <Compile Include="Model\RangeValue.cs" />
    <Compile Include="Model\Registration.cs" />
    <Compile Include="Model\RegistrationInstance.cs" />
    <Compile Include="Model\RegistrationRegistrant.cs" />
    <Compile Include="Model\RegistrationRegistrantFee.cs" />
    <Compile Include="Model\RegistrationService.partial.cs" />
    <Compile Include="Model\RegistrationTemplate.cs" />
    <Compile Include="Model\RegistrationTemplateDiscount.cs" />
    <Compile Include="Model\RegistrationTemplateFee.cs" />
    <Compile Include="Model\RegistrationTemplateDiscountService.Partial.cs" />
    <Compile Include="Model\RegistrationTemplateForm.cs" />
    <Compile Include="Model\RegistrationTemplateFormField.cs" />
    <Compile Include="Model\Report.cs" />
    <Compile Include="Model\ScheduleCategoryExclusion.cs" />
    <Compile Include="Model\ReportField.cs" />
    <Compile Include="Model\ReportService.partial.cs" />
    <Compile Include="Model\RestAction.cs" />
    <Compile Include="Model\RestActionService.partial.cs" />
    <Compile Include="Model\RestController.cs" />
    <Compile Include="Model\RestControllerService.Partial.cs" />
    <Compile Include="Model\Schedule.cs" />
    <Compile Include="Model\ScheduleService.Partial.cs" />
    <Compile Include="Model\ServiceJobHistory.cs" />
    <Compile Include="Model\ServiceJobHistoryService.Partial.cs" />
    <Compile Include="Model\SignalType.cs" />
    <Compile Include="Model\SiteDomain.cs" />
    <Compile Include="Model\LavaShortCode.cs" />
    <Compile Include="Model\PageShortLinkService.Partial.cs" />
    <Compile Include="Model\WorkflowActionService.Partial.cs" />
    <Compile Include="Pbx\CdrRecord.cs" />
    <Compile Include="Pbx\PbxComponent.cs" />
    <Compile Include="Pbx\PbxContainer.cs" />
    <Compile Include="PersonProfile\Badge\Giving.cs" />
    <Compile Include="PersonProfile\Badge\GroupTypeAttendance.cs" />
    <Compile Include="PersonProfile\Badge\InDataView.cs" />
    <Compile Include="PersonProfile\Badge\TopPersonSignal.cs" />
    <Compile Include="PersonProfile\Badge\PersonalDevice.cs" />
    <Compile Include="PersonProfile\Badge\InteractionsInRange.cs" />
    <Compile Include="Plugin\HotFixes\038_LabelFieldType.cs" />
    <Compile Include="Plugin\HotFixes\046_EnableSmartyStreetsIfNoActiveLocationSrv.cs" />
    <Compile Include="Plugin\HotFixes\045_FamilyRegistration.cs" />
    <Compile Include="Plugin\HotFixes\044_EnsureCommunicationMigration.cs" />
    <Compile Include="Plugin\HotFixes\043_MoreMigrationRollupsForV7_3.cs" />
    <Compile Include="Plugin\HotFixes\041_MigrationRollupsForV7_3.cs" />
    <Compile Include="Plugin\HotFixes\040_BusinessTransactionDetailLinks.cs" />
    <Compile Include="Plugin\HotFixes\039_MigrationRollupsForV7_2.cs" />
    <Compile Include="Plugin\HotFixes\042_FixShortLinkUrlInteractionChannel.cs" />
    <Compile Include="Plugin\HotFixes\048_InteractionSessionPerformance.cs" />
    <Compile Include="Plugin\HotFixes\047_DataAutomation.cs" />
    <Compile Include="Plugin\HotFixes\049_UpdateGivingAnalyticsAccounts.cs" />
    <Compile Include="Reporting\DataFilter\Person\AttendanceCampusFilter.cs" />
    <Compile Include="Plugin\HotFixes\050_MigrationRollupsForV7_4.cs" />
    <Compile Include="Reporting\DataFilter\FinancialScheduledTransactionDetail\AccountFilter.cs" />
    <Compile Include="Reporting\DataFilter\BenevolenceRequest\CampusActiveFilter.cs" />
    <Compile Include="Reporting\DataFilter\BenevolenceRequest\CampusesActiveFilter.cs" />
    <Compile Include="Reporting\DataFilter\BenevolenceRequest\CampusesFilter.cs" />
    <Compile Include="Reporting\DataFilter\BenevolenceRequest\CampusFilter.cs" />
    <Compile Include="Reporting\DataFilter\BenevolenceRequest\TotalBenevolenceFilter.cs" />
    <Compile Include="Reporting\DataFilter\Person\BenevolenceRequestDataViewFilter.cs" />
    <Compile Include="Reporting\DataFilter\Person\CommunicationStatusFilter.cs" />
    <Compile Include="Reporting\DataFilter\Person\ConnectionRequestDataViewFilter.cs" />
    <Compile Include="Reporting\DataFilter\Person\FinancialPledgeDataViewFilter.cs" />
    <Compile Include="Reporting\DataFilter\Person\FinancialScheduledTransactionDataViewFilter.cs" />
    <Compile Include="Reporting\DataFilter\Person\FinancialTransactionDataViewFilter.cs" />
    <Compile Include="Reporting\DataFilter\Person\HasPhoneFilter.cs" />
    <Compile Include="Reporting\DataFilter\Person\HasSignalFilter.cs" />
    <Compile Include="Reporting\DataFilter\Person\InRegistrationInstanceRegistrationTemplateFilter.cs" />
    <Compile Include="Reporting\DataFilter\Person\InLocationGeofenceFilter.cs" />
    <Compile Include="Reporting\DataFilter\Person\LocationFilter.cs" />
    <Compile Include="Reporting\DataFilter\Person\PersonalDeviceDataViewFilter.cs" />
    <Compile Include="Reporting\DataFilter\Person\PostalCodeFilter.cs" />
    <Compile Include="Reporting\DataFilter\Person\HasNoteFilter.cs" />
    <Compile Include="Reporting\DataFilter\Person\PrayerRequestDataViewFilter.cs" />
    <Compile Include="Reporting\DataFilter\Person\UserLoginDataViewFilter.cs" />
    <Compile Include="Reporting\DataFilter\PrayerRequest\CampusActiveFilter.cs" />
    <Compile Include="Reporting\DataFilter\PrayerRequest\CampusesActiveFilter.cs" />
    <Compile Include="Reporting\DataFilter\PrayerRequest\CampusesFilter.cs" />
    <Compile Include="Reporting\DataFilter\PrayerRequest\CampusFilter.cs" />
    <Compile Include="Reporting\DataFilter\PrayerRequest\ContainsPeopleFilter.cs" />
    <Compile Include="Reporting\DataFilter\UserLogin\LoginTypeFilter.cs" />
    <Compile Include="Reporting\DataSelect\BenevolenceRequest\CampusSelect.cs" />
    <Compile Include="Reporting\DataSelect\BenevolenceRequest\TotalBenevolenceSelect.cs" />
    <Compile Include="Reporting\DataSelect\FormattedFieldSelect.cs" />
    <Compile Include="Reporting\DataSelect\GroupMember\GroupLinkSelect.cs" />
    <Compile Include="Reporting\DataSelect\GroupMember\GroupAttributeSelect.cs" />
    <Compile Include="Reporting\DataSelect\Group\GroupFormattedFieldSelect.cs" />
    <Compile Include="Reporting\DataSelect\Group\ScheduleSelect.cs" />
    <Compile Include="Reporting\DataSelect\Person\PersonFormattedFieldSelect.cs" />
    <Compile Include="Reporting\DataSelect\Person\SignalSelect.cs" />
    <Compile Include="Reporting\DataSelect\PrayerRequest\CampusSelect.cs" />
    <Compile Include="Reporting\DataSelect\PrayerRequest\CategorySelect.cs" />
    <Compile Include="Reporting\DataSelect\PrayerRequest\PersonLinkSelect.cs" />
    <Compile Include="Reporting\DataTransform\Person\FamilyMembersTransform.cs" />
    <Compile Include="Reporting\DataTransform\Person\FatherTransform.cs" />
    <Compile Include="Reporting\DataTransform\Person\GrandchildTransform.cs" />
    <Compile Include="Reporting\DataTransform\Person\GrandparentTransform.cs" />
    <Compile Include="Reporting\DataTransform\Person\MotherTransform.cs" />
    <Compile Include="Reporting\DataTransform\Person\SpouseTransform.cs" />
    <Compile Include="Reporting\IRecipientDataSelect.cs" />
    <Compile Include="Reporting\PowerBiUtilities.cs" />
    <Compile Include="Search\Other\Universal.cs" />
    <Compile Include="Reporting\DataFilter\Person\InRegistrationInstanceFilter.cs" />
    <Compile Include="Security\Role.cs" />
    <Compile Include="SqlServerTypes\Loader.cs" />
    <Compile Include="Storage\AssetStorage\AmazonS3Component.cs" />
    <Compile Include="Storage\AssetStorage\Asset.cs" />
    <Compile Include="Storage\AssetStorage\AssetStorageComponent.cs" />
    <Compile Include="Storage\AssetStorage\AssetStorageContainer.cs" />
    <Compile Include="Storage\AssetStorage\FileSystemComponent.cs" />
    <Compile Include="SystemGuid\Block.cs" />
    <Compile Include="SystemGuid\Communication.cs" />
    <Compile Include="SystemGuid\InteractionChannel.cs" />
    <Compile Include="SystemGuid\WorkflowType.cs" />
    <Compile Include="SystemKey\SystemSetting.cs" />
    <Compile Include="SystemKey\UserPreference.cs" />
    <Compile Include="Transactions\DeleteIndexEntityTransaction.cs" />
    <Compile Include="Transactions\IndexEntityTransaction.cs" />
    <Compile Include="Transactions\BulkIndexEntityTypeTransaction.cs" />
    <Compile Include="Transactions\LaunchWorkflowsTransaction.cs" />
    <Compile Include="Transactions\InteractionTransaction.cs" />
    <Compile Include="Transactions\ShortLinkTransaction.cs" />
    <Compile Include="Transactions\SendPaymentReceipts.cs" />
    <Compile Include="Transactions\UpdatePersonsTopSignal.cs" />
    <Compile Include="UniversalSearch\Crawler\Crawler.cs" />
    <Compile Include="UniversalSearch\Crawler\CrawledPage.cs" />
    <Compile Include="UniversalSearch\Crawler\RobotsTxt\AccessRule.cs" />
    <Compile Include="UniversalSearch\Crawler\RobotsTxt\CrawlDelayRule.cs" />
    <Compile Include="UniversalSearch\Crawler\RobotsTxt\Enums\AllowRuleImplementation.cs" />
    <Compile Include="UniversalSearch\Crawler\RobotsTxt\Enums\LineType.cs" />
    <Compile Include="UniversalSearch\Crawler\RobotsTxt\Helpers\EnumHelper.cs" />
    <Compile Include="UniversalSearch\Crawler\RobotsTxt\Line.cs" />
    <Compile Include="UniversalSearch\Crawler\RobotsTxt\Robots.cs" />
    <Compile Include="UniversalSearch\Crawler\RobotsTxt\Rule.cs" />
    <Compile Include="UniversalSearch\Crawler\RobotsTxt\Sitemap.cs" />
    <Compile Include="Net\RockWebRequest.cs" />
    <Compile Include="PersonProfile\Badge\GeofencedByGroup.cs" />
    <Compile Include="Plugin\HotFixes\001_FixPhoneCountryCode.cs" />
    <Compile Include="Reporting\ComparisonHelper.cs" />
    <Compile Include="Reporting\DataFilter\NotInOtherDataViewFilter.cs" />
    <Compile Include="Reporting\DataFilter\GroupMembers\GroupMemberAttributesFilter.cs" />
    <Compile Include="Model\ServiceJob.cs" />
    <Compile Include="Model\ServiceJobService.Partial.cs" />
    <Compile Include="Model\ServiceLog.cs" />
    <Compile Include="Model\SignatureDocument.cs" />
    <Compile Include="Model\SignatureDocumentService.Partial.cs" />
    <Compile Include="Model\SignatureDocumentTemplate.cs" />
    <Compile Include="Model\SignatureDocumentTemplateService.Partial.cs" />
    <Compile Include="Model\Site.cs" />
    <Compile Include="Model\PageShortLink.cs" />
    <Compile Include="Model\SiteDomainService.Partial.cs" />
    <Compile Include="Model\SiteService.Partial.cs" />
    <Compile Include="Model\SystemEmail.cs" />
    <Compile Include="Model\Tag.cs" />
    <Compile Include="Model\TaggedItem.cs" />
    <Compile Include="Model\TaggedItemService.Partial.cs" />
    <Compile Include="Model\TagService.Partial.cs" />
    <Compile Include="Model\UserLogin.cs" />
    <Compile Include="Model\UserLoginService.Partial.cs" />
    <Compile Include="Model\Workflow.cs" />
    <Compile Include="Model\WorkflowAction.cs" />
    <Compile Include="Model\WorkflowActionForm.cs" />
    <Compile Include="Model\WorkflowActionFormAttribute.cs" />
    <Compile Include="Model\WorkflowActionType.cs" />
    <Compile Include="Model\WorkflowActivity.cs" />
    <Compile Include="Model\WorkflowActivityType.cs" />
    <Compile Include="Model\WorkflowLog.cs" />
    <Compile Include="Model\WorkflowService.Partial.cs" />
    <Compile Include="Model\WorkflowTrigger.cs" />
    <Compile Include="Model\WorkflowTriggerService.Partial.cs" />
    <Compile Include="Model\WorkflowType.cs" />
    <Compile Include="PersonProfile\BadgeComponent.cs" />
    <Compile Include="PersonProfile\BadgeContainer.cs" />
    <Compile Include="PersonProfile\Badge\AlertNote.cs" />
    <Compile Include="PersonProfile\Badge\AttendingDuration.cs" />
    <Compile Include="PersonProfile\Badge\Campus.cs" />
    <Compile Include="PersonProfile\Badge\DISC.cs" />
    <Compile Include="PersonProfile\Badge\FamilyAttendance.cs" />
    <Compile Include="PersonProfile\Badge\FamilyWeeksAttendedInDuration.cs" />
    <Compile Include="PersonProfile\Badge\InGroupOfType.cs" />
    <Compile Include="PersonProfile\Badge\InGroupWithPurpose.cs" />
    <Compile Include="PersonProfile\Badge\LastVisitOnSite.cs" />
    <Compile Include="PersonProfile\Badge\Liquid.cs" />
    <Compile Include="PersonProfile\HighlightLabelBadge.cs" />
    <Compile Include="PersonProfile\IconBadge.cs" />
    <Compile Include="Plugin\HotFixes\002_CheckinGradeRequired.cs" />
    <Compile Include="Plugin\HotFixes\003_FixSystemEmailQuote.cs" />
    <Compile Include="Plugin\HotFixes\004_FixGradeRequiredAttribute.cs" />
    <Compile Include="Plugin\HotFixes\005_FixCheckinAdminRoute.cs" />
    <Compile Include="Plugin\HotFixes\006_FixCheckinPrevPages.cs" />
    <Compile Include="Plugin\HotFixes\023_SecurityCodeLength.cs" />
    <Compile Include="Plugin\HotFixes\022_Fundraising.cs" />
    <Compile Include="Plugin\HotFixes\017_FixBackgroundCheckOptionalCampus.cs" />
    <Compile Include="Plugin\HotFixes\016_SetInactiveFamilies.cs" />
    <Compile Include="Plugin\HotFixes\015_CheckinByBirthdate.cs" />
    <Compile Include="Plugin\HotFixes\009_FixCheckinAttributes.cs" />
    <Compile Include="Plugin\HotFixes\008_FamilyAnalyticsUpdate.cs" />
    <Compile Include="Plugin\HotFixes\007_FixGroupAndBenevolenceSecurity.cs" />
    <Compile Include="Plugin\HotFixes\014_FixEraGiveAttribValues.cs" />
    <Compile Include="Plugin\HotFixes\013_FixSystemEmailTo_1828.cs" />
    <Compile Include="Plugin\HotFixes\012_FixAttendanceAnalyticsScript.cs" />
    <Compile Include="Plugin\HotFixes\011_FixNameProfileChangeRequest.cs" />
    <Compile Include="Plugin\HotFixes\010_FixGetSpouse.cs" />
    <Compile Include="Plugin\HotFixes\020_FixCommunicationTemplate.cs" />
    <Compile Include="Plugin\HotFixes\021_UpdateCheckInMergefieldDebugInfo.cs" />
    <Compile Include="Plugin\HotFixes\019_FixIpadClientPrinting.cs" />
    <Compile Include="Plugin\HotFixes\018_RestrictGroupRegistrationGroupTypes.cs" />
    <Compile Include="Plugin\HotFixes\024_PrayerRequestAttributes.cs" />
    <Compile Include="Plugin\HotFixes\030_MyConnectionOpportunitiesLava.cs" />
    <Compile Include="Plugin\HotFixes\031_AttendanceAnalyticsGivingId.cs" />
    <Compile Include="Plugin\HotFixes\032_MigrationRollupsForV6_9.cs" />
    <Compile Include="Plugin\HotFixes\029_BatchDetailReopenBatchSecurity.cs" />
    <Compile Include="Plugin\HotFixes\025_PersonGivingEnvelopeAttribute.cs" />
    <Compile Include="Plugin\HotFixes\026_PersonEditConnectionRecordStatus.cs" />
    <Compile Include="Plugin\HotFixes\027_AddCheckinFeatures.cs" />
    <Compile Include="Plugin\HotFixes\028_CheckinTextSettings.cs" />
    <Compile Include="Plugin\HotFixes\033_ConnectionOpportunityCounts.cs" />
    <Compile Include="Plugin\HotFixes\034_FinancialSecurityActions.cs" />
    <Compile Include="Plugin\HotFixes\035_TransactionListSummary.cs" />
    <Compile Include="Plugin\HotFixes\036_PrayerRequestFollowingEvent.cs" />
    <Compile Include="Plugin\HotFixes\037_MigrationRollupsForV6_10.cs" />
    <Compile Include="Plugin\Migration.cs" />
    <Compile Include="Plugin\VersionAttribute.cs" />
    <Compile Include="Properties\AssemblyInfo.cs" />
    <Compile Include="Reporting\Dashboard\DashboardWidget.cs">
      <SubType>ASPXCodeBehind</SubType>
    </Compile>
    <Compile Include="Reporting\Dashboard\LineBarPointsChartDashboardWidget.cs">
      <SubType>ASPXCodeBehind</SubType>
    </Compile>
    <Compile Include="Reporting\DataComponentSettingsHelper.cs" />
    <Compile Include="Reporting\DataFilterComponent.cs" />
    <Compile Include="Reporting\DataFilterContainer.cs" />
    <Compile Include="Reporting\DataFilter\BaseAccountFilter.cs" />
    <Compile Include="Reporting\DataFilter\ContentChannelItem\ContentChannel.cs" />
    <Compile Include="Reporting\DataFilter\ContentChannelItem\ContentChannelItemAttributesFilter.cs" />
    <Compile Include="Reporting\DataFilter\ContentChannelItem\ContentChannelType.cs" />
    <Compile Include="Reporting\DataFilter\EntityFieldFilter.cs" />
    <Compile Include="Reporting\DataFilter\FinancialPledge\AccountFilter.cs" />
    <Compile Include="Reporting\DataFilter\FinancialTransactionDetail\AccountFilter.cs" />
    <Compile Include="Reporting\DataFilter\FinancialTransaction\TotalAmountFilter.cs" />
    <Compile Include="Reporting\DataFilter\GroupMembers\ContainsPeopleFilter.cs" />
    <Compile Include="Reporting\DataFilter\GroupMembers\GroupDataViewFilter.cs" />
    <Compile Include="Reporting\DataFilter\Group\CampusFilter.cs" />
    <Compile Include="Reporting\DataFilter\Group\ContainsGroupMembersFilter.cs" />
    <Compile Include="Reporting\DataFilter\Group\ContainsPeopleFilter.cs" />
    <Compile Include="Reporting\DataFilter\Group\DistanceFromFilter.cs" />
    <Compile Include="Reporting\DataFilter\Group\GroupAttributesFilter.cs" />
    <Compile Include="Reporting\DataFilter\Group\GroupBranchFilter.cs" />
    <Compile Include="Reporting\DataFilter\Group\GroupTypeDataViewFilter.cs" />
    <Compile Include="Reporting\DataFilter\Group\GroupTypeFilter.cs" />
    <Compile Include="Reporting\DataFilter\Group\MemberCountFilter.cs" />
    <Compile Include="Reporting\DataFilter\Group\SimpleMemberCountFilter.cs" />
    <Compile Include="Reporting\DataFilter\IUpdateSelectionFromPageParameters.cs" />
    <Compile Include="Reporting\DataFilter\OtherDataViewFilter.cs" />
    <Compile Include="Reporting\DataFilter\Person\AgeFilter.cs" />
    <Compile Include="Reporting\DataFilter\Person\CampusesActiveFilter.cs" />
    <Compile Include="Reporting\DataFilter\Person\CampusesFilter.cs" />
    <Compile Include="Reporting\DataFilter\Person\CampusActiveFilter.cs" />
    <Compile Include="Reporting\DataFilter\Person\CampusFilter.cs" />
    <Compile Include="Reporting\DataFilter\Person\DistanceFromFilter.cs" />
    <Compile Include="Reporting\DataFilter\Person\FirstContributionDateFilter.cs" />
    <Compile Include="Reporting\DataFilter\Person\GivingAmountFilter.cs" />
    <Compile Include="Reporting\DataFilter\Person\GradeFilter.cs" />
    <Compile Include="Reporting\DataFilter\Person\GroupAttendanceFilter.cs" />
    <Compile Include="Reporting\DataFilter\Person\GroupDataViewFilter.cs" />
    <Compile Include="Reporting\DataFilter\Person\GroupMemberDataViewFilter.cs" />
    <Compile Include="Reporting\DataFilter\Person\GroupTypeAttendanceFilter.cs" />
    <Compile Include="Reporting\DataFilter\Person\HasPictureFilter.cs" />
    <Compile Include="Reporting\DataFilter\Person\HistoryDataViewFilter.cs" />
    <Compile Include="Reporting\DataFilter\Person\InGroupFilter.cs" />
    <Compile Include="Reporting\DataFilter\Person\InGroupGeofenceFilter.cs" />
    <Compile Include="Reporting\DataFilter\Person\InGroupGroupTypeFilter.cs" />
    <Compile Include="Reporting\DataFilter\Person\InGroupSimpleFilter.cs" />
    <Compile Include="Reporting\DataFilter\Person\LocationDataViewFilter.cs" />
    <Compile Include="Reporting\DataFilter\Person\NotInGroupFilter.cs" />
    <Compile Include="Reporting\DataFilter\Person\NotInGroupGroupTypeFilter.cs" />
    <Compile Include="Reporting\DataFilter\Person\TagFilter.cs" />
    <Compile Include="Reporting\DataFilter\PropertyFilter.cs" />
    <Compile Include="Reporting\DataFilter\Workflow\WorkflowAttributesFilter.cs" />
    <Compile Include="Reporting\DataFilter\Workflow\WorkflowTypeFilter.cs" />
    <Compile Include="Reporting\DataSelectComponent.cs" />
    <Compile Include="Reporting\DataSelectContainer.cs" />
    <Compile Include="Reporting\DataSelect\FinancialTransaction\TotalAmountSelect.cs" />
    <Compile Include="Reporting\DataSelect\GroupMember\GroupCampus.cs" />
    <Compile Include="Reporting\DataSelect\GroupMember\GroupMemberAttributeSelect.cs" />
    <Compile Include="Reporting\DataSelect\GroupMember\GroupRoleSelect.cs" />
    <Compile Include="Reporting\DataSelect\GroupMember\GroupStatusSelect.cs" />
    <Compile Include="Reporting\DataSelect\GroupMember\PersonLinkSelect.cs" />
    <Compile Include="Reporting\DataSelect\Group\CampusSelect.cs" />
    <Compile Include="Reporting\DataSelect\Group\DistanceFromSelect.cs" />
    <Compile Include="Reporting\DataSelect\Group\GroupLinkSelect.cs" />
    <Compile Include="Reporting\DataSelect\Group\GroupTypeSelect.cs" />
    <Compile Include="Reporting\DataSelect\Group\LocationSelect.cs" />
    <Compile Include="Reporting\DataSelect\Group\MemberCountSelect.cs" />
    <Compile Include="Reporting\DataSelect\Group\MemberListSelect.cs" />
    <Compile Include="Reporting\DataSelect\Group\ParentGroupMemberListSelect.cs" />
    <Compile Include="Reporting\DataSelect\Group\ParentGroupSelect.cs" />
    <Compile Include="Reporting\DataSelect\Group\ParticipationRateSelect.cs" />
    <Compile Include="Reporting\DataSelect\LiquidSelect.cs" />
    <Compile Include="Reporting\DataSelect\Person\AddressSelect.cs" />
    <Compile Include="Reporting\DataSelect\Person\AgeSelect.cs" />
    <Compile Include="Reporting\DataSelect\Person\CampusSelect.cs" />
    <Compile Include="Reporting\DataSelect\Person\ChildNamesSelect.cs" />
    <Compile Include="Reporting\DataSelect\Person\DistanceFromSelect.cs" />
    <Compile Include="Reporting\DataSelect\Person\FamilyNameSelect.cs" />
    <Compile Include="Reporting\DataSelect\Person\FirstLastContributionSelect.cs" />
    <Compile Include="Reporting\DataSelect\Person\GradeSelect.cs" />
    <Compile Include="Reporting\DataSelect\Person\GroupParticipationSelect.cs" />
    <Compile Include="Reporting\DataSelect\Person\InGroupGeofenceGroupTypeSelect.cs" />
    <Compile Include="Reporting\DataSelect\Person\InGroupGroupTypeSelect.cs" />
    <Compile Include="Reporting\DataSelect\Person\LastAttendedGroupOfType.cs" />
    <Compile Include="Reporting\DataSelect\Person\LastLoginSelect.cs" />
    <Compile Include="Reporting\DataSelect\Person\LastNoteSelect.cs" />
    <Compile Include="Reporting\DataSelect\Person\ParentEmailSelect.cs" />
    <Compile Include="Reporting\DataSelect\Person\ParentPhoneNumberSelect.cs" />
    <Compile Include="Reporting\DataSelect\Person\ParentsNamesSelect.cs" />
    <Compile Include="Reporting\DataSelect\Person\PersonLinkSelect.cs" />
    <Compile Include="Reporting\DataSelect\Person\PhoneNumberSelect.cs" />
    <Compile Include="Reporting\DataSelect\Person\PhotoSelect.cs" />
    <Compile Include="Reporting\DataSelect\Person\RelatedPeopleSelect.cs" />
    <Compile Include="Reporting\DataSelect\Person\SpouseNameSelect.cs" />
    <Compile Include="Reporting\DataSelect\Person\TotalGivingAmountSelect.cs" />
    <Compile Include="Reporting\DataTransformComponent.cs" />
    <Compile Include="Reporting\DataTransformContainer.cs" />
    <Compile Include="Reporting\DataTransform\Person\ChildrenTransform.cs" />
    <Compile Include="Reporting\DataTransform\Person\ParentTransform.cs" />
    <Compile Include="Reporting\EntityHelper.cs" />
    <Compile Include="Reporting\FilterExpressionExtractor.cs" />
    <Compile Include="Reporting\IDataFilterWithOverrides.cs" />
    <Compile Include="Reporting\ReportingHelper.cs" />
    <Compile Include="Reporting\SelectExpressionExtractor.cs" />
    <Compile Include="Scripting.evaluator.cs" />
    <Compile Include="Scripting.Extensions.cs" />
    <Compile Include="Scripting.native.cs" />
    <Compile Include="Search\Group\Name.cs" />
    <Compile Include="Search\Person\Address.cs" />
    <Compile Include="Search\Person\BirthDate.cs" />
    <Compile Include="Search\Person\BusinessName.cs" />
    <Compile Include="Security\Authentication\Twitter.cs" />
    <Compile Include="Transactions\SaveCommunicationTransaction.cs" />
    <Compile Include="UniversalSearch\FormattedSearchResult.cs" />
    <Compile Include="UniversalSearch\IndexComponents\Elasticsearch.cs" />
    <Compile Include="UniversalSearch\IndexComponents\Lucene.cs" />
    <Compile Include="UniversalSearch\IndexContainer.cs" />
    <Compile Include="UniversalSearch\IndexComponent.cs" />
    <Compile Include="UniversalSearch\IndexModels\Attributes\RockIndexField.cs" />
    <Compile Include="UniversalSearch\IndexModels\BusinessIndex.cs" />
    <Compile Include="UniversalSearch\IndexModels\PersonIndex.cs" />
    <Compile Include="UniversalSearch\IndexModels\ContentChannelItemIndex.cs" />
    <Compile Include="UniversalSearch\IndexModels\IndexModelBase.cs" />
    <Compile Include="UniversalSearch\IndexModels\GroupIndex.cs" />
    <Compile Include="UniversalSearch\IndexModels\SitePageIndex.cs" />
    <Compile Include="UniversalSearch\IndexModels\StringAttribute.cs" />
    <Compile Include="UniversalSearch\IRockIndexable.cs" />
    <Compile Include="UniversalSearch\SearchFieldCriteria.cs" />
    <Compile Include="UniversalSearch\ModelFieldFilterConfig.cs" />
    <Compile Include="UniversalSearch\SearchResultModel.cs" />
    <Compile Include="Utility\Async.cs" />
    <Compile Include="Utility\DebugHelper.cs" />
    <Compile Include="Utility\ExcelHelper.cs" />
    <Compile Include="Utility\ExtensionMethods\DataTable.cs" />
    <Compile Include="Utility\ExtensionMethods\IntegerExtensions.cs" />
    <Compile Include="Utility\ExtensionMethods\IRockTransactionExtensions.cs" />
    <Compile Include="Utility\ExtensionMethods\QuartzExtensions.cs" />
    <Compile Include="Utility\FileUtilities.cs" />
    <Compile Include="Utility\FontAwesomeHelper.cs" />
    <Compile Include="Utility\IRockOwinStartup.cs" />
    <Compile Include="Utility\Ncoa.cs" />
    <Compile Include="Utility\SparkDataApi\PersonAddressItem.cs" />
    <Compile Include="Utility\SparkDataApi\NcoaApi.cs" />
    <Compile Include="Utility\SparkDataApi\NcoaReturnRecord.cs" />
    <Compile Include="Utility\SparkDataApi\NcoaResponse.cs" />
    <Compile Include="Utility\SparkDataApi\GroupNameTransactionKey.cs" />
    <Compile Include="Utility\SparkDataApi\UsernamePassword.cs" />
    <Compile Include="Utility\Settings\DataAutomation\InactivatePeople.cs" />
    <Compile Include="Utility\Settings\DataAutomation\InteractionItem.cs" />
    <Compile Include="Utility\Settings\DataAutomation\MoveAdultChildren.cs" />
    <Compile Include="Utility\Settings\DataAutomation\ReactivatePeople.cs" />
    <Compile Include="Utility\Settings\DataAutomation\UpdateFamilyStatus.cs" />
    <Compile Include="Utility\Settings\DataAutomation\UpdatePersonConnectionStatus.cs" />
    <Compile Include="Utility\Settings\DataAutomation\UpdateFamilyCampus.cs" />
    <Compile Include="Utility\Settings\SparkData\NcoaSettings.cs" />
    <Compile Include="Utility\Settings\SparkData\SparkDataConfig.cs" />
    <Compile Include="Utility\SparkDataApi\SparkDataApi.cs" />
    <Compile Include="Utility\TextToWorkflow.cs" />
    <Compile Include="Utility\ZebraPrint.cs" />
    <Compile Include="Web\HttpModules\ResponseHeaders.cs" />
    <Compile Include="Web\HttpModules\HttpModuleComponent.cs" />
    <Compile Include="Web\HttpModules\HttpModuleContainer.cs" />
    <Compile Include="Web\UI\Adapters\ListControlAdaptor.cs" />
    <Compile Include="Web\UI\Adapters\CheckBoxListAdapter.cs" />
    <Compile Include="Web\UI\Controls\AccordionPanel.cs" />
    <Compile Include="Web\UI\Controls\AttributeValuesContainer.cs" />
    <Compile Include="Web\UI\Controls\CampusAccountAmountPicker.cs" />
    <Compile Include="Web\UI\Controls\FieldVisibilityWrapper.cs" />
    <Compile Include="Web\UI\Controls\Captcha.cs" />
    <Compile Include="Web\UI\Controls\Communication\PushNotification.cs" />
    <Compile Include="Web\UI\Controls\AttributeMatrixEditor.cs" />
    <Compile Include="Web\UI\Controls\DynamicPlaceholder.cs" />
    <Compile Include="Web\UI\Controls\FieldVisibilityRulesEditor.cs" />
    <Compile Include="Web\UI\Controls\ValueFilter.cs" />
    <Compile Include="Web\UI\Controls\Grid\EncryptedField.cs" />
    <Compile Include="Web\UI\Controls\Grid\HtmlField.cs" />
    <Compile Include="Web\UI\Controls\Grid\LavaField.cs" />
    <Compile Include="Web\UI\Controls\HiddenFieldRangeValidator.cs" />
    <Compile Include="Web\UI\Controls\HiddenFieldWithValidationProperty.cs" />
    <Compile Include="Web\UI\Controls\IHasRequired.cs" />
    <Compile Include="Web\UI\Controls\IRockChangeHandlerControl.cs" />
    <Compile Include="Web\UI\Controls\NewFamily\AdvanceInfo.cs" />
    <Compile Include="Web\UI\Controls\NewFamily\AdvanceInfoRow.cs" />
    <Compile Include="Web\UI\Controls\NoteEditor.cs" />
    <Compile Include="Web\UI\Controls\NoteOptions.cs" />
    <Compile Include="Web\UI\Controls\ControlMirror.cs" />
    <Compile Include="Web\UI\Controls\Lava.cs" />
    <Compile Include="Web\UI\Controls\ListItems.cs" />
    <Compile Include="Web\UI\Controls\NumberBoxBase.cs" />
    <Compile Include="Web\UI\Controls\NumberUpDownGroup.cs" />
    <Compile Include="Web\UI\Controls\Pickers\AssetStorageProviderPicker.cs" />
    <Compile Include="Web\UI\Controls\Pickers\ContentChannelItemPicker.cs" />
    <Compile Include="Web\UI\Controls\Pickers\ItemFromBlockPicker.cs" />
    <Compile Include="Web\UI\Controls\Pickers\ReportPicker.cs" />
    <Compile Include="Web\UI\Controls\Pickers\DataViewItemPicker.cs" />
    <Compile Include="Web\UI\Controls\Pickers\RegistrationInstancePicker.cs" />
    <Compile Include="Web\UI\Controls\PreRegistration\Children.cs" />
    <Compile Include="Web\UI\Controls\PreRegistration\ChildRow.cs" />
    <Compile Include="Web\UI\Controls\Pickers\DataViewsPicker.cs" />
    <Compile Include="Web\UI\Controls\Pickers\DatePartsPicker.cs" />
    <Compile Include="Web\UI\Controls\Pickers\FieldTypePicker.cs" />
    <Compile Include="Web\UI\Controls\Pickers\GroupMemberPicker.cs" />
    <Compile Include="Web\UI\Controls\Pickers\GroupMembersPicker.cs" />
    <Compile Include="Web\UI\Controls\Pickers\LavaCommandsPicker.cs" />
    <Compile Include="Web\UI\Controls\BackgroundCheckDocument.cs" />
    <Compile Include="Web\UI\Controls\SSNBox.cs" />
    <Compile Include="Web\UI\Controls\ButtonGroup.cs" />
    <Compile Include="Web\UI\ICustomGridColumns.cs" />
    <Compile Include="Web\UI\ICustomGridOptions.cs" />
    <Compile Include="Web\UI\IPickerBlock.cs" />
    <Compile Include="Web\UI\IIdleRedirectBlock.cs" />
    <Compile Include="Web\UI\RockHiddenFieldPageStatePersister.cs" />
    <Compile Include="Web\UI\Controls\Grid\LavaBoundField.cs" />
    <Compile Include="Web\UI\Controls\Pickers\DefinedValuesPickerEnhanced.cs" />
    <Compile Include="Web\UI\Controls\Pickers\RegistrationTemplatePicker.cs" />
    <Compile Include="Web\UI\Controls\RockListBox.cs" />
    <Compile Include="Web\UI\IDynamicAttributesBlock.cs" />
    <Compile Include="Web\UI\RockTheme.cs" />
    <Compile Include="Web\UI\Controls\WarningBlock.cs" />
    <Compile Include="Web\UI\Controls\Pickers\WorkflowActionTypePicker.cs" />
    <Compile Include="Web\UI\Controls\Pickers\ConnectionRequestPicker.cs" />
    <Compile Include="Web\UI\Controls\RangeSlider.cs" />
    <Compile Include="Security\Authentication\Facebook.cs">
      <SubType>Code</SubType>
    </Compile>
    <Compile Include="Search\Person\Email.cs" />
    <Compile Include="Search\Person\Name.cs" />
    <Compile Include="Search\Person\Phone.cs" />
    <Compile Include="Search\SearchComponent.cs" />
    <Compile Include="Search\SearchContainer.cs" />
    <Compile Include="Security\AuthenticationComponent.cs" />
    <Compile Include="Security\AuthenticationContainer.cs" />
    <Compile Include="Security\Authentication\ActiveDirectory.cs" />
    <Compile Include="Security\Authentication\Database.cs" />
    <Compile Include="Security\Authentication\Google.cs" />
    <Compile Include="Security\Authentication\PINAuthentication.cs" />
    <Compile Include="Security\Authorization.cs" />
    <Compile Include="Security\BackgroundCheckComponent.cs" />
    <Compile Include="Security\BackgroundCheckContainer.cs" />
    <Compile Include="Security\BackgroundCheck\ProtectMyMinistry.cs" />
    <Compile Include="Security\DigitalSignatureComponent.cs" />
    <Compile Include="Security\DigitalSignatureContainer.cs" />
    <Compile Include="Security\Encryption.cs" />
    <Compile Include="Security\GlobalDefault.cs" />
    <Compile Include="Security\ISecured.cs" />
    <Compile Include="Security\LoginParameters.cs" />
    <Compile Include="Security\SecurityActionAttribute.cs" />
    <Compile Include="Service References\MelissaData.AddressCheck\Reference.cs">
      <SubType>code</SubType>
    </Compile>
    <Compile Include="Service References\ServiceObjects.GeoCoder\Reference.cs" />
    <Compile Include="Services\NuGet\NuGetExtensionsMethods.cs" />
    <Compile Include="Services\NuGet\PackageService.cs" />
    <Compile Include="Services\NuGet\RockPackagePathResolver.cs" />
    <Compile Include="Services\NuGet\RockProjectManager.cs" />
    <Compile Include="Services\NuGet\WebProjectManager.cs" />
    <Compile Include="Services\NuGet\WebProjectSystem.cs" />
    <Compile Include="Storage\ProviderComponent.cs" />
    <Compile Include="Storage\ProviderContainer.cs" />
    <Compile Include="Storage\Provider\Database.cs" />
    <Compile Include="Storage\Provider\FileSystem.cs" />
    <Compile Include="Store\InstalledPackage.cs" />
    <Compile Include="Store\InstalledPackageService.cs" />
    <Compile Include="Store\Organization.cs" />
    <Compile Include="Store\OrganizationService.cs" />
    <Compile Include="Store\Package.cs" />
    <Compile Include="Store\PackageCategory.cs" />
    <Compile Include="Store\PackageCategoryService.cs" />
    <Compile Include="Store\PackageInstallStep.cs" />
    <Compile Include="Store\PackageService.cs" />
    <Compile Include="Store\PackageVersion.cs" />
    <Compile Include="Store\PackageVersionRating.cs" />
    <Compile Include="Store\PackageVersionRatingService.cs" />
    <Compile Include="Store\PackageVersionService.cs" />
    <Compile Include="Store\Promo.cs" />
    <Compile Include="Store\PromoService.cs" />
    <Compile Include="Store\PurchaseResponse.cs" />
    <Compile Include="Store\StoreImage.cs" />
    <Compile Include="Store\StoreModel.cs" />
    <Compile Include="Store\StoreService.cs" />
    <Compile Include="Store\StoreServiceBase.cs" />
    <Compile Include="SystemGuid\Attribute.cs" />
    <Compile Include="SystemGuid\BinaryFileType.cs" />
    <Compile Include="SystemGuid\BlockType.cs" />
    <Compile Include="SystemGuid\Category.cs" />
    <Compile Include="SystemGuid\ConnectionActivityType.cs" />
    <Compile Include="SystemGuid\DefinedType.cs" />
    <Compile Include="SystemGuid\DefinedValue.cs" />
    <Compile Include="SystemGuid\EntityType.cs" />
    <Compile Include="SystemGuid\FieldType.cs" />
    <Compile Include="SystemGuid\FinancialAccount.cs" />
    <Compile Include="SystemGuid\Group.cs" />
    <Compile Include="SystemGuid\GroupRole.cs" />
    <Compile Include="SystemGuid\GroupType.cs" />
    <Compile Include="SystemGuid\NoteType.cs" />
    <Compile Include="SystemGuid\Page.cs" />
    <Compile Include="SystemGuid\ServiceJob.cs" />
    <Compile Include="SystemGuid\Site.cs" />
    <Compile Include="SystemGuid\SystemEmail.cs" />
    <Compile Include="Transactions\AuditTransaction.cs" />
    <Compile Include="Transactions\ConnectionRequestActivityChangeTransaction.cs" />
    <Compile Include="Transactions\ConnectionRequestChangeTransaction.cs" />
    <Compile Include="Transactions\DeleteAttributeBinaryFile.cs" />
    <Compile Include="Transactions\GroupAttendedTransaction.cs" />
    <Compile Include="Transactions\GroupMemberChangeTransaction.cs" />
    <Compile Include="Transactions\GroupMemberPlacedElsewhereTransaction.cs" />
    <Compile Include="Transactions\ITransaction.cs" />
    <Compile Include="Transactions\LaunchWorkflowTransaction.cs" />
    <Compile Include="Transactions\PageViewTransaction.cs" />
    <Compile Include="Transactions\PersonViewTransaction.cs" />
    <Compile Include="Transactions\RockQueue.cs" />
    <Compile Include="Transactions\RunJobNowTransaction.cs" />
    <Compile Include="Transactions\SaveMetaphoneTransaction.cs" />
    <Compile Include="Transactions\SendCommunicationApprovalEmail.cs" />
    <Compile Include="Transactions\SendCommunicationTransaction.cs" />
    <Compile Include="Transactions\UpdateDigitalSignatureDocumentTransaction.cs" />
    <Compile Include="Transactions\SendDigitalSignatureRequestTransaction.cs" />
    <Compile Include="Transactions\SendRegistrationConfirmationTransaction.cs" />
    <Compile Include="Transactions\SendRegistrationNotificationTransaction.cs" />
    <Compile Include="Transactions\UpdateFacebookFriends.cs" />
    <Compile Include="Transactions\UpdatePaymentStatusTransaction.cs" />
    <Compile Include="Transactions\UserLastActivityTransaction.cs" />
    <Compile Include="Transactions\WorkflowTriggerTransaction.cs" />
    <Compile Include="Utility\AttributeCacheJsonConverter.cs" />
    <Compile Include="Utility\AttributeValueJsonConverter.cs" />
    <Compile Include="Utility\BlockStateContractResolver.cs" />
    <Compile Include="Utility\DateRange.cs" />
    <Compile Include="Utility\DoubleMetaphone.cs" />
    <Compile Include="Utility\EnumAsStringJsonConverter.cs" />
    <Compile Include="Utility\ExpressionHelper.cs" />
    <Compile Include="Utility\ExtensionMethods\AttributesExtensions.cs" />
    <Compile Include="Utility\ExtensionMethods\BooleanExtensions.cs" />
    <Compile Include="Utility\ExtensionMethods\ColorExtensions.cs" />
    <Compile Include="Utility\ExtensionMethods\ControlExtensions.cs" />
    <Compile Include="Utility\ExtensionMethods\CurrencyExtensions.cs" />
    <Compile Include="Utility\ExtensionMethods\DateTimeExtensions.cs" />
    <Compile Include="Utility\ExtensionMethods\DecimalExtensions.cs" />
    <Compile Include="Utility\ExtensionMethods\DefinedValueExtensions.cs" />
    <Compile Include="Utility\ExtensionMethods\EntityExtensions.cs" />
    <Compile Include="Utility\ExtensionMethods\EnumExtensions.cs" />
    <Compile Include="Utility\ExtensionMethods\ExceptionExtensions.cs" />
    <Compile Include="Utility\ExtensionMethods\GridExtensions.cs" />
    <Compile Include="Utility\ExtensionMethods\JsonExtensions.cs" />
    <Compile Include="Utility\ExtensionMethods\LavaExtensions.cs" />
    <Compile Include="Utility\ExtensionMethods\LinqExtensions.cs" />
    <Compile Include="Utility\ExtensionMethods\LocationExtensions.cs" />
    <Compile Include="Utility\ExtensionMethods\ObjectExtensions.cs" />
    <Compile Include="Utility\ExtensionMethods\PageRouteExtensions.cs" />
    <Compile Include="Utility\ExtensionMethods\ReportingExtensions.cs" />
    <Compile Include="Utility\ExtensionMethods\StringExtensions.cs" />
    <Compile Include="Utility\ExtensionMethods\StringHtmlExtensions.cs" />
    <Compile Include="Utility\ExtensionMethods\StringHumanizerExtensions.cs" />
    <Compile Include="Utility\ExtensionMethods\StringPluralizationExtensions.cs" />
    <Compile Include="Utility\IgnoreUrlEncodedKeyContractResolver.cs" />
    <Compile Include="Utility\IRockStartup.cs" />
    <Compile Include="Utility\NotNullJsonConverter.cs" />
    <Compile Include="Utility\Reflection.cs" />
    <Compile Include="Utility\RockDateTime.cs" />
    <Compile Include="Utility\RockJsonMediaTypeFormatter.cs" />
    <Compile Include="Utility\RockJsonTextReader.cs" />
    <Compile Include="Utility\RockJsonTextWriter.cs" />
    <Compile Include="Utility\RockSemanticVersion.cs" />
    <Compile Include="Utility\SettingsStringBase.cs" />
    <Compile Include="Utility\SimpleModeJsonConverter.cs" />
    <Compile Include="Utility\SparkLinkHelper.cs" />
    <Compile Include="Utility\StringAsLiteralJavascriptJsonConverter.cs" />
    <Compile Include="Web\DescriptionList.cs" />
    <Compile Include="Web\FileUploadException.cs" />
    <Compile Include="Web\Fingerprint.cs" />
    <Compile Include="Web\FingerprintExpressionBuilder.cs" />
    <Compile Include="Web\HttpModule.cs" />
    <Compile Include="Web\InternalContext.cs" />
    <Compile Include="Web\PageReference.cs" />
    <Compile Include="Web\RequestValidator.cs" />
    <Compile Include="Web\RockRouteHandler.cs" />
    <Compile Include="Web\SystemSettings.cs" />
    <Compile Include="Web\UI\Adapters\CheckBoxAdapter.cs" />
    <Compile Include="Web\UI\Adapters\DropDownListAdapter.cs" />
    <Compile Include="Web\UI\Adapters\RadioButtonAdapter.cs" />
    <Compile Include="Web\UI\Adapters\RadioButtonListAdapter.cs" />
    <Compile Include="Web\UI\BreadCrumb.cs" />
    <Compile Include="Web\UI\ContextAttribute.cs" />
    <Compile Include="Web\UI\Controls\AddressControl.cs" />
    <Compile Include="Web\UI\Controls\AttributeEditor.cs" />
    <Compile Include="Web\UI\Controls\Badge.cs" />
    <Compile Include="Web\UI\Controls\BootstrapButton.cs" />
    <Compile Include="Web\UI\Controls\ButtonDropDownList.cs" />
    <Compile Include="Web\UI\Controls\Chart\BarChart.cs" />
    <Compile Include="Web\UI\Controls\Chart\ChartClickArgs.cs" />
    <Compile Include="Web\UI\Controls\Chart\ChartOptions.cs" />
    <Compile Include="Web\UI\Controls\Chart\ChartStyle.cs" />
    <Compile Include="Web\UI\Controls\Chart\FlotChart.cs" />
    <Compile Include="Web\UI\Controls\Chart\LineChart.cs" />
    <Compile Include="Web\UI\Controls\Chart\PieChart.cs" />
    <Compile Include="Web\UI\Controls\Checkin Configuration Controls\CheckinArea.cs" />
    <Compile Include="Web\UI\Controls\Checkin Configuration Controls\CheckinAreaRow.cs" />
    <Compile Include="Web\UI\Controls\Checkin Configuration Controls\CheckinGroup.cs" />
    <Compile Include="Web\UI\Controls\Checkin Configuration Controls\CheckinGroupRow.cs" />
    <Compile Include="Web\UI\Controls\CodeEditor.cs" />
    <Compile Include="Web\UI\Controls\ColorPicker.cs" />
    <Compile Include="Web\UI\Controls\Communication\ChannelControl.cs" />
    <Compile Include="Web\UI\Controls\Communication\Email.cs" />
    <Compile Include="Web\UI\Controls\Communication\Sms.cs" />
    <Compile Include="Web\UI\Controls\ConfirmPageUnload.cs" />
    <Compile Include="Web\UI\Controls\CurrencyBox.cs" />
    <Compile Include="Web\UI\Controls\Data Fields\DataDropDownList.cs" />
    <Compile Include="Web\UI\Controls\Data Fields\DataTextBox.cs" />
    <Compile Include="Web\UI\Controls\Data Fields\FieldTypeList.cs" />
    <Compile Include="Web\UI\Controls\Data View Filters\FilterField.cs" />
    <Compile Include="Web\UI\Controls\Data View Filters\FilterGroup.cs" />
    <Compile Include="Web\UI\Controls\DynamicControlsHtmlGenericControl.cs" />
    <Compile Include="Web\UI\Controls\DynamicControlsPanel.cs" />
    <Compile Include="Web\UI\Controls\EmailBox.cs" />
    <Compile Include="Web\UI\Controls\Event\RegistrationInstanceEditor.cs" />
    <Compile Include="Web\UI\Controls\Event\RegistrationTemplateFormEditor.cs" />
    <Compile Include="Web\UI\Controls\FileUploader.cs" />
    <Compile Include="Web\UI\Controls\FollowingsHelper.cs" />
    <Compile Include="Web\UI\Controls\Grid\AttributeField.cs" />
    <Compile Include="Web\UI\Controls\Grid\BadgeField.cs" />
    <Compile Include="Web\UI\Controls\Grid\BoolField.cs" />
    <Compile Include="Web\UI\Controls\Grid\BoolFromArrayField.cs" />
    <Compile Include="Web\UI\Controls\Grid\CallbackField.cs" />
    <Compile Include="Web\UI\Controls\Grid\CampusField.cs" />
    <Compile Include="Web\UI\Controls\Grid\CheckBoxEditableField.cs" />
    <Compile Include="Web\UI\Controls\Grid\ColorField.cs" />
    <Compile Include="Web\UI\Controls\Grid\CurrencyField.cs" />
    <Compile Include="Web\UI\Controls\Grid\DateField.cs" />
    <Compile Include="Web\UI\Controls\Grid\DateTimeField.cs" />
    <Compile Include="Web\UI\Controls\Grid\DefinedValueField.cs" />
    <Compile Include="Web\UI\Controls\Grid\DeleteField.cs" />
    <Compile Include="Web\UI\Controls\Grid\EditField.cs" />
    <Compile Include="Web\UI\Controls\Grid\EnumField.cs" />
    <Compile Include="Web\UI\Controls\Grid\FieldTypeField.cs" />
    <Compile Include="Web\UI\Controls\Grid\Grid.cs" />
    <Compile Include="Web\UI\Controls\Grid\GridActions.cs" />
    <Compile Include="Web\UI\Controls\Grid\GridFilter.cs" />
    <Compile Include="Web\UI\Controls\Grid\GroupPickerField.cs" />
    <Compile Include="Web\UI\Controls\Grid\INotRowSelectedField.cs" />
    <Compile Include="Web\UI\Controls\Grid\IPriorityColumn.cs" />
    <Compile Include="Web\UI\Controls\Grid\IRockGridField.cs" />
    <Compile Include="Web\UI\Controls\Grid\LinkButtonField.cs" />
    <Compile Include="Web\UI\Controls\Grid\LiquidField.cs" />
    <Compile Include="Web\UI\Controls\Grid\ListDelimitedField.cs" />
    <Compile Include="Web\UI\Controls\Grid\PersonField.cs" />
    <Compile Include="Web\UI\Controls\Grid\PersonMergeField.cs" />
    <Compile Include="Web\UI\Controls\Grid\PhoneNumbersField.cs" />
    <Compile Include="Web\UI\Controls\Grid\ReorderField.cs" />
    <Compile Include="Web\UI\Controls\Grid\RockBoundField.cs" />
    <Compile Include="Web\UI\Controls\Grid\RockLiteralField.cs" />
    <Compile Include="Web\UI\Controls\Grid\RockTemplateField.cs" />
    <Compile Include="Web\UI\Controls\Grid\RockTemplateFieldUnselected.cs" />
    <Compile Include="Web\UI\Controls\Grid\RowEventArgs.cs" />
    <Compile Include="Web\UI\Controls\Grid\SecurityField.cs" />
    <Compile Include="Web\UI\Controls\Grid\SelectField.cs" />
    <Compile Include="Web\UI\Controls\Grid\TimeField.cs" />
    <Compile Include="Web\UI\Controls\Grid\ToggleField.cs" />
    <Compile Include="Web\UI\Controls\HelpBlock.cs" />
    <Compile Include="Web\UI\Controls\HiddenFieldValidator.cs" />
    <Compile Include="Web\UI\Controls\HiddenFieldWithClass.cs" />
    <Compile Include="Web\UI\Controls\HighlightLabel.cs" />
    <Compile Include="Web\UI\Controls\HtmlEditor.cs" />
    <Compile Include="Web\UI\Controls\HtmlGenericContainer.cs" />
    <Compile Include="Web\UI\Controls\IDisplayRequiredIndicator.cs" />
    <Compile Include="Web\UI\Controls\IHasValidationGroup.cs" />
    <Compile Include="Web\UI\Controls\ImageEditor.cs" />
    <Compile Include="Web\UI\Controls\ImageUploader.cs" />
    <Compile Include="Web\UI\Controls\IRockControl.cs" />
    <Compile Include="Web\UI\Controls\IRockControlAdditionalRendering.cs" />
    <Compile Include="Web\UI\Controls\KeyValueList.cs" />
    <Compile Include="Web\UI\Controls\MarkdownEditor.cs" />
    <Compile Include="Web\UI\Controls\ModalAlert.cs" />
    <Compile Include="Web\UI\Controls\ModalDialog.cs" />
    <Compile Include="Web\UI\Controls\ModalIFrameDialog.cs" />
    <Compile Include="Web\UI\Controls\NewFamily\Attributes.cs" />
    <Compile Include="Web\UI\Controls\NewFamily\AttributesRow.cs" />
    <Compile Include="Web\UI\Controls\NewFamily\ContactInfo.cs" />
    <Compile Include="Web\UI\Controls\NewFamily\ContactInfoRow.cs" />
    <Compile Include="Web\UI\Controls\NewFamily\Members.cs" />
    <Compile Include="Web\UI\Controls\NewFamily\MembersRow.cs" />
    <Compile Include="Web\UI\Controls\NoteContainer.cs" />
    <Compile Include="Web\UI\Controls\NoteControl.cs" />
    <Compile Include="Web\UI\Controls\NotificationBox.cs" />
    <Compile Include="Web\UI\Controls\NumberBox.cs" />
    <Compile Include="Web\UI\Controls\NumberRangeEditor.cs" />
    <Compile Include="Web\UI\Controls\NumberUpDown.cs" />
    <Compile Include="Web\UI\Controls\PageBreadCrumbs.cs" />
    <Compile Include="Web\UI\Controls\PageDescription.cs" />
    <Compile Include="Web\UI\Controls\PageIcon.cs" />
    <Compile Include="Web\UI\Controls\PageTitle.cs" />
    <Compile Include="Web\UI\Controls\PanelDrawer.cs" />
    <Compile Include="Web\UI\Controls\PanelWidget.cs" />
    <Compile Include="Web\UI\Controls\PersonLink.cs" />
    <Compile Include="Web\UI\Controls\PersonProfile\Badge.cs" />
    <Compile Include="Web\UI\Controls\PersonProfile\BadgeList.cs" />
    <Compile Include="Web\UI\Controls\PhoneNumberBox.cs" />
    <Compile Include="Web\UI\Controls\Pickers\AccountPicker.cs" />
    <Compile Include="Web\UI\Controls\Pickers\BinaryFilePicker.cs" />
    <Compile Include="Web\UI\Controls\Pickers\BinaryFileTypePicker.cs" />
    <Compile Include="Web\UI\Controls\Pickers\BirthdayPicker.cs" />
    <Compile Include="Web\UI\Controls\Pickers\CampusesPicker.cs" />
    <Compile Include="Web\UI\Controls\Pickers\CampusPicker.cs" />
    <Compile Include="Web\UI\Controls\Pickers\CategoryPicker.cs" />
    <Compile Include="Web\UI\Controls\Pickers\ComponentPicker.cs" />
    <Compile Include="Web\UI\Controls\Pickers\ComponentsPicker.cs" />
    <Compile Include="Web\UI\Controls\Pickers\DataViewPicker.cs" />
    <Compile Include="Web\UI\Controls\Pickers\DatePicker.cs" />
    <Compile Include="Web\UI\Controls\Pickers\DateRangePicker.cs" />
    <Compile Include="Web\UI\Controls\Pickers\DateTimePicker.cs" />
    <Compile Include="Web\UI\Controls\Pickers\DayOfWeekPicker.cs" />
    <Compile Include="Web\UI\Controls\Pickers\DaysOfWeekPicker.cs" />
    <Compile Include="Web\UI\Controls\Pickers\DefinedValuePicker.cs" />
    <Compile Include="Web\UI\Controls\Pickers\DefinedValuesPicker.cs" />
    <Compile Include="Web\UI\Controls\Pickers\EntityPicker.cs" />
    <Compile Include="Web\UI\Controls\Pickers\EntityTypePicker.cs" />
    <Compile Include="Web\UI\Controls\Pickers\EventCalendarPicker.cs" />
    <Compile Include="Web\UI\Controls\Pickers\EventItemPicker.cs" />
    <Compile Include="Web\UI\Controls\Pickers\FinancialGatewayPicker.cs" />
    <Compile Include="Web\UI\Controls\Pickers\GeoPicker.cs" />
    <Compile Include="Web\UI\Controls\Pickers\GradePicker.cs" />
    <Compile Include="Web\UI\Controls\Pickers\GroupAndRolePicker.cs" />
    <Compile Include="Web\UI\Controls\Pickers\GroupPicker.cs" />
    <Compile Include="Web\UI\Controls\Pickers\WorkflowPicker.cs" />
    <Compile Include="Web\UI\Controls\Pickers\GroupRolePicker.cs" />
    <Compile Include="Web\UI\Controls\Pickers\GroupTypeGroupPicker.cs" />
    <Compile Include="Web\UI\Controls\Pickers\GroupTypePicker.cs" />
    <Compile Include="Web\UI\Controls\Pickers\GroupTypesPicker.cs" />
    <Compile Include="Web\UI\Controls\Pickers\ItemPicker.cs" />
    <Compile Include="Web\UI\Controls\Pickers\LocationAddressPicker.cs" />
    <Compile Include="Web\UI\Controls\Pickers\LocationItemPicker.cs" />
    <Compile Include="Web\UI\Controls\Pickers\LocationPicker.cs" />
    <Compile Include="Web\UI\Controls\Pickers\MergeFieldPicker.cs" />
    <Compile Include="Web\UI\Controls\Pickers\MergeTemplatePicker.cs" />
    <Compile Include="Web\UI\Controls\Pickers\MetricCategoryPicker.cs" />
    <Compile Include="Web\UI\Controls\Pickers\MonthDayPicker.cs" />
    <Compile Include="Web\UI\Controls\Pickers\MonthYearPicker.cs" />
    <Compile Include="Web\UI\Controls\Pickers\PagePicker.cs" />
    <Compile Include="Web\UI\Controls\Pickers\PersonPicker.cs" />
    <Compile Include="Web\UI\Controls\Pickers\RemoteAuthsPicker.cs" />
    <Compile Include="Web\UI\Controls\Pickers\SchedulePicker.cs" />
    <Compile Include="Web\UI\Controls\Pickers\SlidingDateRangePicker.cs" />
    <Compile Include="Web\UI\Controls\Pickers\TimePicker.cs" />
    <Compile Include="Web\UI\Controls\Pickers\TreeViewItem.cs" />
    <Compile Include="Web\UI\Controls\Pickers\WorkflowTypePicker.cs" />
    <Compile Include="Web\UI\Controls\Pickers\YearPicker.cs" />
    <Compile Include="Web\UI\Controls\RockBulletedList.cs" />
    <Compile Include="Web\UI\Controls\RockCheckBox.cs" />
    <Compile Include="Web\UI\Controls\RockCheckBoxList.cs" />
    <Compile Include="Web\UI\Controls\RockControlHelper.cs" />
    <Compile Include="Web\UI\Controls\RockControlWrapper.cs" />
    <Compile Include="Web\UI\Controls\RockDropDownList.cs" />
    <Compile Include="Web\UI\Controls\RockLiteral.cs" />
    <Compile Include="Web\UI\Controls\RockRadioButton.cs" />
    <Compile Include="Web\UI\Controls\RockRadioButtonList.cs" />
    <Compile Include="Web\UI\Controls\RockRating.cs" />
    <Compile Include="Web\UI\Controls\RockTextBox.cs" />
    <Compile Include="Web\UI\Controls\RockTextOrDropDownList.cs" />
    <Compile Include="Web\UI\Controls\RockUpdatePanel.cs" />
    <Compile Include="Web\UI\Controls\ScheduleBuilder.cs" />
    <Compile Include="Web\UI\Controls\SearchField.cs" />
    <Compile Include="Web\UI\Controls\SecurityButton.cs" />
    <Compile Include="Web\UI\Controls\StateDropDownList.cs" />
    <Compile Include="Web\UI\Controls\TagList.cs" />
    <Compile Include="Web\UI\Controls\TermDescription.cs" />
    <Compile Include="Web\UI\Controls\Toggle.cs" />
    <Compile Include="Web\UI\Controls\UrlLinkBox.cs" />
    <Compile Include="Web\UI\Controls\ValueList.cs" />
    <Compile Include="Web\UI\Controls\Workflow Controls\WorkflowActionEditor.cs" />
    <Compile Include="Web\UI\Controls\Workflow Controls\WorkflowActionTypeEditor.cs" />
    <Compile Include="Web\UI\Controls\Workflow Controls\WorkflowActivityEditor.cs" />
    <Compile Include="Web\UI\Controls\Workflow Controls\WorkflowActivityTypeEditor.cs" />
    <Compile Include="Web\UI\Controls\Workflow Controls\WorkflowFormActionList.cs" />
    <Compile Include="Web\UI\Controls\Workflow Controls\WorkflowFormAttributeRow.cs" />
    <Compile Include="Web\UI\Controls\Workflow Controls\WorkflowFormEditor.cs" />
    <Compile Include="Web\UI\Controls\Zone.cs" />
    <Compile Include="Web\UI\DialogPage.cs">
      <SubType>ASPXCodeBehind</SubType>
    </Compile>
    <Compile Include="Web\UI\IDetailBlock.cs" />
    <Compile Include="Web\UI\ISecondaryBlock.cs" />
    <Compile Include="Web\UI\PersonBlock.cs">
      <SubType>ASPXCodeBehind</SubType>
    </Compile>
    <Compile Include="Web\UI\RockBlock.cs">
      <SubType>ASPXCodeBehind</SubType>
    </Compile>
    <Compile Include="Web\UI\RockBlockCustomSettings.cs">
      <SubType>ASPXCodeBehind</SubType>
    </Compile>
    <Compile Include="Web\UI\RockBlockWrapper.cs" />
    <Compile Include="Web\UI\RockMasterPage.cs">
      <SubType>ASPXCodeBehind</SubType>
    </Compile>
    <Compile Include="Web\UI\RockPage.cs">
      <SubType>ASPXCodeBehind</SubType>
    </Compile>
    <Compile Include="Web\UI\RouteUtils.cs" />
    <Compile Include="Web\UI\Validation\DataAnnotationValidator.cs" />
    <Compile Include="Web\Utilities\HtmlSanitizer.cs" />
    <Compile Include="Web\Utilities\RockUpdateHelper.cs" />
    <Compile Include="Web\Utilities\WebControlHelper.cs" />
    <Compile Include="Web\BrowserClient.cs" />
    <Compile Include="Workflow\ActionCategoryAttribute.cs" />
    <Compile Include="Workflow\ActionComponent.cs" />
    <Compile Include="Workflow\ActionContainer.cs" />
    <Compile Include="Workflow\Action\BackgroundCheck\BackgroundCheckRequest.cs" />
    <Compile Include="Workflow\Action\CheckIn\CalculateLastAttended.cs" />
    <Compile Include="Workflow\Action\CheckIn\CheckInActionComponent.cs" />
    <Compile Include="Workflow\Action\CheckIn\CreateCheckoutLabels.cs" />
    <Compile Include="Workflow\Action\CheckIn\CreateLabels.cs" />
    <Compile Include="Workflow\Action\CheckIn\FilterActiveLocations.cs" />
    <Compile Include="Workflow\Action\CheckIn\FilterByAge.cs" />
    <Compile Include="Workflow\Action\CheckIn\FilterByGrade.cs" />
    <Compile Include="Workflow\Action\CheckIn\FilterGroupsByAbilityLevel.cs" />
    <Compile Include="Workflow\Action\CheckIn\FilterGroupsByAge.cs" />
    <Compile Include="Workflow\Action\CheckIn\FilterGroupsByDataView.cs" />
    <Compile Include="Workflow\Action\CheckIn\FilterGroupsByGrade.cs" />
    <Compile Include="Workflow\Action\CheckIn\FilterGroupsByGradeAndAge.cs" />
    <Compile Include="Workflow\Action\CheckIn\FilterGroupsByGender.cs" />
    <Compile Include="Workflow\Action\CheckIn\FilterGroupsByLastName.cs" />
    <Compile Include="Workflow\Action\CheckIn\FilterGroupsBySpecialNeeds.cs" />
    <Compile Include="Workflow\Action\CheckIn\FilterLocationsBySchedule.cs" />
    <Compile Include="Workflow\Action\CheckIn\FilterByPreviousCheckin.cs" />
    <Compile Include="Workflow\Action\CheckIn\FilterLocationsByThreshold.cs" />
    <Compile Include="Workflow\Action\CheckIn\FindFamilies.cs" />
    <Compile Include="Workflow\Action\CheckIn\FindFamilyMembers.cs" />
    <Compile Include="Workflow\Action\CheckIn\FindRelationships.cs" />
    <Compile Include="Workflow\Action\CheckIn\LoadGroups.cs" />
    <Compile Include="Workflow\Action\CheckIn\LoadGroupTypes.cs" />
    <Compile Include="Workflow\Action\CheckIn\LoadLocations.cs" />
    <Compile Include="Workflow\Action\CheckIn\LoadSchedules.cs" />
    <Compile Include="Workflow\Action\CheckIn\ParseZebraLabel.cs" />
    <Compile Include="Workflow\Action\CheckIn\PreSelectRecentAttendance.cs" />
    <Compile Include="Workflow\Action\CheckIn\RemoveEmptyGroups.cs" />
    <Compile Include="Workflow\Action\CheckIn\RemoveEmptyGroupTypes.cs" />
    <Compile Include="Workflow\Action\CheckIn\RemoveEmptyLocations.cs" />
    <Compile Include="Workflow\Action\CheckIn\RemoveEmptyPeople.cs" />
    <Compile Include="Workflow\Action\CheckIn\SaveAttendance.cs" />
    <Compile Include="Workflow\Action\CheckIn\SetAvailableSchedules.cs" />
    <Compile Include="Workflow\Action\Cms\AddContentChannelItem.cs" />
    <Compile Include="Workflow\Action\Communications\SmsCommunicationProcessResponse.cs" />
    <Compile Include="Workflow\Action\Communications\SendEmail.cs" />
    <Compile Include="Workflow\Action\Communications\SendEmailWithEvents.cs" />
    <Compile Include="Workflow\Action\Communications\SendNotification.cs" />
    <Compile Include="Workflow\Action\Communications\SendSms.cs" />
    <Compile Include="Workflow\Action\Communications\SendSystemEmail.cs" />
    <Compile Include="Workflow\Action\Connections\AddConnectionRequestActivity.cs" />
    <Compile Include="Workflow\Action\Connections\CreateConnectionRequest.cs" />
    <Compile Include="Workflow\Action\Connections\SetConnectionRequestState.cs" />
    <Compile Include="Workflow\Action\Connections\SetConnectionRequestConnector.cs" />
    <Compile Include="Workflow\Action\Connections\SetConnectionRequestStatus.cs" />
    <Compile Include="Workflow\Action\Connections\TransferConnectionRequest.cs" />
    <Compile Include="Workflow\Action\Finance\GetSavedAccount.cs" />
    <Compile Include="Workflow\Action\Finance\ProcessPayment.cs" />
    <Compile Include="Workflow\Action\Finance\BenevolenceRequestAdd.cs" />
    <Compile Include="Workflow\Action\Finance\BenevolenceRequestAddDocument.cs" />
    <Compile Include="Workflow\Action\Finance\BenevolenceRequestSetAttribute.cs" />
    <Compile Include="Workflow\Action\Finance\BenevolenceResultAdd.cs" />
    <Compile Include="Workflow\Action\Groups\AddNoteToGroupMember.cs" />
    <Compile Include="Workflow\Action\Groups\AddPersonToGroup.cs" />
    <Compile Include="Workflow\Action\Groups\AddPersonToGroupAttribute.cs" />
    <Compile Include="Workflow\Action\Groups\GroupGetChildGroupForCampus.cs" />
    <Compile Include="Workflow\Action\Groups\PostAttendanceToGroup.cs" />
    <Compile Include="Workflow\Action\Groups\RemovePersonFromGroup.cs" />
    <Compile Include="Workflow\Action\Groups\RemovePersonFromGroupAttribute.cs" />
    <Compile Include="Workflow\Action\Groups\SetAttributeToRandomGroupMember.cs" />
    <Compile Include="Workflow\Action\Groups\SetGroupAttribute.cs" />
    <Compile Include="Workflow\Action\Groups\SetGroupMemberAttribute.cs" />
    <Compile Include="Workflow\Action\Groups\SetGroupMemberNote.cs" />
    <Compile Include="Workflow\Action\Groups\UpdateGroupMemberStatus.cs" />
    <Compile Include="Workflow\Action\People\GetPersonFromFields.cs" />
    <Compile Include="Workflow\Action\People\PersonAddressUpdate.cs" />
    <Compile Include="Workflow\Action\People\PersonFollowAdd.cs" />
    <Compile Include="Workflow\Action\People\PersonGetHeadOfHousehold.cs" />
    <Compile Include="Workflow\Action\People\PersonGetSpouse.cs" />
    <Compile Include="Workflow\Action\People\PersonInDataView.cs" />
    <Compile Include="Workflow\Action\People\PersonNoteAdd.cs" />
    <Compile Include="Workflow\Action\People\PersonPhoneUpdate.cs" />
    <Compile Include="Workflow\Action\People\PersonPropertyUpdate.cs" />
    <Compile Include="Workflow\Action\People\PersonTagAdd.cs" />
    <Compile Include="Workflow\Action\People\PersonTagRemove.cs" />
    <Compile Include="Workflow\Action\People\SetPersonAttribute.cs" />
    <Compile Include="Workflow\Action\Registrations\GenerateDiscountCode.cs" />
    <Compile Include="Workflow\Action\Registrations\UpdateDiscountCode.cs" />
    <Compile Include="Workflow\Action\Utility\InteractionAdd.cs" />
    <Compile Include="Workflow\Action\Utility\CreateShortLink.cs" />
    <Compile Include="Workflow\Action\Utility\LavaRun.cs" />
    <Compile Include="Workflow\Action\Utility\SetEntityAttribute.cs" />
    <Compile Include="Workflow\Action\Utility\SetEntityProperty.cs" />
    <Compile Include="Workflow\Action\WorkflowAttributes\SetFileAttributeFromLava.cs" />
    <Compile Include="Workflow\Action\WorkflowControl\Redirect.cs" />
    <Compile Include="Workflow\Action\Utility\RunJob.cs" />
    <Compile Include="Workflow\Action\Utility\RunSQL.cs" />
    <Compile Include="Workflow\Action\WorkflowControl\ShowHtml.cs" />
    <Compile Include="Workflow\Action\WorkflowAttributes\SetAttributeFromEntity.cs" />
    <Compile Include="Workflow\Action\WorkflowAttributes\SetAttributeFromPerson.cs" />
    <Compile Include="Workflow\Action\WorkflowAttributes\SetAttributeToCurrentPerson.cs" />
    <Compile Include="Workflow\Action\WorkflowAttributes\SetAttributeToGroupLeader.cs" />
    <Compile Include="Workflow\Action\WorkflowAttributes\SetAttributeToInitiator.cs" />
    <Compile Include="Workflow\Action\WorkflowAttributes\SetAttributeValue.cs" />
    <Compile Include="Workflow\Action\WorkflowControl\SetStatusInOtherWorkflow.cs" />
    <Compile Include="Workflow\Action\WorkflowControl\ActivateActivityinOtherWorkflow.cs" />
    <Compile Include="Workflow\Action\WorkflowControl\ActivateActivityInOtherWorkflowOnMatch.cs" />
    <Compile Include="Workflow\Action\WorkflowControl\ActivateWorkflow.cs" />
    <Compile Include="Workflow\Action\WorkflowControl\ActivateActions.cs" />
    <Compile Include="Workflow\Action\WorkflowControl\ActivateActivity.cs" />
    <Compile Include="Workflow\Action\WorkflowControl\AddWorkflowNote.cs" />
    <Compile Include="Workflow\Action\WorkflowControl\AssignActivityFromAttributeValue.cs" />
    <Compile Include="Workflow\Action\WorkflowControl\AssignActivityToGroup.cs" />
    <Compile Include="Workflow\Action\WorkflowControl\AssignActivityToPerson.cs" />
    <Compile Include="Workflow\Action\WorkflowControl\AssignActivityToSecurityRole.cs" />
    <Compile Include="Workflow\Action\WorkflowControl\CompleteActivity.cs" />
    <Compile Include="Workflow\Action\WorkflowControl\CompleteWorkflow.cs" />
    <Compile Include="Workflow\Action\WorkflowControl\Delay.cs" />
    <Compile Include="Workflow\Action\WorkflowControl\DeleteWorkflow.cs" />
    <Compile Include="Workflow\Action\WorkflowControl\LogError.cs" />
    <Compile Include="Workflow\Action\WorkflowControl\PersistWorkflow.cs" />
    <Compile Include="Workflow\Action\WorkflowControl\SetInitiatorFromAttribute.cs" />
    <Compile Include="Workflow\Action\WorkflowControl\SetStatus.cs" />
    <Compile Include="Workflow\Action\WorkflowControl\SetWorkflowName.cs" />
    <Compile Include="Workflow\Action\WorkflowControl\UserForm.cs" />
    <Compile Include="Workflow\Action\Utility\WebRequest.cs" />
    <Compile Include="Workflow\Action\WorkflowControl\WriteToLog.cs" />
    <Compile Include="Workflow\TriggerCache.cs" />
  </ItemGroup>
  <ItemGroup>
    <Content Include="..\packages\Microsoft.SqlServer.Types.11.0.2\nativeBinaries\x64\msvcr100.dll">
      <Link>SqlServerTypes\x64\msvcr100.dll</Link>
      <CopyToOutputDirectory>PreserveNewest</CopyToOutputDirectory>
    </Content>
    <Content Include="..\packages\Microsoft.SqlServer.Types.11.0.2\nativeBinaries\x64\SqlServerSpatial110.dll">
      <Link>SqlServerTypes\x64\SqlServerSpatial110.dll</Link>
      <CopyToOutputDirectory>PreserveNewest</CopyToOutputDirectory>
    </Content>
    <Content Include="..\packages\Microsoft.SqlServer.Types.11.0.2\nativeBinaries\x86\msvcr100.dll">
      <Link>SqlServerTypes\x86\msvcr100.dll</Link>
      <CopyToOutputDirectory>PreserveNewest</CopyToOutputDirectory>
    </Content>
    <Content Include="..\packages\Microsoft.SqlServer.Types.11.0.2\nativeBinaries\x86\SqlServerSpatial110.dll">
      <Link>SqlServerTypes\x86\SqlServerSpatial110.dll</Link>
      <CopyToOutputDirectory>PreserveNewest</CopyToOutputDirectory>
    </Content>
    <Content Include="LICENSE.txt" />
    <Content Include="Plugin\HotFixes\039_MigrationRollupsForV7_2 - Copy_UpdateCheckInMergefieldDebugInfo.sql">
      <DependentUpon>040_BusinessTransactionDetailLinks.cs</DependentUpon>
    </Content>
    <Content Include="Plugin\HotFixes\039_MigrationRollupsForV7_2_UpdateCheckInMergefieldDebugInfo.sql">
      <DependentUpon>039_MigrationRollupsForV7_2.cs</DependentUpon>
    </Content>
    <Content Include="Plugin\HotFixes\041_MigrationRollupsForV7_3_UpdateWizardCommunicationDetailApprovers.sql">
      <DependentUpon>041_MigrationRollupsForV7_3.cs</DependentUpon>
    </Content>
    <Content Include="Plugin\HotFixes\043_MoreMigrationRollupsForV7_3_spCrm_PersonDuplicateFinder.sql">
      <DependentUpon>043_MoreMigrationRollupsForV7_3.cs</DependentUpon>
    </Content>
    <Content Include="Plugin\HotFixes\043_MoreMigrationRollupsForV7_3_ufnUtility_CsvToTable.sql">
      <DependentUpon>043_MoreMigrationRollupsForV7_3.cs</DependentUpon>
    </Content>
    <Content Include="Plugin\HotFixes\047_DataAutomation_FixBenevolenceCaseWorker.sql">
      <DependentUpon>047_DataAutomation.cs</DependentUpon>
    </Content>
    <Content Include="Plugin\HotFixes\047_DataAutomation_ShortLinkInteractionFix.sql">
      <DependentUpon>047_DataAutomation.cs</DependentUpon>
    </Content>
    <Content Include="Plugin\HotFixes\049_GivingAnalyticsAccounts_AccountTotals.sql">
      <DependentUpon>049_UpdateGivingAnalyticsAccounts.cs</DependentUpon>
    </Content>
    <Content Include="Plugin\HotFixes\049_GivingAnalyticsAccounts_PersonSummary.sql">
      <DependentUpon>049_UpdateGivingAnalyticsAccounts.cs</DependentUpon>
    </Content>
    <Content Include="Plugin\HotFixes\049_GivingAnalyticsAccounts_TransactionData.sql">
      <DependentUpon>049_UpdateGivingAnalyticsAccounts.cs</DependentUpon>
    </Content>
    <Content Include="Plugin\HotFixes\050_MigrationRollupsForV7_4_AddVimeoShortCode.sql">
      <DependentUpon>050_MigrationRollupsForV7_4.cs</DependentUpon>
    </Content>
    <Content Include="Plugin\HotFixes\050_MigrationRollupsForV7_4_FixAccordionShortCode.sql">
      <DependentUpon>050_MigrationRollupsForV7_4.cs</DependentUpon>
    </Content>
    <Content Include="Plugin\HotFixes\050_MigrationRollupsForV7_4_FixThankyouAndOngoingHyphenations.sql">
      <DependentUpon>050_MigrationRollupsForV7_4.cs</DependentUpon>
    </Content>
    <Content Include="Plugin\HotFixes\050_MigrationRollupsForV7_4_spAnalytics_ETL_Campus.sql">
      <DependentUpon>050_MigrationRollupsForV7_4.cs</DependentUpon>
    </Content>
    <Content Include="Plugin\HotFixes\050_MigrationRollupsForV7_4_spCrm_PersonDuplicateFinder.sql">
      <DependentUpon>050_MigrationRollupsForV7_4.cs</DependentUpon>
    </Content>
    <Content Include="Plugin\HotFixes\050_MigrationRollupsForV7_4_spCrm_PersonMerge.sql">
      <DependentUpon>050_MigrationRollupsForV7_4.cs</DependentUpon>
    </Content>
    <Content Include="Plugin\HotFixes\052_MigrationRollupsForV8_1_spCrm_FamilyAnalyticsGiving.sql">
      <DependentUpon>052_MigrationRollupsForV8_1.cs</DependentUpon>
    </Content>
    <Content Include="Plugin\HotFixes\052_MigrationRollupsForV8_1_ufnCrm_GetFamilyTitle.sql">
      <DependentUpon>052_MigrationRollupsForV8_1.cs</DependentUpon>
    </Content>
    <Content Include="Plugin\HotFixes\052_MigrationRollupsForV8_1_ufnCrm_GetFamilyTitleIncludeInactive.sql">
      <DependentUpon>052_MigrationRollupsForV8_1.cs</DependentUpon>
    </Content>
    <Content Include="Plugin\HotFixes\056_MigrationRollupsForV8_4_spCrm_FamilyAnalyticsEraDataset.sql">
      <DependentUpon>056_MigrationRollupsForV8_4.cs</DependentUpon>
    </Content>
    <Content Include="Plugin\HotFixes\057_MigrationRollupsForV8_5_AddCheck-inLabelToInstallIconFont.sql">
      <DependentUpon>057_MigrationRollupsForV8_5.cs</DependentUpon>
    </Content>
    <Content Include="Plugin\HotFixes\057_MigrationRollupsForV8_5_spCheckin_BadgeAttendance.sql">
      <DependentUpon>057_MigrationRollupsForV8_5.cs</DependentUpon>
    </Content>
    <Content Include="Plugin\HotFixes\057_MigrationRollupsForV8_5_spCrm_FamilyAnalyticsFirstVisitsAttributeUpdate.sql">
      <DependentUpon>057_MigrationRollupsForV8_5.cs</DependentUpon>
    </Content>
    <Content Include="Plugin\HotFixes\059_MigrationRollupsForV8_5_2_spCheckin_AttendanceAnalyticsQuery_NonAttendees.sql">
      <DependentUpon>059_MigrationRollupsForV8_5_2.cs</DependentUpon>
    </Content>
    <Content Include="Plugin\HotFixes\060_MigrationRollupsForV8_6_FixChartShortcode.sql">
      <DependentUpon>060_MigrationRollupsForV8_6.cs</DependentUpon>
    </Content>
    <Content Include="Plugin\HotFixes\060_MigrationRollupsForV8_6_spFinance_PledgeAnalyticsQuery_Down.sql">
      <DependentUpon>060_MigrationRollupsForV8_6.cs</DependentUpon>
    </Content>
    <Content Include="Plugin\HotFixes\060_MigrationRollupsForV8_6_spFinance_PledgeAnalyticsQuery_Up.sql">
      <DependentUpon>060_MigrationRollupsForV8_6.cs</DependentUpon>
    </Content>
    <Content Include="Scripts\jquery-1.12.4.intellisense.js" />
    <Content Include="Scripts\jquery-1.12.4.js" />
    <Content Include="Scripts\jquery-1.12.4.min.js" />
    <Content Include="Scripts\jquery.signalR-2.2.0.js" />
    <Content Include="Scripts\jquery.signalR-2.2.0.min.js" />
    <Content Include="Service References\MelissaData.AddressCheck\configuration.svcinfo" />
    <Content Include="Service References\MelissaData.AddressCheck\configuration91.svcinfo" />
    <Content Include="Service References\MelissaData.AddressCheck\Reference.svcmap">
      <LastGenOutput>Reference.cs</LastGenOutput>
    </Content>
    <Content Include="Service References\MelissaData.AddressCheck\Service.disco" />
    <Content Include="Service References\ServiceObjects.GeoCoder\configuration.svcinfo" />
    <Content Include="Service References\ServiceObjects.GeoCoder\configuration91.svcinfo" />
    <Content Include="Service References\ServiceObjects.GeoCoder\GeoCoder.disco" />
    <Content Include="Service References\ServiceObjects.GeoCoder\Reference.svcmap">
      <LastGenOutput>Reference.cs</LastGenOutput>
    </Content>
    <Content Include="SqlServerTypes\readme.htm" />
  </ItemGroup>
  <ItemGroup>
    <None Include="App.config" />
    <Compile Include="Model\RegistrationTemplateFeeService.Partial.cs" />
    <None Include="CheckIn\_DiagramCheckInClasses.cd" />
    <None Include="packages.config">
      <SubType>Designer</SubType>
    </None>
    <None Include="Scripts\jquery-1.12.4.min.map" />
    <None Include="Service References\MelissaData.AddressCheck\Rock.MelissaData.AddressCheck.ResponseArray.datasource" />
    <None Include="Service References\MelissaData.AddressCheck\Service.wsdl" />
    <None Include="Service References\MelissaData.AddressCheck\Service.xsd">
      <SubType>Designer</SubType>
    </None>
    <None Include="Service References\MelissaData.AddressCheck\Service1.xsd">
      <SubType>Designer</SubType>
    </None>
    <None Include="Service References\ServiceObjects.GeoCoder\GeoCoder.wsdl" />
    <None Include="Service References\ServiceObjects.GeoCoder\Rock.ServiceObjects.GeoCoder.DistanceBetweenInfo.datasource" />
    <None Include="Service References\ServiceObjects.GeoCoder\Rock.ServiceObjects.GeoCoder.DistanceToWaterInfo.datasource" />
    <None Include="Service References\ServiceObjects.GeoCoder\Rock.ServiceObjects.GeoCoder.GeocodeCityWorldwideInfo.datasource" />
    <None Include="Service References\ServiceObjects.GeoCoder\Rock.ServiceObjects.GeoCoder.Location.datasource" />
    <None Include="Service References\ServiceObjects.GeoCoder\Rock.ServiceObjects.GeoCoder.Location_V3.datasource" />
    <None Include="Service References\ServiceObjects.GeoCoder\Rock.ServiceObjects.GeoCoder.ReverseAddress.datasource" />
    <None Include="Service References\ServiceObjects.GeoCoder\Rock.ServiceObjects.GeoCoder.ZipCodeInfo.datasource" />
  </ItemGroup>
  <ItemGroup>
    <Folder Include="Auth\" />
    <Folder Include="Pbx\Provider\" />
    <Folder Include="Web\UI\Controls\Finance\" />
  </ItemGroup>
  <ItemGroup>
    <ProjectReference Include="..\DotLiquid\DotLiquid.csproj">
      <Project>{00edcb8d-ef33-459c-ad62-02876bd24dff}</Project>
      <Name>DotLiquid</Name>
    </ProjectReference>
    <ProjectReference Include="..\Rock.Version\Rock.Version.csproj">
      <Project>{6fe0930c-6832-4c2f-8a76-d4e4a2d80ddf}</Project>
      <Name>Rock.Version</Name>
    </ProjectReference>
  </ItemGroup>
  <ItemGroup>
    <WCFMetadata Include="Service References\" />
  </ItemGroup>
  <ItemGroup>
    <EmbeddedResource Include="Plugin\HotFixes\HotFixMigrationResource.resx">
      <Generator>PublicResXFileCodeGenerator</Generator>
      <SubType>Designer</SubType>
      <LastGenOutput>HotFixMigrationResource.Designer.cs</LastGenOutput>
    </EmbeddedResource>
  </ItemGroup>
  <ItemGroup>
    <Analyzer Include="..\packages\AWSSDK.S3.3.3.21.1\analyzers\dotnet\cs\AWSSDK.S3.CodeAnalysis.dll" />
  </ItemGroup>
  <Import Project="$(MSBuildToolsPath)\Microsoft.CSharp.targets" />
  <PropertyGroup>
    <PreBuildEvent>REM delete build artifacts from stuff that is no longer part of Rock (InteractivePreGeneratedViews and React)
if Exist "$(SolutionDir)\RockWeb\Bin\ru-ru\JavaScriptEngineSwitcher.Core.resources.dll" del "$(SolutionDir)\RockWeb\Bin\ru-ru\JavaScriptEngineSwitcher.Core.resources.dll"
if Exist "$(SolutionDir)\RockWeb\Bin\ru-ru\JavaScriptEngineSwitcher.V8.resources.dll" del "$(SolutionDir)\RockWeb\Bin\ru-ru\JavaScriptEngineSwitcher.V8.resources.dll"
if Exist "$(SolutionDir)\RockWeb\Bin\ru-ru\MsieJavaScriptEngine.resources.dll" del "$(SolutionDir)\RockWeb\Bin\ru-ru\MsieJavaScriptEngine.resources.dll"
if Exist "$(SolutionDir)\RockWeb\Bin\InteractivePreGeneratedViews.dll" del "$(SolutionDir)\RockWeb\Bin\InteractivePreGeneratedViews.dll"
if Exist "$(SolutionDir)\RockWeb\Bin\JavaScriptEngineSwitcher.Core.dll" del "$(SolutionDir)\RockWeb\Bin\JavaScriptEngineSwitcher.Core.dll"
if Exist "$(SolutionDir)\RockWeb\Bin\JavaScriptEngineSwitcher.Msie.dll" del "$(SolutionDir)\RockWeb\Bin\JavaScriptEngineSwitcher.Msie.dll"
if Exist "$(SolutionDir)\RockWeb\Bin\JavaScriptEngineSwitcher.V8.dll" del "$(SolutionDir)\RockWeb\Bin\JavaScriptEngineSwitcher.V8.dll"
if Exist "$(SolutionDir)\RockWeb\Bin\JSPool.dll" del "$(SolutionDir)\RockWeb\Bin\JSPool.dll"
if Exist "$(SolutionDir)\RockWeb\Bin\MsieJavaScriptEngine.dll" del "$(SolutionDir)\RockWeb\Bin\MsieJavaScriptEngine.dll"
if Exist "$(SolutionDir)\RockWeb\Bin\React.Core.dll" del "$(SolutionDir)\RockWeb\Bin\React.Core.dll"
if Exist "$(SolutionDir)\RockWeb\Bin\React.Web.dll" del "$(SolutionDir)\RockWeb\Bin\React.Web.dll"
if Exist "$(SolutionDir)\RockWeb\Bin\React.Web.Mvc4.dll" del "$(SolutionDir)\RockWeb\Bin\React.Web.Mvc4.dll"
if Exist "$(SolutionDir)\RockWeb\Bin\System.Web.Helpers.dll" del "$(SolutionDir)\RockWeb\Bin\System.Web.Helpers.dll"
if Exist "$(SolutionDir)\RockWeb\Bin\System.Web.Mvc.dll" del "$(SolutionDir)\RockWeb\Bin\System.Web.Mvc.dll"
if Exist "$(SolutionDir)\RockWeb\Bin\System.Web.Razor.dll" del "$(SolutionDir)\RockWeb\Bin\System.Web.Razor.dll"
if Exist "$(SolutionDir)\RockWeb\Bin\System.Web.WebPages.Deployment.dll" del "$(SolutionDir)\RockWeb\Bin\System.Web.WebPages.Deployment.dll"
if Exist "$(SolutionDir)\RockWeb\Bin\System.Web.WebPages.dll" del "$(SolutionDir)\RockWeb\Bin\System.Web.WebPages.dll"
if Exist "$(SolutionDir)\RockWeb\Bin\System.Web.WebPages.Razor.dll" del "$(SolutionDir)\RockWeb\Bin\System.Web.WebPages.Razor.dll"
if Exist "$(SolutionDir)\RockWeb\Bin\VroomJs.dll" del "$(SolutionDir)\RockWeb\Bin\VroomJs.dll"
if Exist "$(SolutionDir)\RockWeb\Bin\WebActivatorEx.dll" del "$(SolutionDir)\RockWeb\Bin\WebActivatorEx.dll"



</PreBuildEvent>
  </PropertyGroup>
  <!-- To modify your build process, add your task inside one of the targets below and uncomment it. 
       Other similar extension points exist, see Microsoft.Common.targets.
  <Target Name="BeforeBuild">
  </Target>
  <Target Name="AfterBuild">
  </Target>
  -->
</Project><|MERGE_RESOLUTION|>--- conflicted
+++ resolved
@@ -397,15 +397,12 @@
     <Compile Include="Field\FieldVisibilityRules.cs" />
     <Compile Include="Field\Types\AssetFieldType.cs" />
     <Compile Include="Field\Types\AssetStorageProviderFieldType.cs" />
-<<<<<<< HEAD
     <Compile Include="Field\Types\ValueFilterFieldType.cs" />
-=======
     <Compile Include="Financial\IGatewayComponent.cs" />
     <Compile Include="Financial\IHostedGatewayComponent.cs" />
     <Compile Include="Financial\IHostedGatewayPaymentControlTokenEvent.cs" />
     <Compile Include="Jobs\PostV90DataMigrationsForDISC.cs" />
     <Compile Include="Financial\IWebhookGatewayComponent.cs" />
->>>>>>> 123ff9ff
     <Compile Include="Lava\Shortcodes\ScheduledContent.cs" />
     <Compile Include="Financial\AutomatedPaymentProcessor.cs" />
     <Compile Include="Financial\AutomatedPaymentArgs.cs" />
@@ -417,12 +414,9 @@
     <Compile Include="Model\CodeGenerated\RegistrationTemplateFeeItemService.cs" />
     <Compile Include="Model\CommunicationResponse.cs" />
     <Compile Include="Model\CommunicationResponseService.partial.cs" />
-<<<<<<< HEAD
     <Compile Include="Model\SmsAction.cs" />
     <Compile Include="Model\SmsActionService.Partial.cs" />
-=======
     <Compile Include="Model\GroupLocationHistoricalService.Partial.cs" />
->>>>>>> 123ff9ff
     <Compile Include="Model\NoteAttachment.cs" />
     <Compile Include="Model\RegistrationTemplateFeeItem.cs" />
     <Compile Include="Model\SpiritualGiftsService.cs" />

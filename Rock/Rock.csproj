﻿<?xml version="1.0" encoding="utf-8"?>
<Project ToolsVersion="4.0" DefaultTargets="Build" xmlns="http://schemas.microsoft.com/developer/msbuild/2003">
  <Import Project="$(MSBuildExtensionsPath)\$(MSBuildToolsVersion)\Microsoft.Common.props" Condition="Exists('$(MSBuildExtensionsPath)\$(MSBuildToolsVersion)\Microsoft.Common.props')" />
  <PropertyGroup>
    <Configuration Condition=" '$(Configuration)' == '' ">Debug</Configuration>
    <Platform Condition=" '$(Platform)' == '' ">AnyCPU</Platform>
    <ProjectGuid>{8F8C2A79-24F4-4157-8B99-45F75FA85799}</ProjectGuid>
    <OutputType>Library</OutputType>
    <AppDesignerFolder>Properties</AppDesignerFolder>
    <RootNamespace>Rock</RootNamespace>
    <AssemblyName>Rock</AssemblyName>
    <TargetFrameworkVersion>v4.5</TargetFrameworkVersion>
  </PropertyGroup>
  <PropertyGroup Condition=" '$(Configuration)|$(Platform)' == 'Debug|AnyCPU' ">
    <DebugSymbols>true</DebugSymbols>
    <DebugType>full</DebugType>
    <Optimize>false</Optimize>
    <OutputPath>bin\</OutputPath>
    <DefineConstants>DEBUG;TRACE</DefineConstants>
    <ErrorReport>prompt</ErrorReport>
    <WarningLevel>4</WarningLevel>
    <DocumentationFile>
    </DocumentationFile>
    <Prefer32Bit>false</Prefer32Bit>
    <PlatformTarget>AnyCPU</PlatformTarget>
  </PropertyGroup>
  <PropertyGroup Condition=" '$(Configuration)|$(Platform)' == 'Release|AnyCPU' ">
    <DebugType>pdbonly</DebugType>
    <Optimize>true</Optimize>
    <OutputPath>bin\</OutputPath>
    <DefineConstants>TRACE</DefineConstants>
    <ErrorReport>prompt</ErrorReport>
    <WarningLevel>4</WarningLevel>
    <Prefer32Bit>false</Prefer32Bit>
    <DocumentationFile>bin\Rock.XML</DocumentationFile>
  </PropertyGroup>
  <ItemGroup>
    <Reference Include="Accessibility">
      <EmbedInteropTypes>True</EmbedInteropTypes>
    </Reference>
    <Reference Include="AjaxControlToolkit, Version=4.5.7.429, Culture=neutral, PublicKeyToken=28f01b0e84b6d53e, processorArchitecture=MSIL">
      <SpecificVersion>False</SpecificVersion>
      <HintPath>..\packages\AjaxControlToolkit.7.0429\lib\45\AjaxControlToolkit.dll</HintPath>
    </Reference>
    <Reference Include="Antlr3.Runtime">
      <HintPath>..\packages\WebGrease.1.1.0\lib\Antlr3.Runtime.dll</HintPath>
    </Reference>
    <Reference Include="CKEditor.NET">
      <HintPath>..\packages\CKEditor.3.6.4\CKEditor.NET.dll</HintPath>
    </Reference>
    <Reference Include="DDay.iCal">
      <HintPath>..\packages\DDay.iCal.1.0.2.575\lib\DDay.iCal.dll</HintPath>
    </Reference>
    <Reference Include="DotLiquid, Version=1.7.0.0, Culture=neutral, PublicKeyToken=82e46016ecf9f07c, processorArchitecture=MSIL">
      <SpecificVersion>False</SpecificVersion>
      <HintPath>..\libs\DotLiquid v1.7.0\NET40\DotLiquid.dll</HintPath>
    </Reference>
    <Reference Include="EntityFramework, Version=6.0.0.0, Culture=neutral, PublicKeyToken=b77a5c561934e089, processorArchitecture=MSIL">
      <SpecificVersion>False</SpecificVersion>
      <HintPath>..\packages\EntityFramework.6.0.0-beta1\lib\net45\EntityFramework.dll</HintPath>
    </Reference>
    <Reference Include="EntityFramework.SqlServer, Version=6.0.0.0, Culture=neutral, PublicKeyToken=b77a5c561934e089, processorArchitecture=MSIL">
      <SpecificVersion>False</SpecificVersion>
      <HintPath>..\packages\EntityFramework.6.0.0-beta1\lib\net45\EntityFramework.SqlServer.dll</HintPath>
    </Reference>
    <Reference Include="EPPlus">
      <HintPath>..\libs\EPPlus\EPPlus.dll</HintPath>
    </Reference>
    <Reference Include="Facebook, Version=6.0.10.0, Culture=neutral, PublicKeyToken=58cb4f2111d1e6de, processorArchitecture=MSIL">
      <SpecificVersion>False</SpecificVersion>
      <HintPath>..\packages\Facebook.6.4.0\lib\net45\Facebook.dll</HintPath>
    </Reference>
    <Reference Include="HtmlAgilityPack, Version=1.4.0.0, Culture=neutral, PublicKeyToken=bd319b19eaf3b43a, processorArchitecture=MSIL">
      <SpecificVersion>False</SpecificVersion>
      <HintPath>..\packages\AjaxControlToolkit.7.0429\lib\45\SanitizerProviders\HtmlAgilityPack.dll</HintPath>
    </Reference>
    <Reference Include="Microsoft.CSharp" />
    <Reference Include="Microsoft.Web.Infrastructure, Version=1.0.0.0, Culture=neutral, PublicKeyToken=31bf3856ad364e35, processorArchitecture=MSIL">
      <Private>True</Private>
      <HintPath>..\packages\Microsoft.Web.Infrastructure.1.0.0.0\lib\net40\Microsoft.Web.Infrastructure.dll</HintPath>
    </Reference>
    <Reference Include="Newtonsoft.Json, Version=4.5.0.0, Culture=neutral, PublicKeyToken=30ad4fe6b2a6aeed, processorArchitecture=MSIL">
      <SpecificVersion>False</SpecificVersion>
      <HintPath>..\packages\Newtonsoft.Json.5.0.3\lib\net45\Newtonsoft.Json.dll</HintPath>
    </Reference>
    <Reference Include="NuGet.Core, Version=2.2.31210.9045, Culture=neutral, PublicKeyToken=31bf3856ad364e35, processorArchitecture=MSIL">
      <SpecificVersion>False</SpecificVersion>
      <HintPath>..\packages\NuGet.Core.2.2.0\lib\net40-Client\NuGet.Core.dll</HintPath>
    </Reference>
    <Reference Include="SanitizerProviders, Version=1.0.0.0, Culture=neutral, processorArchitecture=MSIL">
      <SpecificVersion>False</SpecificVersion>
      <HintPath>..\packages\AjaxControlToolkit.7.0429\lib\45\SanitizerProviders\SanitizerProviders.dll</HintPath>
    </Reference>
    <Reference Include="System.ComponentModel.Composition" />
    <Reference Include="System.ComponentModel.DataAnnotations" />
    <Reference Include="System" />
    <Reference Include="System.Configuration" />
    <Reference Include="System.Data" />
    <Reference Include="System.Data.DataSetExtensions" />
    <Reference Include="System.Data.Entity.Design" />
    <Reference Include="System.Data.Services" />
    <Reference Include="System.Data.Services.Client" />
    <Reference Include="System.DirectoryServices" />
    <Reference Include="System.DirectoryServices.AccountManagement" />
    <Reference Include="System.Drawing" />
    <Reference Include="System.Net.Http" />
    <Reference Include="System.Net.Http.Formatting, Version=4.0.0.0, Culture=neutral, PublicKeyToken=31bf3856ad364e35, processorArchitecture=MSIL">
      <SpecificVersion>False</SpecificVersion>
      <HintPath>..\..\..\Program Files (x86)\Microsoft ASP.NET\ASP.NET MVC 4\Assemblies\System.Net.Http.Formatting.dll</HintPath>
    </Reference>
    <Reference Include="System.Runtime.Caching" />
    <Reference Include="System.Runtime.Serialization" />
    <Reference Include="System.ServiceModel" />
    <Reference Include="System.ServiceModel.Activation" />
    <Reference Include="System.ServiceModel.Web" />
    <Reference Include="System.Transactions" />
    <Reference Include="System.Web.ApplicationServices" />
    <Reference Include="System.Web.DynamicData" />
    <Reference Include="System.Web.Entity" />
    <Reference Include="System.Web.Extensions" />
    <Reference Include="System.Web" />
    <Reference Include="System.Web.Http, Version=4.0.0.0, Culture=neutral, PublicKeyToken=31bf3856ad364e35, processorArchitecture=MSIL">
      <SpecificVersion>False</SpecificVersion>
      <HintPath>..\RockWeb\Bin\System.Web.Http.dll</HintPath>
    </Reference>
    <Reference Include="System.Web.Optimization">
      <HintPath>..\packages\Microsoft.AspNet.Web.Optimization.1.0.0\lib\net40\System.Web.Optimization.dll</HintPath>
    </Reference>
    <Reference Include="System.Xml" />
    <Reference Include="System.Xml.Linq" />
    <Reference Include="WebGrease">
      <HintPath>..\packages\WebGrease.1.1.0\lib\WebGrease.dll</HintPath>
    </Reference>
  </ItemGroup>
  <ItemGroup>
    <Compile Include="Address\GeocodeContainer.cs">
      <SubType>Code</SubType>
    </Compile>
    <Compile Include="Attribute\AccountsFieldAttribute.cs" />
    <Compile Include="Attribute\BooleanFieldAttribute.cs" />
    <Compile Include="Attribute\CampusFieldAttribute.cs" />
    <Compile Include="Attribute\BinaryFileTypeFieldAttribute.cs" />
    <Compile Include="Attribute\ComponentFieldAttribute.cs" />
    <Compile Include="Attribute\ComponentsFieldAttribute.cs" />
    <Compile Include="Attribute\CategoryFieldAttribute.cs" />
    <Compile Include="Attribute\AttributeCategoryFieldAttribute.cs" />
    <Compile Include="Attribute\TimeFieldAttribute.cs" />
    <Compile Include="Attribute\IntegerRangeFieldAttribute.cs" />
    <Compile Include="Attribute\DateRangeFieldAttribute.cs" />
    <Compile Include="Attribute\DecimalRangeFieldAttribute.cs" />
    <Compile Include="Attribute\LocationFieldAttribute.cs" />
    <Compile Include="Attribute\GroupRoleFieldAttribute.cs" />
    <Compile Include="Attribute\MemoFieldAttribute.cs" />
    <Compile Include="Attribute\DecimalFieldAttribute.cs" />
    <Compile Include="Attribute\DateFieldAttribute.cs" />
    <Compile Include="Attribute\AccountFieldAttribute.cs" />
    <Compile Include="Attribute\WorkflowTypeFieldAttribute.cs" />
    <Compile Include="Attribute\GroupTypeFieldAttribute.cs" />
    <Compile Include="Attribute\EmailTemplateFieldAttribute.cs" />
    <Compile Include="Attribute\CustomCheckboxListFieldAttribute.cs">
      <SubType>Code</SubType>
    </Compile>
    <Compile Include="Attribute\CustomRadioListFieldAttribute.cs" />
    <Compile Include="Attribute\CustomDropdownListFieldAttribute.cs" />
    <Compile Include="Attribute\DefinedValueFieldAttribute.cs" />
    <Compile Include="Attribute\CampusesFieldAttribute.cs" />
    <Compile Include="Attribute\EntityTypeFieldAttribute.cs" />
    <Compile Include="Attribute\FieldAttribute.cs" />
    <Compile Include="Attribute\GroupFieldAttribute.cs" />
    <Compile Include="Attribute\GroupTypesFieldAttribute.cs" />
    <Compile Include="Attribute\IntegerFieldAttribute.cs" />
    <Compile Include="Attribute\LinkedPageAttribute.cs" />
    <Compile Include="Field\Types\TimeFieldType.cs" />
    <Compile Include="Field\Types\IntegerRangeFieldType.cs" />
    <Compile Include="Field\Types\DateRangeFieldType.cs" />
    <Compile Include="Field\Types\DecimalRangeFieldType.cs" />
    <Compile Include="Financial\PaymentInfo.cs" />
    <Compile Include="Financial\SwipePaymentInfo.cs" />
    <Compile Include="Financial\ReferencePaymentInfo.cs" />
    <Compile Include="Financial\PaymentSchedule.cs" />
    <Compile Include="Financial\Payment.cs" />
    <Compile Include="Financial\GatewayComponent.cs" />
    <Compile Include="Financial\GatewayContainer.cs" />
    <Compile Include="Migrations\201308232058045_CreateDatabase.cs" />
    <Compile Include="Migrations\201308232058045_CreateDatabase.Designer.cs">
      <DependentUpon>201308232058045_CreateDatabase.cs</DependentUpon>
    </Compile>
    <Compile Include="Migrations\201308291631419_FixAbilityLevelAttribute.cs" />
    <Compile Include="Migrations\201308291631419_FixAbilityLevelAttribute.Designer.cs">
      <DependentUpon>201308291631419_FixAbilityLevelAttribute.cs</DependentUpon>
    </Compile>
    <Compile Include="Migrations\201309032043048_FixBinaryFileTypeCaching.cs" />
    <Compile Include="Migrations\201309032043048_FixBinaryFileTypeCaching.Designer.cs">
      <DependentUpon>201309032043048_FixBinaryFileTypeCaching.cs</DependentUpon>
    </Compile>
    <Compile Include="Migrations\201309070045381_CheckinConfigUI.cs" />
    <Compile Include="Migrations\201309070045381_CheckinConfigUI.Designer.cs">
      <DependentUpon>201309070045381_CheckinConfigUI.cs</DependentUpon>
    </Compile>
<<<<<<< HEAD
    <Compile Include="Migrations\201309112300564_DefaultWorkflowActionAttributes.cs" />
    <Compile Include="Migrations\201309112300564_DefaultWorkflowActionAttributes.Designer.cs">
      <DependentUpon>201309112300564_DefaultWorkflowActionAttributes.cs</DependentUpon>
    </Compile>
    <Compile Include="Migrations\201309122129396_SitePageRoute.cs" />
    <Compile Include="Migrations\201309122129396_SitePageRoute.Designer.cs">
      <DependentUpon>201309122129396_SitePageRoute.cs</DependentUpon>
    </Compile>
    <Compile Include="Migrations\201309122131001_DetailPageLinkedPageRefactor.cs" />
    <Compile Include="Migrations\201309122131001_DetailPageLinkedPageRefactor.Designer.cs">
      <DependentUpon>201309122131001_DetailPageLinkedPageRefactor.cs</DependentUpon>
    </Compile>
    <Compile Include="Migrations\201309182012247_DefinedTypeRefactor.cs" />
    <Compile Include="Migrations\201309182012247_DefinedTypeRefactor.Designer.cs">
      <DependentUpon>201309182012247_DefinedTypeRefactor.cs</DependentUpon>
    </Compile>
    <Compile Include="Migrations\201309182328119_AddAbilityLevelToCheckIn.cs" />
    <Compile Include="Migrations\201309182328119_AddAbilityLevelToCheckIn.Designer.cs">
      <DependentUpon>201309182328119_AddAbilityLevelToCheckIn.cs</DependentUpon>
    </Compile>
=======
    <Compile Include="Migrations\201309112355422_FinancialGateway.cs" />
    <Compile Include="Migrations\201309112355422_FinancialGateway.Designer.cs">
      <DependentUpon>201309112355422_FinancialGateway.cs</DependentUpon>
    </Compile>
    <Compile Include="Migrations\201309200328285_BatchDates.cs" />
    <Compile Include="Migrations\201309200328285_BatchDates.Designer.cs">
      <DependentUpon>201309200328285_BatchDates.cs</DependentUpon>
    </Compile>
    <Compile Include="Migrations\201309201228091_CurrencyType.cs" />
    <Compile Include="Migrations\201309201228091_CurrencyType.Designer.cs">
      <DependentUpon>201309201228091_CurrencyType.cs</DependentUpon>
    </Compile>
    <Compile Include="Model\FinancialPersonSavedAccountService.Partial.cs" />
>>>>>>> ac22b515
    <Compile Include="Storage\ProviderComponent.cs" />
    <Compile Include="Storage\ProviderContainer.cs" />
    <Compile Include="Storage\Provider\Database.cs" />
    <Compile Include="Storage\Provider\FileSystem.cs" />
    <Compile Include="Data\MergeFieldAttribute.cs" />
    <Compile Include="Field\Types\ComponentsFieldType.cs" />
    <Compile Include="Field\Types\CategoryFieldType.cs" />
    <Compile Include="Field\Types\CategoriesFieldType.cs" />
    <Compile Include="Field\Types\LocationFieldType.cs" />
    <Compile Include="Field\Types\GroupRoleFieldType.cs" />
    <Compile Include="Migrations\RockMigration.cs" />
    <Compile Include="Model\CodeGenerated\BinaryFileDataService.cs" />
    <Compile Include="Model\CodeGenerated\FinancialPersonBankAccountService.cs" />
    <Compile Include="Model\CodeGenerated\FinancialPersonSavedAccountService.cs" />
    <Compile Include="Model\CodeGenerated\FinancialTransactionRefundService.cs" />
    <Compile Include="Model\CodeGenerated\FinancialTransactionScannedCheckService.cs" />
    <Compile Include="Model\BinaryFileData.cs" />
    <Compile Include="Net\RockRestClient.cs" />
    <Compile Include="Net\RockWebRequest.cs">
      <SubType>Code</SubType>
    </Compile>
    <Compile Include="PersonProfile\BadgeComponent.cs" />
    <Compile Include="PersonProfile\BadgeContainer.cs" />
    <Compile Include="PersonProfile\Badge\NextSteps.cs" />
    <Compile Include="PersonProfile\Badge\FamilyAttendance.cs" />
    <Compile Include="PersonProfile\Badge\eraAttendance.cs" />
    <Compile Include="PersonProfile\Badge\DiscScore.cs">
      <SubType>Code</SubType>
    </Compile>
    <Compile Include="PersonProfile\Badge\eRA.cs" />
    <Compile Include="PersonProfile\Badge\RecordStatus.cs" />
    <Compile Include="PersonProfile\Badge\Campus.cs" />
    <Compile Include="PersonProfile\Badge\PersonStatus.cs" />
    <Compile Include="PersonProfile\Badge\Serving.cs">
      <SubType>Code</SubType>
    </Compile>
    <Compile Include="PersonProfile\IconBadge.cs" />
    <Compile Include="PersonProfile\TextBadge.cs" />
    <Compile Include="Search\Group\Name.cs" />
    <Compile Include="SystemGuid\Category.cs" />
    <Compile Include="SystemGuid\EntityType.cs" />
    <Compile Include="Transactions\SendCommunicationTransaction.cs" />
    <Compile Include="Web\Cache\CategoryCache.cs" />
    <Compile Include="Web\DescriptionList.cs" />
    <Compile Include="Web\UI\Controls\BootstrapButton.cs" />
    <Compile Include="Web\UI\Controls\Checkin Configuration Controls\CheckinGroupEditor.cs" />
    <Compile Include="Web\UI\Controls\Checkin Configuration Controls\CheckinGroupTypeEditor.cs" />
    <Compile Include="Web\UI\Controls\Communication\ChannelControl.cs" />
    <Compile Include="Data\IgnoreModelErrorsAttribute.cs" />
    <Compile Include="Model\CommunicationRecipientService.Partial.cs" />
    <Compile Include="Security\LoginParameters.cs" />
    <Compile Include="CheckIn\CheckInBlock.cs">
      <SubType>ASPXCodeBehind</SubType>
    </Compile>
    <Compile Include="CheckIn\CheckInFamily.cs" />
    <Compile Include="CheckIn\CheckInGroup.cs" />
    <Compile Include="CheckIn\CheckInGroupType.cs" />
    <Compile Include="CheckIn\CheckInLocation.cs" />
    <Compile Include="CheckIn\CheckInPerson.cs" />
    <Compile Include="CheckIn\CheckInSchedule.cs" />
    <Compile Include="CheckIn\CheckInState.cs" />
    <Compile Include="CheckIn\CheckInStatus.cs" />
    <Compile Include="CheckIn\CheckInLabel.cs" />
    <Compile Include="CheckIn\KioskLabel.cs" />
    <Compile Include="CheckIn\KioskLocationAttendance.cs" />
    <Compile Include="CheckIn\KioskGroupAttendance.cs" />
    <Compile Include="CheckIn\KioskScheduleAttendance.cs" />
    <Compile Include="CheckIn\KioskGroup.cs" />
    <Compile Include="CheckIn\KioskGroupType.cs" />
    <Compile Include="CheckIn\KioskLocation.cs" />
    <Compile Include="CheckIn\KioskSchedule.cs" />
    <Compile Include="CheckIn\KioskDevice.cs" />
    <Compile Include="Communication\ChannelComponent.cs" />
    <Compile Include="Communication\Channel\Sms.cs" />
    <Compile Include="Communication\Channel\Email.cs" />
    <Compile Include="Communication\ChannelContainer.cs" />
    <Compile Include="Communication\TransportComponent.cs" />
    <Compile Include="Communication\TransportContainer.cs" />
    <Compile Include="Communication\Transport\SMTP.cs" />
    <Compile Include="Field\Types\ComponentFieldType.cs" />
    <Compile Include="Model\FinancialTransactionRefund.cs" />
    <Compile Include="Model\FinancialPersonSavedAccount.cs" />
    <Compile Include="Model\FinancialPersonBankAccount.cs" />
    <Compile Include="Model\FinancialScheduledTransactionDetail.cs" />
    <Compile Include="Reporting\DataTransformComponent.cs" />
    <Compile Include="Reporting\DataTransformContainer.cs" />
    <Compile Include="Reporting\DataTransform\Person\ParentTransform.cs" />
    <Compile Include="Reporting\DataFilter\PropertyFilter.cs" />
    <Compile Include="Reporting\DataFilter\OtherDataViewFilter.cs" />
    <Compile Include="Data\DefinedValueAttribute.cs" />
    <Compile Include="Data\PreviewableAttribute.cs" />
    <Compile Include="Data\ICategorized.cs" />
    <Compile Include="Data\NotExportable.cs" />
    <Compile Include="Extension\SafeDirectoryCatalog.cs" />
    <Compile Include="Field\SelectFromListFieldType.cs" />
    <Compile Include="Field\Types\AccountsFieldType.cs" />
    <Compile Include="Field\Types\BinaryFileFieldType.cs">
      <SubType>Code</SubType>
    </Compile>
    <Compile Include="Field\Types\CampusesFieldType.cs" />
    <Compile Include="Field\Types\CampusFieldType.cs" />
    <Compile Include="Field\Types\BinaryFileTypeFieldType.cs" />
    <Compile Include="Field\Types\AccountFieldType.cs" />
    <Compile Include="Field\Types\WorkflowTypeFieldType.cs" />
    <Compile Include="Field\Types\GroupTypeFieldType.cs" />
    <Compile Include="Field\Types\FileFieldType.cs">
      <SubType>Code</SubType>
    </Compile>
    <Compile Include="Field\Types\KeyValueListFieldType.cs" />
    <Compile Include="Field\Types\EmailTemplateFieldType.cs" />
    <Compile Include="Field\Types\EntityTypeFieldType.cs" />
    <Compile Include="Field\Types\GroupFieldType.cs" />
    <Compile Include="Field\Types\GroupTypesFieldType.cs" />
    <Compile Include="Financial\ACHPaymentInfo.cs" />
    <Compile Include="Financial\CreditCardPaymentInfo.cs" />
    <Compile Include="Model\AuthService.Partial.cs" />
    <Compile Include="Model\BlockService.Partial.cs" />
    <Compile Include="Model\BlockTypeService.Partial.cs" />
    <Compile Include="Model\AttendanceCode.cs" />
    <Compile Include="Model\CategoryService.Partial.cs" />
    <Compile Include="Model\CodeGenerated\AttendanceCodeService.cs" />
    <Compile Include="Model\CodeGenerated\AttendanceService.cs" />
    <Compile Include="Model\CodeGenerated\AuthService.cs" />
    <Compile Include="Model\CodeGenerated\BinaryFileService.cs" />
    <Compile Include="Model\CodeGenerated\BinaryFileTypeService.cs" />
    <Compile Include="Model\CodeGenerated\BlockService.cs" />
    <Compile Include="Model\CodeGenerated\BlockTypeService.cs" />
    <Compile Include="Model\CodeGenerated\CommunicationRecipientService.cs" />
    <Compile Include="Model\CodeGenerated\CommunicationService.cs" />
    <Compile Include="Model\CodeGenerated\DataViewFilterService.cs" />
    <Compile Include="Model\CodeGenerated\DataViewService.cs" />
    <Compile Include="Model\CodeGenerated\DeviceService.cs" />
    <Compile Include="Model\CodeGenerated\FinancialAccountService.cs" />
    <Compile Include="Model\CodeGenerated\FinancialBatchService.cs" />
    <Compile Include="Model\CodeGenerated\FinancialPledgeService.cs" />
    <Compile Include="Model\CodeGenerated\FinancialScheduledTransactionDetailService.cs" />
    <Compile Include="Model\CodeGenerated\FinancialScheduledTransactionService.cs" />
    <Compile Include="Model\CodeGenerated\FinancialTransactionDetailService.cs" />
    <Compile Include="Model\CodeGenerated\FinancialTransactionImageService.cs" />
    <Compile Include="Model\CodeGenerated\FinancialTransactionService.cs" />
    <Compile Include="Model\CodeGenerated\GroupLocationService.cs" />
    <Compile Include="Model\CodeGenerated\HtmlContentService.cs" />
    <Compile Include="Model\CodeGenerated\MarketingCampaignAdService.cs" />
    <Compile Include="Model\CodeGenerated\MarketingCampaignAdTypeService.cs" />
    <Compile Include="Model\CodeGenerated\MarketingCampaignAudienceService.cs" />
    <Compile Include="Model\CodeGenerated\MarketingCampaignCampusService.cs" />
    <Compile Include="Model\CodeGenerated\MarketingCampaignService.cs" />
    <Compile Include="Model\CodeGenerated\NoteService.cs" />
    <Compile Include="Model\CodeGenerated\NoteTypeService.cs" />
    <Compile Include="Model\CodeGenerated\PageContextService.cs" />
    <Compile Include="Model\CodeGenerated\PageRouteService.cs" />
    <Compile Include="Model\CodeGenerated\PageService.cs" />
    <Compile Include="Model\CodeGenerated\PrayerRequestService.cs" />
    <Compile Include="Model\CodeGenerated\ReportService.cs" />
    <Compile Include="Model\CodeGenerated\ScheduleService.cs" />
    <Compile Include="Model\CodeGenerated\SiteDomainService.cs" />
    <Compile Include="Model\CodeGenerated\SiteService.cs" />
    <Compile Include="Model\CodeGenerated\UserLoginService.cs" />
    <Compile Include="Model\BinaryFileService.Partial.cs" />
    <Compile Include="Model\CodeGenerated\WorkflowActionService.cs" />
    <Compile Include="Model\CodeGenerated\WorkflowActionTypeService.cs" />
    <Compile Include="Model\CodeGenerated\WorkflowActivityService.cs" />
    <Compile Include="Model\CodeGenerated\WorkflowActivityTypeService.cs" />
    <Compile Include="Model\AttendanceCodeService.Partial.cs" />
    <Compile Include="Model\AttendanceService.Partial.cs" />
    <Compile Include="Model\BinaryFileType.cs" />
    <Compile Include="Model\Communication.cs" />
    <Compile Include="Model\CommunicationRecipient.cs" />
    <Compile Include="Model\FinancialScheduledTransaction.cs" />
    <Compile Include="Model\FinancialTransactionImage.cs" />
    <Compile Include="Model\DeviceService.Partial.cs" />
    <Compile Include="Model\DataViewService.Partial.cs" />
    <Compile Include="Model\FinancialTransactionService.Partial.cs">
      <SubType>Code</SubType>
    </Compile>
    <Compile Include="Model\MarketingCampaignAdTypeService.partial.cs">
      <SubType>Code</SubType>
    </Compile>
    <Compile Include="Model\PrayerRequestService.partial.cs" />
    <Compile Include="Model\DataView.cs" />
    <Compile Include="Model\DataViewFilter.cs" />
    <Compile Include="Model\Report.cs" />
    <Compile Include="Model\GroupLocationService.Partial.cs" />
    <Compile Include="Model\MarketingCampaign.cs" />
    <Compile Include="Model\MarketingCampaignAd.cs" />
    <Compile Include="Model\MarketingCampaignAdType.cs" />
    <Compile Include="Model\MarketingCampaignAudience.cs" />
    <Compile Include="Model\MarketingCampaignCampus.cs" />
    <Compile Include="Model\Note.cs" />
    <Compile Include="Model\NoteService.Partial.cs" />
    <Compile Include="Model\NoteType.cs" />
    <Compile Include="Model\NoteTypeService.Partial.cs" />
    <Compile Include="Model\PageContextService.Partial.cs" />
    <Compile Include="Model\HtmlContentService.Partial.cs" />
    <Compile Include="Model\PageContext.cs" />
    <Compile Include="Model\PageService.Partial.cs" />
    <Compile Include="Model\PageRouteService.Partial.cs" />
    <Compile Include="Model\PrayerRequest.cs" />
    <Compile Include="Model\SiteDomainService.Partial.cs" />
    <Compile Include="Model\SiteService.Partial.cs" />
    <Compile Include="Model\UserLoginService.Partial.cs" />
    <Compile Include="Communication\BouncedEmail.cs" />
    <Compile Include="Communication\IEmailProvider.cs" />
    <Compile Include="Communication\SendGridEmailProvider.cs" />
    <Compile Include="Constants\DisplayStrings.cs" />
    <Compile Include="Model\CodeGenerated\AttributeQualifierService.cs" />
    <Compile Include="Model\AttributeQualifierService.Partial.cs" />
    <Compile Include="Model\CodeGenerated\AttributeService.cs" />
    <Compile Include="Model\AttributeService.Partial.cs" />
    <Compile Include="Model\CodeGenerated\AttributeValueService.cs" />
    <Compile Include="Model\AttributeValueService.Partial.cs" />
    <Compile Include="Model\Audit.cs">
      <SubType>Code</SubType>
    </Compile>
    <Compile Include="Model\CodeGenerated\AuditService.cs" />
    <Compile Include="Model\CodeGenerated\CategoryService.cs" />
    <Compile Include="Model\CodeGenerated\EntityTypeService.cs" />
    <Compile Include="Field\Types\HtmlFieldType.cs" />
    <Compile Include="Field\Types\MemoFieldType.cs" />
    <Compile Include="Model\Attendance.cs" />
    <Compile Include="Model\Schedule.cs" />
    <Compile Include="Model\Device.cs" />
    <Compile Include="Model\CodeGenerated\ServiceJobService.cs" />
    <Compile Include="Model\CodeGenerated\WorkflowTriggerService.cs" />
    <Compile Include="Model\CodeGenerated\MetricService.cs">
      <SubType>Code</SubType>
    </Compile>
    <Compile Include="Model\Category.cs" />
    <Compile Include="Services\NuGet\PackageService.cs" />
    <Compile Include="Search\Person\PersonQueryExtensions.cs" />
    <Compile Include="SystemGuid\BinaryFileType.cs" />
    <Compile Include="Web\Cache\CachedModel.cs" />
    <Compile Include="Web\UI\Adapters\CheckBoxAdapter.cs" />
    <Compile Include="Web\UI\Adapters\CheckBoxListAdapter.cs" />
    <Compile Include="Web\UI\Adapters\DropDownListAdapter.cs" />
    <Compile Include="Web\UI\Adapters\RadioButtonAdapter.cs" />
    <Compile Include="Web\UI\Controls\Communication\Sms.cs" />
    <Compile Include="Web\UI\Controls\Communication\Email.cs" />
    <Compile Include="Web\UI\Controls\Badge.cs" />
    <Compile Include="Web\UI\Controls\ConfirmPageUnload.cs" />
    <Compile Include="Web\UI\Controls\TermDescription.cs" />
    <Compile Include="Web\UI\Controls\Grid\DefinedValueField.cs" />
    <Compile Include="Web\UI\Controls\Pickers\LocationPicker.cs" />
    <Compile Include="Web\UI\Controls\Pickers\DateRangePicker.cs" />
    <Compile Include="Web\UI\Controls\Grid\CheckBoxEditableField.cs" />
    <Compile Include="Web\UI\Controls\Grid\ColorField.cs" />
    <Compile Include="Web\UI\Controls\IRequiredControl.cs" />
    <Compile Include="Web\UI\Controls\LabeledBulletedList.cs" />
    <Compile Include="Web\UI\Controls\NewFamily\Attributes.cs" />
    <Compile Include="Web\UI\Controls\NewFamily\AttributesRow.cs" />
    <Compile Include="Web\UI\Controls\NewFamily\Members.cs" />
    <Compile Include="Web\UI\Controls\NewFamily\MembersRow.cs" />
    <Compile Include="Web\UI\Controls\NumberRangeEditor.cs" />
    <Compile Include="Web\UI\Controls\PersonProfile\Badge.cs" />
    <Compile Include="Web\UI\Controls\PersonLink.cs" />
    <Compile Include="Web\UI\Controls\HtmlEditor.cs" />
    <Compile Include="Web\UI\Controls\PersonProfile\BadgeList.cs" />
    <Compile Include="Web\UI\Controls\Pickers\ComponentPicker.cs" />
    <Compile Include="Web\UI\Controls\Pickers\ComponentsPicker.cs" />
    <Compile Include="Web\UI\Controls\Pickers\GroupTypePicker.cs" />
    <Compile Include="Web\UI\Controls\Pickers\PersonPicker2.cs" />
    <Compile Include="Web\UI\Controls\Pickers\GroupRolePicker.cs" />
    <Compile Include="Web\UI\Controls\Pickers\GeoPicker.cs" />
    <Compile Include="Web\UI\Controls\Pickers\MonthDayPicker.cs" />
    <Compile Include="Web\UI\Controls\Pickers\MonthYearPicker.cs" />
    <Compile Include="Web\UI\Controls\Pickers\CampusPicker.cs" />
    <Compile Include="Web\UI\Controls\Pickers\DateTimePicker.cs" />
    <Compile Include="Web\UI\Controls\TagList.cs" />
    <Compile Include="Web\UI\Controls\Pickers\DatePicker.cs" />
    <Compile Include="Web\UI\Controls\Pickers\TimePicker.cs" />
    <Compile Include="Web\UI\Controls\Pickers\MergeFieldPicker.cs" />
    <Compile Include="Web\UI\Controls\Pickers\PersonPicker.cs" />
    <Compile Include="Web\UI\Controls\Pickers\TreeViewItem.cs" />
    <Compile Include="Web\UI\Controls\RockDropDownList.cs" />
    <Compile Include="Web\UI\Controls\NumberBox.cs" />
    <Compile Include="Web\UI\Controls\PageBreadCrumbs.cs" />
    <Compile Include="Web\UI\Controls\PageDescription.cs" />
    <Compile Include="Web\UI\Controls\PageIcon.cs" />
    <Compile Include="Web\UI\Controls\Pickers\CategoryPicker.cs" />
    <Compile Include="Web\UI\Controls\Pickers\BinaryFileTypePicker.cs" />
    <Compile Include="Web\UI\Controls\Pickers\BinaryFilePicker.cs" />
    <Compile Include="Web\UI\Controls\Pickers\AccountPicker.cs">
      <SubType>Code</SubType>
    </Compile>
    <Compile Include="Web\UI\Controls\Pickers\WorkflowTypePicker.cs" />
    <Compile Include="Web\UI\Controls\Pickers\GroupPicker.cs" />
    <Compile Include="Web\UI\Controls\Pickers\ItemPicker.cs" />
    <Compile Include="Web\UI\Controls\HiddenFieldValidator.cs" />
    <Compile Include="Web\UI\Controls\FileUploader.cs">
      <SubType>Code</SubType>
    </Compile>
    <Compile Include="Web\UI\Controls\Pickers\PagePicker.cs" />
    <Compile Include="Web\UI\Controls\KeyValueList.cs" />
    <Compile Include="Web\UI\Controls\Grid\ToggleField.cs" />
    <Compile Include="Web\UI\Controls\NoteEditor.cs" />
    <Compile Include="Web\UI\Controls\ButtonDropDownList.cs" />
    <Compile Include="Web\UI\Controls\AttributeEditor.cs" />
    <Compile Include="Web\UI\Controls\ScheduleBuilder.cs" />
    <Compile Include="Web\UI\Controls\SecurityButton.cs" />
    <Compile Include="Web\UI\Controls\StateDropDownList.cs" />
    <Compile Include="Web\UI\Controls\Workflow Controls\WorkflowActionTypeEditor.cs" />
    <Compile Include="Web\UI\Controls\Workflow Controls\WorkflowActivityTypeEditor.cs" />
    <Compile Include="Web\UI\Controls\Grid\BadgeField.cs" />
    <Compile Include="Web\UI\Controls\Grid\INotRowSelectedField.cs" />
    <Compile Include="Web\UI\Controls\Toggle.cs" />
    <Compile Include="Web\UI\Controls\HelpBlock.cs" />
    <Compile Include="Reporting\DataFilterComponent.cs" />
    <Compile Include="Reporting\DataFilterContainer.cs" />
    <Compile Include="Reporting\DataFilter\Person\GroupTypeAttendanceFilter.cs" />
    <Compile Include="Reporting\DataFilter\Person\HasPictureFilter.cs" />
    <Compile Include="Web\UI\Adapters\RadioButtonListAdapter.cs" />
    <Compile Include="Web\UI\Controls\Data View Filters\FilterGroup.cs" />
    <Compile Include="Web\UI\Controls\Data View Filters\FilterField.cs" />
    <Compile Include="Web\UI\Controls\Grid\AttributeField.cs" />
    <Compile Include="Web\UI\Controls\ILabeledControl.cs" />
    <Compile Include="Web\UI\BreadCrumb.cs" />
    <Compile Include="Web\UI\IDetailBlock.cs" />
    <Compile Include="Web\UI\IDimmableBlock.cs" />
    <Compile Include="Web\UI\ViewStateList.cs" />
    <Compile Include="Workflow\Action\CheckIn\CheckInActionComponent.cs" />
    <Compile Include="Workflow\Action\CheckIn\CalculateLastAttended.cs" />
    <Compile Include="Workflow\Action\CheckIn\FilterGroupsByGrade.cs" />
    <Compile Include="Workflow\Action\CheckIn\FilterGroupsByAge.cs" />
    <Compile Include="Workflow\Action\CheckIn\FilterGroupsByGender.cs" />
    <Compile Include="Workflow\Action\CheckIn\FilterGroupsByAbilityLevel.cs" />
    <Compile Include="Workflow\Action\CheckIn\FilterGroupsBySpecialNeeds.cs" />
    <Compile Include="Workflow\Action\CheckIn\FilterGroupsByLastName.cs" />
    <Compile Include="Workflow\Action\CheckIn\CreateLabels.cs" />
    <Compile Include="Workflow\Action\CheckIn\FilterByGrade.cs" />
    <Compile Include="Workflow\Action\CheckIn\RemoveEmptyPeople.cs" />
    <Compile Include="Workflow\Action\CheckIn\RemoveEmptyGroupTypes.cs" />
    <Compile Include="Workflow\Action\CheckIn\RemoveEmptyLocations.cs" />
    <Compile Include="Workflow\Action\CheckIn\SaveAttendance.cs" />
    <Compile Include="Workflow\Action\CheckIn\RemoveEmptyGroups.cs" />
    <Compile Include="Workflow\Action\CheckIn\LoadSchedules.cs" />
    <Compile Include="Workflow\Action\CheckIn\LoadGroups.cs" />
    <Compile Include="Workflow\Action\CheckIn\FilterActiveLocations.cs" />
    <Compile Include="Workflow\Action\CheckIn\LoadLocations.cs" />
    <Compile Include="Workflow\Action\CheckIn\FilterByAge.cs" />
    <Compile Include="Workflow\Action\CheckIn\LoadGroupTypes.cs" />
    <Compile Include="Workflow\Action\CheckIn\FindRelationships.cs" />
    <Compile Include="Workflow\Action\CheckIn\FindFamilyMembers.cs" />
    <Compile Include="Workflow\Action\CheckIn\FindFamilies.cs" />
    <Compile Include="Workflow\Action\CheckIn\SelectByBestFit.cs" />
    <Compile Include="Workflow\Action\CheckIn\SelectByLastAttended.cs" />
    <Compile Include="Workflow\Action\ParseZebraLabel.cs" />
    <Compile Include="Workflow\TriggerCache.cs" />
    <Compile Include="Model\WorkflowTriggerService.Partial.cs" />
    <Compile Include="Model\WorkflowTrigger.cs" />
    <Compile Include="Model\EntityType.cs" />
    <Compile Include="Model\EntityTypeService.Partial.cs" />
    <Compile Include="Model\TaggedItemService.Partial.cs" />
    <Compile Include="Model\TagService.Partial.cs" />
    <Compile Include="Model\Tag.cs" />
    <Compile Include="Model\TaggedItem.cs" />
    <Compile Include="Model\CodeGenerated\DefinedTypeService.cs" />
    <Compile Include="Model\CodeGenerated\DefinedValueService.cs" />
    <Compile Include="Model\CodeGenerated\ExceptionLogService.cs" />
    <Compile Include="Model\CodeGenerated\FieldTypeService.cs" />
    <Compile Include="Model\FieldTypeService.Partial.cs" />
    <Compile Include="Model\MetricService.Partial.cs" />
    <Compile Include="Model\MetricValue.cs" />
    <Compile Include="Model\CodeGenerated\MetricValueService.cs" />
    <Compile Include="Model\Metric.cs" />
    <Compile Include="Model\DefinedTypeService.Partial.cs" />
    <Compile Include="Model\DefinedValueService.Partial.cs" />
    <Compile Include="Model\ExceptionLog.cs" />
    <Compile Include="Model\ExceptionLogService.Partial.cs" />
    <Compile Include="Model\MetricValueService.Partial.cs" />
    <Compile Include="Model\RangeValue.cs" />
    <Compile Include="Model\CodeGenerated\ServiceLogService.cs" />
    <Compile Include="Model\CodeGenerated\TaggedItemService.cs" />
    <Compile Include="Model\CodeGenerated\TagService.cs" />
    <Compile Include="Model\CodeGenerated\LocationService.cs" />
    <Compile Include="Model\GroupTypeLocationType.cs">
      <SubType>Code</SubType>
    </Compile>
    <Compile Include="Model\LocationService.Partial.cs" />
    <Compile Include="Model\Campus.cs" />
    <Compile Include="Model\CodeGenerated\CampusService.cs" />
    <Compile Include="Model\CodeGenerated\EmailTemplateService.cs" />
    <Compile Include="Model\EmailTemplateService.Partial.cs" />
    <Compile Include="Model\CodeGenerated\PersonMergedService.cs" />
    <Compile Include="Model\CodeGenerated\PersonService.cs" />
    <Compile Include="Model\PersonService.Partial.cs" />
    <Compile Include="Model\PersonMergedService.Partial.cs" />
    <Compile Include="Model\PersonMerged.cs" />
    <Compile Include="Model\PersonViewed.cs" />
    <Compile Include="Model\CodeGenerated\PersonViewedService.cs" />
    <Compile Include="Model\PersonViewedService.Partial.cs" />
    <Compile Include="Model\CodeGenerated\PhoneNumberService.cs" />
    <Compile Include="Model\PhoneNumberService.Partial.cs" />
    <Compile Include="Model\DiscService.cs" />
    <Compile Include="Data\AlternateKeyAttribute.cs" />
    <Compile Include="Data\FriendlyTypeNameAttribute.cs" />
    <Compile Include="Data\NotAuditedAttribute.cs" />
    <Compile Include="Data\IEntity.cs" />
    <Compile Include="Data\IRepository.cs" />
    <Compile Include="Data\RepositoryFactory.cs" />
    <Compile Include="Data\RockPluginDBInitializer.cs" />
    <Compile Include="Data\RockTransactionScope.cs" />
    <Compile Include="Data\RouteAttribute.cs" />
    <Compile Include="Data\Service.cs" />
    <Compile Include="Extension\Component.cs" />
    <Compile Include="Extension\IComponentData.cs" />
    <Compile Include="Extension\Container.cs" />
    <Compile Include="Address\Geocode\TeleAtlas.cs" />
    <Compile Include="Extension\ComponentDescription.cs" />
    <Compile Include="Address\Standardize\MelissaData.cs" />
    <Compile Include="Address\Standardize\StrikeIron.cs" />
    <Compile Include="Address\StandardizeContainer.cs">
      <SubType>Code</SubType>
    </Compile>
    <Compile Include="Address\Geocode\StrikeIron.cs" />
    <Compile Include="Address\StandardizeComponent.cs" />
    <Compile Include="Address\GeocodeComponent.cs" />
    <Compile Include="Address\Geocode\ServiceObjects.cs" />
    <Compile Include="Model\Auth.cs" />
    <Compile Include="Model\BlockType.cs" />
    <Compile Include="Model\Block.cs" />
    <Compile Include="Model\BinaryFile.cs" />
    <Compile Include="Model\HtmlContent.cs" />
    <Compile Include="Model\Page.cs" />
    <Compile Include="Model\PageRoute.cs" />
    <Compile Include="Model\Site.cs" />
    <Compile Include="Model\SiteDomain.cs" />
    <Compile Include="Model\UserLogin.cs" />
    <Compile Include="Communication\Email.cs" />
    <Compile Include="Model\Attribute.cs" />
    <Compile Include="Model\AttributeQualifier.cs" />
    <Compile Include="Model\AttributeValue.cs" />
    <Compile Include="Model\DefinedType.cs" />
    <Compile Include="Model\DefinedValue.cs" />
    <Compile Include="Model\FieldType.cs" />
    <Compile Include="Model\ServiceLog.cs" />
    <Compile Include="Model\Location.cs" />
    <Compile Include="Model\EmailTemplate.cs" />
    <Compile Include="Model\Person.cs" />
    <Compile Include="Model\PhoneNumber.cs" />
    <Compile Include="Extension\IContainer.cs" />
    <Compile Include="Field\ConfigurationValue.cs" />
    <Compile Include="Field\Types\SelectMultiFieldType.cs" />
    <Compile Include="Field\Types\DocumentFieldType.cs" />
    <Compile Include="Field\Types\PersonFieldType.cs" />
    <Compile Include="Field\Types\UrlFieldType.cs" />
    <Compile Include="Field\Types\CurrencyFieldType.cs" />
    <Compile Include="Field\Types\DecimalFieldType.cs" />
    <Compile Include="Field\Types\DefinedValueFieldType.cs" />
    <Compile Include="Field\Types\DefinedTypeFieldType.cs" />
    <Compile Include="Field\Types\DateFieldType.cs" />
    <Compile Include="Field\Types\ImageFieldType.cs" />
    <Compile Include="Field\Types\VideoFieldType.cs" />
    <Compile Include="Model\FinancialBatch.cs">
      <SubType>Code</SubType>
    </Compile>
    <Compile Include="Model\FinancialAccount.cs">
      <SubType>Code</SubType>
    </Compile>
    <Compile Include="Model\FinancialPledge.cs">
      <SubType>Code</SubType>
    </Compile>
    <Compile Include="Model\FinancialTransaction.cs">
      <SubType>Code</SubType>
    </Compile>
    <Compile Include="Model\FinancialTransactionDetail.cs">
      <SubType>Code</SubType>
    </Compile>
    <Compile Include="Model\TransactionSearchValue.cs" />
    <Compile Include="Model\Group.cs" />
    <Compile Include="Model\CodeGenerated\GroupRoleService.cs" />
    <Compile Include="Model\CodeGenerated\GroupService.cs" />
    <Compile Include="Model\GroupService.Partial.cs" />
    <Compile Include="Model\GroupRole.cs" />
    <Compile Include="Model\GroupRoleService.Partial.cs" />
    <Compile Include="Model\GroupType.cs" />
    <Compile Include="Model\CodeGenerated\GroupTypeService.cs" />
    <Compile Include="Model\GroupTypeService.Partial.cs" />
    <Compile Include="Model\GroupMember.cs" />
    <Compile Include="Model\CodeGenerated\GroupMemberService.cs" />
    <Compile Include="Model\GroupMemberService.Partial.cs" />
    <Compile Include="Model\GroupLocation.cs" />
    <Compile Include="Jobs\SendGridProcess.cs" />
    <Compile Include="Jobs\RockCleanup.cs" />
    <Compile Include="Migrations\Configuration.cs" />
    <Compile Include="Migrations\RockCSharpMigrationCodeGenerator.cs" />
    <Compile Include="Search\Person\Address.cs" />
    <Compile Include="Search\Person\Email.cs" />
    <Compile Include="Search\Person\Name.cs" />
    <Compile Include="Search\Person\Phone.cs" />
    <Compile Include="Search\SearchComponent.cs" />
    <Compile Include="Search\SearchContainer.cs" />
    <Compile Include="Security\AdditionalActionsAttribute.cs" />
    <Compile Include="Security\Authentication\ActiveDirectory.cs" />
    <Compile Include="Security\Authentication\Database.cs" />
    <Compile Include="Security\Encryption.cs" />
    <Compile Include="Security\Authentication\Facebook.cs">
      <SubType>Code</SubType>
    </Compile>
    <Compile Include="Security\GlobalDefault.cs" />
    <Compile Include="Security\AuthenticationComponent.cs" />
    <Compile Include="Security\AuthenticationContainer.cs" />
    <Compile Include="Services\NuGet\RockPackagePathResolver.cs" />
    <Compile Include="Services\NuGet\WebProjectManager.cs" />
    <Compile Include="Services\NuGet\WebProjectSystem.cs" />
    <Compile Include="SystemGuid\BlockType.cs" />
    <Compile Include="SystemGuid\Site.cs" />
    <Compile Include="SystemGuid\GroupRole.cs" />
    <Compile Include="SystemGuid\DefinedValue.cs" />
    <Compile Include="SystemGuid\GroupType.cs" />
    <Compile Include="SystemGuid\FieldType.cs" />
    <Compile Include="SystemGuid\Group.cs" />
    <Compile Include="SystemGuid\DefinedType.cs" />
    <Compile Include="SystemGuid\Page.cs" />
    <Compile Include="Transactions\AuditTransaction.cs" />
    <Compile Include="Transactions\WorkflowTriggerTransaction.cs" />
    <Compile Include="Transactions\UserLastActivityTransaction.cs" />
    <Compile Include="Transactions\PersonViewTransaction.cs" />
    <Compile Include="Transactions\ITransaction.cs" />
    <Compile Include="Transactions\PageViewTransaction.cs" />
    <Compile Include="Transactions\RockQueue.cs" />
    <Compile Include="SystemGuid\EmailTemplate.cs" />
    <Compile Include="Model\WorkflowActivityType.cs" />
    <Compile Include="Model\WorkflowActionType.cs" />
    <Compile Include="Model\WorkflowActivity.cs" />
    <Compile Include="Model\WorkflowAction.cs" />
    <Compile Include="Jobs\ProcessWorkflows.cs" />
    <Compile Include="Workflow\Action\CompleteWorkflow.cs" />
    <Compile Include="Workflow\Action\ActivateActivity.cs" />
    <Compile Include="Workflow\Action\SendEmail.cs" />
    <Compile Include="Workflow\Action\SetStatus.cs" />
    <Compile Include="Model\WorkflowTypeService.Partial.cs" />
    <Compile Include="Model\WorkflowService.Partial.cs" />
    <Compile Include="Workflow\ActionComponent.cs" />
    <Compile Include="Workflow\ActionContainer.cs" />
    <Compile Include="Model\CodeGenerated\WorkflowLogService.cs" />
    <Compile Include="Model\CodeGenerated\WorkflowService.cs" />
    <Compile Include="Model\CodeGenerated\WorkflowTypeService.cs" />
    <Compile Include="Model\WorkflowLog.cs" />
    <Compile Include="Model\Workflow.cs" />
    <Compile Include="Model\WorkflowType.cs" />
    <Compile Include="Model\ServiceJob.cs" />
    <Compile Include="Model\ServiceJobService.Partial.cs" />
    <Compile Include="Version.cs" />
    <Compile Include="Web\Cache\AttributeCache.cs" />
    <Compile Include="Web\Cache\BlockTypeCache.cs" />
    <Compile Include="Web\Cache\BlockCache.cs" />
    <Compile Include="Security\Role.cs" />
    <Compile Include="Web\Cache\CampusCache.cs">
      <SubType>Code</SubType>
    </Compile>
    <Compile Include="Web\Cache\EntityTypeCache.cs" />
    <Compile Include="Web\Cache\DefinedTypeCache.cs" />
    <Compile Include="Web\Cache\DefinedValueCache.cs" />
    <Compile Include="Web\Cache\GlobalAttributesCache.cs" />
    <Compile Include="Web\Cache\FieldTypeCache.cs" />
    <Compile Include="Web\Cache\SiteCache.cs" />
    <Compile Include="Web\Cache\PageCache.cs" />
    <Compile Include="Web\UI\ContextAttribute.cs">
      <SubType>Code</SubType>
    </Compile>
    <Compile Include="Web\UI\Controls\Pickers\CampusesPicker.cs" />
    <Compile Include="Web\UI\Controls\ModalAlert.cs" />
    <Compile Include="Web\UI\Controls\ModalDialog.cs" />
    <Compile Include="Web\UI\Controls\LabeledRadioButtonList.cs" />
    <Compile Include="Web\UI\Controls\Grid\EnumField.cs" />
    <Compile Include="Web\UI\Controls\Grid\DateTimeField.cs" />
    <Compile Include="Web\UI\Controls\Grid\DateField.cs" />
    <Compile Include="Web\UI\Controls\Grid\EditValueField.cs" />
    <Compile Include="Web\UI\Controls\Grid\GridFilter.cs" />
    <Compile Include="Web\UI\Controls\LabeledText.cs" />
    <Compile Include="Web\UI\Controls\ModalIFrameDialog.cs" />
    <Compile Include="Web\UI\Controls\ImageUploader.cs" />
    <Compile Include="Web\UI\Controls\LabeledTextBox.cs" />
    <Compile Include="Web\UI\Controls\PageTitle.cs" />
    <Compile Include="Web\UI\Controls\LabeledCheckBoxList.cs" />
    <Compile Include="Web\UI\Controls\Data Fields\FieldTypeList.cs" />
    <Compile Include="Web\UI\Controls\Grid\GridActions.cs" />
    <Compile Include="Web\UI\Controls\LabeledCheckBox.cs" />
    <Compile Include="Web\UI\Controls\SearchField.cs" />
    <Compile Include="Web\UI\Controls\Zone.cs" />
    <Compile Include="Web\UI\DialogMasterPage.cs">
      <SubType>ASPXCodeBehind</SubType>
    </Compile>
    <Compile Include="Web\UI\RockPage.cs">
      <SubType>ASPXCodeBehind</SubType>
    </Compile>
    <Compile Include="Web\UI\RockBlock.cs">
      <SubType>ASPXCodeBehind</SubType>
    </Compile>
    <Compile Include="Attribute\TextFieldAttribute.cs" />
    <Compile Include="Web\RockRouteHandler.cs" />
    <Compile Include="Security\Authorization.cs" />
    <Compile Include="Security\ISecured.cs" />
    <Compile Include="Web\UI\Controls\Data Fields\DataDropDownList.cs">
      <SubType>Code</SubType>
    </Compile>
    <Compile Include="Web\UI\Controls\Data Fields\DataTextBox.cs">
      <SubType>Code</SubType>
    </Compile>
    <Compile Include="Web\UI\Controls\LabeledDropDownList.cs" />
    <Compile Include="Web\UI\Controls\Grid\SecurityField.cs" />
    <Compile Include="Web\UI\Controls\Grid\ReorderField.cs" />
    <Compile Include="Web\UI\Controls\Grid\EditField.cs" />
    <Compile Include="Web\UI\Controls\Grid\DeleteField.cs">
      <SubType>Code</SubType>
    </Compile>
    <Compile Include="Web\UI\Controls\Grid\Grid.cs" />
    <Compile Include="Web\UI\Controls\Grid\BoolField.cs" />
    <Compile Include="Web\UI\Controls\HtmlGenericContainer.cs" />
    <Compile Include="Web\UI\Controls\NotificationBox.cs" />
    <Compile Include="Web\UI\Controls\Grid\RowEventArgs.cs" />
    <Compile Include="ExtensionMethods.cs" />
    <Compile Include="Field\Types\BooleanFieldType.cs" />
    <Compile Include="Field\Types\PageReferenceFieldType.cs" />
    <Compile Include="Field\Types\IntegerFieldType.cs" />
    <Compile Include="Field\Types\SelectSingleFieldType.cs" />
    <Compile Include="Field\Types\ColorFieldType.cs" />
    <Compile Include="Field\FieldType.cs" />
    <Compile Include="Field\Helper.cs" />
    <Compile Include="Field\IFieldType.cs" />
    <Compile Include="Field\Types\TextFieldType.cs" />
    <Compile Include="Attribute\Helper.cs" />
    <Compile Include="Web\HttpModule.cs" />
    <Compile Include="Web\PageReference.cs" />
    <Compile Include="Reflection.cs" />
    <Compile Include="Jobs\JobPulse.cs" />
    <Compile Include="Jobs\RockJobListener.cs" />
    <Compile Include="Jobs\TestJob.cs" />
    <Compile Include="Attribute\IHasAttributes.cs" />
    <Compile Include="Data\IOrdered.cs" />
    <Compile Include="Data\Entity.cs" />
    <Compile Include="Data\Model.cs">
      <SubType>Code</SubType>
    </Compile>
    <Compile Include="Data\RockContext.cs" />
    <Compile Include="Data\UnitOfWorkScope.cs" />
    <Compile Include="Properties\AssemblyInfo.cs" />
    <Compile Include="Data\EFRepository.cs" />
    <Compile Include="Service References\MelissaData.AddressCheck\Reference.cs">
      <AutoGen>True</AutoGen>
      <DesignTime>True</DesignTime>
      <DependentUpon>Reference.svcmap</DependentUpon>
    </Compile>
    <Compile Include="Service References\ServiceObjects.GeoCoder\Reference.cs">
      <AutoGen>True</AutoGen>
      <DesignTime>True</DesignTime>
      <DependentUpon>Reference.svcmap</DependentUpon>
    </Compile>
    <Compile Include="Service References\StrikeIron.USAddressVerification\Reference.cs">
      <AutoGen>True</AutoGen>
      <DesignTime>True</DesignTime>
      <DependentUpon>Reference.svcmap</DependentUpon>
    </Compile>
    <Compile Include="Service References\TeleAtlas.Authentication\Reference.cs">
      <AutoGen>True</AutoGen>
      <DesignTime>True</DesignTime>
      <DependentUpon>Reference.svcmap</DependentUpon>
    </Compile>
    <Compile Include="Service References\TeleAtlas.Geocoding\Reference.cs">
      <AutoGen>True</AutoGen>
      <DesignTime>True</DesignTime>
      <DependentUpon>Reference.svcmap</DependentUpon>
    </Compile>
    <Compile Include="Data\IFeed.cs" />
    <Compile Include="Jobs\JobLoadFailedException.cs" />
    <Compile Include="Web\UI\PersonBlock.cs">
      <SubType>ASPXCodeBehind</SubType>
    </Compile>
    <Compile Include="Web\UI\Validation\DataAnnotationValidator.cs" />
  </ItemGroup>
  <ItemGroup>
    <Content Include="packages.config" />
    <None Include="App.config" />
    <None Include="CheckInStateClassDiagram.cd" />
    <None Include="Service References\MelissaData.AddressCheck\Rock.MelissaData.AddressCheck.ResponseArray.datasource">
      <DependentUpon>Reference.svcmap</DependentUpon>
    </None>
    <None Include="Service References\MelissaData.AddressCheck\Service.wsdl" />
    <None Include="Service References\MelissaData.AddressCheck\Service.xsd">
      <SubType>Designer</SubType>
    </None>
    <None Include="Service References\MelissaData.AddressCheck\Service1.xsd">
      <SubType>Designer</SubType>
    </None>
    <None Include="Service References\ServiceObjects.GeoCoder\GeoCoder.wsdl" />
    <None Include="Service References\ServiceObjects.GeoCoder\Rock.ServiceObjects.GeoCoder.DistanceBetweenInfo.datasource">
      <DependentUpon>Reference.svcmap</DependentUpon>
    </None>
    <None Include="Service References\ServiceObjects.GeoCoder\Rock.ServiceObjects.GeoCoder.DistanceToWaterInfo.datasource">
      <DependentUpon>Reference.svcmap</DependentUpon>
    </None>
    <None Include="Service References\ServiceObjects.GeoCoder\Rock.ServiceObjects.GeoCoder.GeocodeCityWorldwideInfo.datasource">
      <DependentUpon>Reference.svcmap</DependentUpon>
    </None>
    <None Include="Service References\ServiceObjects.GeoCoder\Rock.ServiceObjects.GeoCoder.Location.datasource">
      <DependentUpon>Reference.svcmap</DependentUpon>
    </None>
    <None Include="Service References\ServiceObjects.GeoCoder\Rock.ServiceObjects.GeoCoder.Location_V3.datasource">
      <DependentUpon>Reference.svcmap</DependentUpon>
    </None>
    <None Include="Service References\ServiceObjects.GeoCoder\Rock.ServiceObjects.GeoCoder.ReverseAddress.datasource">
      <DependentUpon>Reference.svcmap</DependentUpon>
    </None>
    <None Include="Service References\ServiceObjects.GeoCoder\Rock.ServiceObjects.GeoCoder.ZipCodeInfo.datasource">
      <DependentUpon>Reference.svcmap</DependentUpon>
    </None>
    <None Include="Service References\StrikeIron.USAddressVerification\Rock.StrikeIron.USAddressVerification.SIWsOutputOfMethodStatusRecord.datasource">
      <DependentUpon>Reference.svcmap</DependentUpon>
    </None>
    <None Include="Service References\StrikeIron.USAddressVerification\Rock.StrikeIron.USAddressVerification.SIWsOutputOfSIWsResultArrayOfMethodStatusRecord.datasource">
      <DependentUpon>Reference.svcmap</DependentUpon>
    </None>
    <None Include="Service References\StrikeIron.USAddressVerification\Rock.StrikeIron.USAddressVerification.SIWsOutputOfSIWsResultArrayOfServiceInfoRecord.datasource">
      <DependentUpon>Reference.svcmap</DependentUpon>
    </None>
    <None Include="Service References\StrikeIron.USAddressVerification\Rock.StrikeIron.USAddressVerification.SIWsOutputOfSIWsResultArrayOfUSAddressWithStatus.datasource">
      <DependentUpon>Reference.svcmap</DependentUpon>
    </None>
    <None Include="Service References\StrikeIron.USAddressVerification\Rock.StrikeIron.USAddressVerification.SIWsOutputOfUSAddress.datasource">
      <DependentUpon>Reference.svcmap</DependentUpon>
    </None>
    <None Include="Service References\StrikeIron.USAddressVerification\Rock.StrikeIron.USAddressVerification.SubscriptionInfo.datasource">
      <DependentUpon>Reference.svcmap</DependentUpon>
    </None>
    <None Include="Service References\StrikeIron.USAddressVerification\USAddressVerification5.wsdl" />
    <None Include="Service References\TeleAtlas.Authentication\Authentication.wsdl" />
    <None Include="Service References\TeleAtlas.Geocoding\Geocoding.wsdl" />
    <None Include="Service References\TeleAtlas.Geocoding\Rock.TeleAtlas.Geocoding.Geocode.datasource">
      <DependentUpon>Reference.svcmap</DependentUpon>
    </None>
    <None Include="Service References\TeleAtlas.Geocoding\Rock.TeleAtlas.Geocoding.MatchType.datasource">
      <DependentUpon>Reference.svcmap</DependentUpon>
    </None>
    <None Include="Service References\TeleAtlas.Geocoding\Rock.TeleAtlas.Geocoding.NameValue.datasource">
      <DependentUpon>Reference.svcmap</DependentUpon>
    </None>
    <None Include="Service References\TeleAtlas.Geocoding\Rock.TeleAtlas.Geocoding.OutputField.datasource">
      <DependentUpon>Reference.svcmap</DependentUpon>
    </None>
    <None Include="Service References\ServiceObjects.GeoCoder\GeoCoder.disco" />
    <None Include="Service References\ServiceObjects.GeoCoder\configuration91.svcinfo" />
    <None Include="Service References\ServiceObjects.GeoCoder\configuration.svcinfo" />
    <None Include="Service References\ServiceObjects.GeoCoder\Reference.svcmap">
      <Generator>WCF Proxy Generator</Generator>
      <LastGenOutput>Reference.cs</LastGenOutput>
    </None>
    <None Include="Service References\StrikeIron.USAddressVerification\configuration91.svcinfo" />
    <None Include="Service References\StrikeIron.USAddressVerification\configuration.svcinfo" />
    <None Include="Service References\StrikeIron.USAddressVerification\Reference.svcmap">
      <Generator>WCF Proxy Generator</Generator>
      <LastGenOutput>Reference.cs</LastGenOutput>
    </None>
    <None Include="Service References\MelissaData.AddressCheck\Service.disco" />
    <None Include="Service References\MelissaData.AddressCheck\configuration91.svcinfo" />
    <None Include="Service References\MelissaData.AddressCheck\configuration.svcinfo" />
    <None Include="Service References\MelissaData.AddressCheck\Reference.svcmap">
      <Generator>WCF Proxy Generator</Generator>
      <LastGenOutput>Reference.cs</LastGenOutput>
    </None>
    <None Include="Service References\TeleAtlas.Authentication\configuration91.svcinfo" />
    <None Include="Service References\TeleAtlas.Authentication\configuration.svcinfo" />
    <None Include="Service References\TeleAtlas.Authentication\Reference.svcmap">
      <Generator>WCF Proxy Generator</Generator>
      <LastGenOutput>Reference.cs</LastGenOutput>
    </None>
    <None Include="Service References\TeleAtlas.Geocoding\configuration91.svcinfo" />
    <None Include="Service References\TeleAtlas.Geocoding\configuration.svcinfo" />
    <None Include="Service References\TeleAtlas.Geocoding\Reference.svcmap">
      <Generator>WCF Proxy Generator</Generator>
      <LastGenOutput>Reference.cs</LastGenOutput>
    </None>
  </ItemGroup>
  <ItemGroup>
    <Service Include="{508349B6-6B84-4DF5-91F0-309BEEBAD82D}" />
  </ItemGroup>
  <ItemGroup>
    <WCFMetadataStorage Include="Service References\MelissaData.AddressCheck\" />
    <WCFMetadataStorage Include="Service References\ServiceObjects.GeoCoder\" />
    <WCFMetadataStorage Include="Service References\StrikeIron.USAddressVerification\" />
    <WCFMetadataStorage Include="Service References\TeleAtlas.Authentication\" />
    <WCFMetadataStorage Include="Service References\TeleAtlas.Geocoding\" />
  </ItemGroup>
  <ItemGroup>
    <ProjectReference Include="..\Quartz\Quartz.csproj">
      <Project>{AEF8823B-E45B-4B35-A4D0-C08C1196D017}</Project>
      <Name>Quartz</Name>
    </ProjectReference>
  </ItemGroup>
  <ItemGroup>
    <WCFMetadata Include="Service References\" />
  </ItemGroup>
  <ItemGroup>
    <Folder Include="Auth\" />
  </ItemGroup>
  <ItemGroup>
    <EmbeddedResource Include="Migrations\201308232058045_CreateDatabase.resx">
      <DependentUpon>201308232058045_CreateDatabase.cs</DependentUpon>
    </EmbeddedResource>
    <EmbeddedResource Include="Migrations\201308291631419_FixAbilityLevelAttribute.resx">
      <DependentUpon>201308291631419_FixAbilityLevelAttribute.cs</DependentUpon>
    </EmbeddedResource>
    <EmbeddedResource Include="Migrations\201309032043048_FixBinaryFileTypeCaching.resx">
      <DependentUpon>201309032043048_FixBinaryFileTypeCaching.cs</DependentUpon>
    </EmbeddedResource>
    <EmbeddedResource Include="Migrations\201309070045381_CheckinConfigUI.resx">
      <DependentUpon>201309070045381_CheckinConfigUI.cs</DependentUpon>
    </EmbeddedResource>
<<<<<<< HEAD
    <EmbeddedResource Include="Migrations\201309112300564_DefaultWorkflowActionAttributes.resx">
      <DependentUpon>201309112300564_DefaultWorkflowActionAttributes.cs</DependentUpon>
    </EmbeddedResource>
    <EmbeddedResource Include="Migrations\201309122129396_SitePageRoute.resx">
      <DependentUpon>201309122129396_SitePageRoute.cs</DependentUpon>
    </EmbeddedResource>
    <EmbeddedResource Include="Migrations\201309122131001_DetailPageLinkedPageRefactor.resx">
      <DependentUpon>201309122131001_DetailPageLinkedPageRefactor.cs</DependentUpon>
    </EmbeddedResource>
    <EmbeddedResource Include="Migrations\201309182012247_DefinedTypeRefactor.resx">
      <DependentUpon>201309182012247_DefinedTypeRefactor.cs</DependentUpon>
    </EmbeddedResource>
    <EmbeddedResource Include="Migrations\201309182328119_AddAbilityLevelToCheckIn.resx">
      <DependentUpon>201309182328119_AddAbilityLevelToCheckIn.cs</DependentUpon>
=======
    <EmbeddedResource Include="Migrations\201309112355422_FinancialGateway.resx">
      <DependentUpon>201309112355422_FinancialGateway.cs</DependentUpon>
    </EmbeddedResource>
    <EmbeddedResource Include="Migrations\201309200328285_BatchDates.resx">
      <DependentUpon>201309200328285_BatchDates.cs</DependentUpon>
    </EmbeddedResource>
    <EmbeddedResource Include="Migrations\201309201228091_CurrencyType.resx">
      <DependentUpon>201309201228091_CurrencyType.cs</DependentUpon>
>>>>>>> ac22b515
    </EmbeddedResource>
  </ItemGroup>
  <Import Project="$(MSBuildBinPath)\Microsoft.CSharp.targets" />
  <!-- To modify your build process, add your task inside one of the targets below and uncomment it. 
       Other similar extension points exist, see Microsoft.Common.targets.
  <Target Name="BeforeBuild">
  </Target>
  <Target Name="AfterBuild">
  </Target>
  -->
</Project><|MERGE_RESOLUTION|>--- conflicted
+++ resolved
@@ -197,7 +197,6 @@
     <Compile Include="Migrations\201309070045381_CheckinConfigUI.Designer.cs">
       <DependentUpon>201309070045381_CheckinConfigUI.cs</DependentUpon>
     </Compile>
-<<<<<<< HEAD
     <Compile Include="Migrations\201309112300564_DefaultWorkflowActionAttributes.cs" />
     <Compile Include="Migrations\201309112300564_DefaultWorkflowActionAttributes.Designer.cs">
       <DependentUpon>201309112300564_DefaultWorkflowActionAttributes.cs</DependentUpon>
@@ -218,21 +217,6 @@
     <Compile Include="Migrations\201309182328119_AddAbilityLevelToCheckIn.Designer.cs">
       <DependentUpon>201309182328119_AddAbilityLevelToCheckIn.cs</DependentUpon>
     </Compile>
-=======
-    <Compile Include="Migrations\201309112355422_FinancialGateway.cs" />
-    <Compile Include="Migrations\201309112355422_FinancialGateway.Designer.cs">
-      <DependentUpon>201309112355422_FinancialGateway.cs</DependentUpon>
-    </Compile>
-    <Compile Include="Migrations\201309200328285_BatchDates.cs" />
-    <Compile Include="Migrations\201309200328285_BatchDates.Designer.cs">
-      <DependentUpon>201309200328285_BatchDates.cs</DependentUpon>
-    </Compile>
-    <Compile Include="Migrations\201309201228091_CurrencyType.cs" />
-    <Compile Include="Migrations\201309201228091_CurrencyType.Designer.cs">
-      <DependentUpon>201309201228091_CurrencyType.cs</DependentUpon>
-    </Compile>
-    <Compile Include="Model\FinancialPersonSavedAccountService.Partial.cs" />
->>>>>>> ac22b515
     <Compile Include="Storage\ProviderComponent.cs" />
     <Compile Include="Storage\ProviderContainer.cs" />
     <Compile Include="Storage\Provider\Database.cs" />
@@ -1040,7 +1024,6 @@
     <EmbeddedResource Include="Migrations\201309070045381_CheckinConfigUI.resx">
       <DependentUpon>201309070045381_CheckinConfigUI.cs</DependentUpon>
     </EmbeddedResource>
-<<<<<<< HEAD
     <EmbeddedResource Include="Migrations\201309112300564_DefaultWorkflowActionAttributes.resx">
       <DependentUpon>201309112300564_DefaultWorkflowActionAttributes.cs</DependentUpon>
     </EmbeddedResource>
@@ -1055,16 +1038,6 @@
     </EmbeddedResource>
     <EmbeddedResource Include="Migrations\201309182328119_AddAbilityLevelToCheckIn.resx">
       <DependentUpon>201309182328119_AddAbilityLevelToCheckIn.cs</DependentUpon>
-=======
-    <EmbeddedResource Include="Migrations\201309112355422_FinancialGateway.resx">
-      <DependentUpon>201309112355422_FinancialGateway.cs</DependentUpon>
-    </EmbeddedResource>
-    <EmbeddedResource Include="Migrations\201309200328285_BatchDates.resx">
-      <DependentUpon>201309200328285_BatchDates.cs</DependentUpon>
-    </EmbeddedResource>
-    <EmbeddedResource Include="Migrations\201309201228091_CurrencyType.resx">
-      <DependentUpon>201309201228091_CurrencyType.cs</DependentUpon>
->>>>>>> ac22b515
     </EmbeddedResource>
   </ItemGroup>
   <Import Project="$(MSBuildBinPath)\Microsoft.CSharp.targets" />

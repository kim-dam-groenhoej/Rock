﻿<?xml version="1.0" encoding="utf-8"?>
<Project ToolsVersion="14.0" DefaultTargets="Build" xmlns="http://schemas.microsoft.com/developer/msbuild/2003">
  <Import Project="$(MSBuildExtensionsPath)\$(MSBuildToolsVersion)\Microsoft.Common.props" Condition="Exists('$(MSBuildExtensionsPath)\$(MSBuildToolsVersion)\Microsoft.Common.props')" />
  <PropertyGroup>
    <Configuration Condition=" '$(Configuration)' == '' ">Debug</Configuration>
    <Platform Condition=" '$(Platform)' == '' ">AnyCPU</Platform>
    <ProjectGuid>{185A31D7-3037-4DAE-8797-0459849A84BD}</ProjectGuid>
    <OutputType>Library</OutputType>
    <AppDesignerFolder>Properties</AppDesignerFolder>
    <RootNamespace>Rock</RootNamespace>
    <AssemblyName>Rock</AssemblyName>
    <TargetFrameworkVersion>v4.5.2</TargetFrameworkVersion>
    <FileAlignment>512</FileAlignment>
    <TargetFrameworkProfile />
    <WebGreaseLibPath>..\packages\WebGrease.1.5.2\lib</WebGreaseLibPath>
    <NuGetPackageImportStamp>
    </NuGetPackageImportStamp>
  </PropertyGroup>
  <PropertyGroup Condition=" '$(Configuration)|$(Platform)' == 'Debug|AnyCPU' ">
    <DebugSymbols>true</DebugSymbols>
    <DebugType>full</DebugType>
    <Optimize>false</Optimize>
    <OutputPath>bin\Debug\</OutputPath>
    <DefineConstants>DEBUG;TRACE</DefineConstants>
    <ErrorReport>prompt</ErrorReport>
    <WarningLevel>4</WarningLevel>
  </PropertyGroup>
  <PropertyGroup Condition=" '$(Configuration)|$(Platform)' == 'Release|AnyCPU' ">
    <DebugType>pdbonly</DebugType>
    <Optimize>true</Optimize>
    <OutputPath>bin\Release\</OutputPath>
    <DefineConstants>TRACE</DefineConstants>
    <ErrorReport>prompt</ErrorReport>
    <WarningLevel>4</WarningLevel>
    <DocumentationFile>bin\Release\Rock.XML</DocumentationFile>
  </PropertyGroup>
  <ItemGroup>
    <Reference Include="Antlr3.Runtime, Version=3.4.1.9004, Culture=neutral, PublicKeyToken=eb42632606e9261f, processorArchitecture=MSIL">
      <HintPath>..\packages\Antlr.3.4.1.9004\lib\Antlr3.Runtime.dll</HintPath>
      <Private>True</Private>
    </Reference>
    <Reference Include="BCrypt.Net, Version=0.1.5073.29922, Culture=neutral, PublicKeyToken=6bcd409ee6bc9292, processorArchitecture=MSIL">
      <HintPath>..\packages\BCrypt-Official.0.1.109\lib\BCrypt.Net.dll</HintPath>
      <Private>True</Private>
    </Reference>
    <Reference Include="ClearScript, Version=5.4.8.0, Culture=neutral, PublicKeyToken=935d0c957da47c73, processorArchitecture=MSIL">
      <HintPath>..\packages\JavaScriptEngineSwitcher.V8.2.2.0\lib\net45\ClearScript.dll</HintPath>
      <Private>True</Private>
    </Reference>
    <Reference Include="CommonMark, Version=0.1.0.0, Culture=neutral, PublicKeyToken=001ef8810438905d, processorArchitecture=MSIL">
      <HintPath>..\packages\CommonMark.NET.0.13.2\lib\net45\CommonMark.dll</HintPath>
      <Private>True</Private>
    </Reference>
    <Reference Include="CronExpressionDescriptor, Version=1.19.0.0, Culture=neutral, PublicKeyToken=a2ab0e0f73f9b037, processorArchitecture=MSIL">
      <HintPath>..\packages\CronExpressionDescriptor.1.19.0\lib\net45\CronExpressionDescriptor.dll</HintPath>
      <Private>True</Private>
    </Reference>
    <Reference Include="CSScriptLibrary, Version=3.13.2.0, Culture=neutral, PublicKeyToken=70fcc3d18c749033, processorArchitecture=MSIL">
      <HintPath>..\packages\CS-Script.bin.3.13.2.0\lib\net45\CSScriptLibrary.dll</HintPath>
      <Private>True</Private>
    </Reference>
    <Reference Include="DDay.iCal, Version=1.0.2.575, Culture=neutral, processorArchitecture=MSIL">
      <HintPath>..\packages\DDay.iCal.1.0.2.575\lib\DDay.iCal.dll</HintPath>
      <Private>True</Private>
    </Reference>
    <Reference Include="DocumentFormat.OpenXml, Version=2.6.0.0, Culture=neutral, processorArchitecture=MSIL">
      <HintPath>..\packages\OpenXMLSDK-MOT.2.6.0.0\lib\DocumentFormat.OpenXml.dll</HintPath>
      <Private>True</Private>
    </Reference>
    <Reference Include="dotless.Core, Version=1.5.2.0, Culture=neutral, PublicKeyToken=96b446c9e63eae34, processorArchitecture=MSIL">
      <HintPath>..\packages\dotless.1.5.2\lib\dotless.Core.dll</HintPath>
      <Private>True</Private>
    </Reference>
    <Reference Include="Elasticsearch.Net, Version=2.0.0.0, Culture=neutral, PublicKeyToken=96c599bbe3e70f5d, processorArchitecture=MSIL">
      <HintPath>..\packages\Elasticsearch.Net.2.4.6\lib\net45\Elasticsearch.Net.dll</HintPath>
      <Private>True</Private>
    </Reference>
    <Reference Include="EntityFramework, Version=6.0.0.0, Culture=neutral, PublicKeyToken=b77a5c561934e089, processorArchitecture=MSIL">
      <HintPath>..\packages\EntityFramework.6.1.3\lib\net45\EntityFramework.dll</HintPath>
      <Private>True</Private>
    </Reference>
    <Reference Include="EntityFramework.SqlServer, Version=6.0.0.0, Culture=neutral, PublicKeyToken=b77a5c561934e089, processorArchitecture=MSIL">
      <HintPath>..\packages\EntityFramework.6.1.3\lib\net45\EntityFramework.SqlServer.dll</HintPath>
      <Private>True</Private>
    </Reference>
    <Reference Include="EntityFramework.Utilities">
      <HintPath>..\libs\EFUtilities\EntityFramework.Utilities.dll</HintPath>
    </Reference>
    <Reference Include="EPPlus">
      <HintPath>..\libs\EPPlus\EPPlus.dll</HintPath>
    </Reference>
    <Reference Include="EXIFextractor">
      <HintPath>..\libs\Goheer EXIFExtractor\EXIFextractor.dll</HintPath>
    </Reference>
    <Reference Include="FCM.Net, Version=1.0.0.0, Culture=neutral, processorArchitecture=MSIL">
      <SpecificVersion>False</SpecificVersion>
      <HintPath>..\libs\FCM\FCM.Net.dll</HintPath>
    </Reference>
    <Reference Include="HtmlAgilityPack, Version=1.4.9.4, Culture=neutral, PublicKeyToken=bd319b19eaf3b43a, processorArchitecture=MSIL">
      <HintPath>..\packages\HtmlAgilityPack.1.4.9.4\lib\Net45\HtmlAgilityPack.dll</HintPath>
      <Private>True</Private>
    </Reference>
    <Reference Include="Humanizer">
      <HintPath>..\libs\Humanizer.2.1.0\Humanizer.dll</HintPath>
    </Reference>
    <Reference Include="ImageResizer, Version=4.0.0.0, Culture=neutral, processorArchitecture=MSIL">
      <HintPath>..\packages\ImageResizer.4.0.5\lib\net45\ImageResizer.dll</HintPath>
      <Private>True</Private>
    </Reference>
    <Reference Include="InteractivePreGeneratedViews, Version=1.0.0.0, Culture=neutral, PublicKeyToken=46c4868af4307d2c, processorArchitecture=MSIL">
      <HintPath>..\packages\EFInteractiveViews.1.0.1\lib\net45\InteractivePreGeneratedViews.dll</HintPath>
      <Private>True</Private>
    </Reference>
    <Reference Include="JavaScriptEngineSwitcher.Core, Version=2.2.0.0, Culture=neutral, PublicKeyToken=c608b2a8cc9e4472, processorArchitecture=MSIL">
      <HintPath>..\packages\JavaScriptEngineSwitcher.Core.2.2.0\lib\net45\JavaScriptEngineSwitcher.Core.dll</HintPath>
      <Private>True</Private>
    </Reference>
    <Reference Include="JavaScriptEngineSwitcher.Msie, Version=2.2.0.0, Culture=neutral, PublicKeyToken=c608b2a8cc9e4472, processorArchitecture=MSIL">
      <HintPath>..\packages\JavaScriptEngineSwitcher.Msie.2.2.0\lib\net45\JavaScriptEngineSwitcher.Msie.dll</HintPath>
      <Private>True</Private>
    </Reference>
    <Reference Include="JavaScriptEngineSwitcher.V8, Version=2.2.0.0, Culture=neutral, PublicKeyToken=c608b2a8cc9e4472, processorArchitecture=MSIL">
      <HintPath>..\packages\JavaScriptEngineSwitcher.V8.2.2.0\lib\net45\JavaScriptEngineSwitcher.V8.dll</HintPath>
      <Private>True</Private>
    </Reference>
    <Reference Include="JSPool, Version=2.0.0.0, Culture=neutral, PublicKeyToken=2fc7775f73072640, processorArchitecture=MSIL">
      <HintPath>..\packages\JSPool.2.0.0\lib\net451\JSPool.dll</HintPath>
      <Private>True</Private>
    </Reference>
    <Reference Include="Microsoft.AspNet.SignalR.Core, Version=2.2.0.0, Culture=neutral, PublicKeyToken=31bf3856ad364e35, processorArchitecture=MSIL">
      <HintPath>..\packages\Microsoft.AspNet.SignalR.Core.2.2.0\lib\net45\Microsoft.AspNet.SignalR.Core.dll</HintPath>
      <Private>True</Private>
    </Reference>
    <Reference Include="Microsoft.AspNet.SignalR.SystemWeb, Version=2.2.0.0, Culture=neutral, PublicKeyToken=31bf3856ad364e35, processorArchitecture=MSIL">
      <HintPath>..\packages\Microsoft.AspNet.SignalR.SystemWeb.2.2.0\lib\net45\Microsoft.AspNet.SignalR.SystemWeb.dll</HintPath>
      <Private>True</Private>
    </Reference>
    <Reference Include="Microsoft.IdentityModel.Logging, Version=1.1.2.0, Culture=neutral, PublicKeyToken=31bf3856ad364e35, processorArchitecture=MSIL">
      <HintPath>..\packages\Microsoft.IdentityModel.Logging.1.1.2\lib\net451\Microsoft.IdentityModel.Logging.dll</HintPath>
      <Private>True</Private>
    </Reference>
    <Reference Include="Microsoft.IdentityModel.Tokens, Version=5.1.2.0, Culture=neutral, PublicKeyToken=31bf3856ad364e35, processorArchitecture=MSIL">
      <HintPath>..\packages\Microsoft.IdentityModel.Tokens.5.1.2\lib\net451\Microsoft.IdentityModel.Tokens.dll</HintPath>
      <Private>True</Private>
    </Reference>
    <Reference Include="Microsoft.Owin, Version=2.1.0.0, Culture=neutral, PublicKeyToken=31bf3856ad364e35, processorArchitecture=MSIL">
      <HintPath>..\packages\Microsoft.Owin.2.1.0\lib\net45\Microsoft.Owin.dll</HintPath>
      <Private>True</Private>
    </Reference>
    <Reference Include="Microsoft.Owin.Host.SystemWeb, Version=2.1.0.0, Culture=neutral, PublicKeyToken=31bf3856ad364e35, processorArchitecture=MSIL">
      <HintPath>..\packages\Microsoft.Owin.Host.SystemWeb.2.1.0\lib\net45\Microsoft.Owin.Host.SystemWeb.dll</HintPath>
      <Private>True</Private>
    </Reference>
    <Reference Include="Microsoft.Owin.Security, Version=2.1.0.0, Culture=neutral, PublicKeyToken=31bf3856ad364e35, processorArchitecture=MSIL">
      <HintPath>..\packages\Microsoft.Owin.Security.2.1.0\lib\net45\Microsoft.Owin.Security.dll</HintPath>
      <Private>True</Private>
    </Reference>
    <Reference Include="Microsoft.SqlServer.Types, Version=11.0.0.0, Culture=neutral, PublicKeyToken=89845dcd8080cc91, processorArchitecture=MSIL">
      <HintPath>..\packages\Microsoft.SqlServer.Types.11.0.2\lib\net20\Microsoft.SqlServer.Types.dll</HintPath>
      <Private>True</Private>
    </Reference>
    <Reference Include="Microsoft.Web.Infrastructure, Version=1.0.0.0, Culture=neutral, PublicKeyToken=31bf3856ad364e35, processorArchitecture=MSIL">
      <HintPath>..\packages\Microsoft.Web.Infrastructure.1.0.0.0\lib\net40\Microsoft.Web.Infrastructure.dll</HintPath>
      <Private>True</Private>
    </Reference>
    <Reference Include="Microsoft.Web.XmlTransform, Version=2.1.0.0, Culture=neutral, PublicKeyToken=b03f5f7f11d50a3a, processorArchitecture=MSIL">
      <HintPath>..\packages\Microsoft.Web.Xdt.2.1.1\lib\net40\Microsoft.Web.XmlTransform.dll</HintPath>
      <Private>True</Private>
    </Reference>
    <Reference Include="Mono.CSharp, Version=4.0.0.0, Culture=neutral, PublicKeyToken=0738eb9f132ed756, processorArchitecture=MSIL">
      <HintPath>..\packages\CS-Script.bin.3.13.2.0\lib\net45\Mono.CSharp.dll</HintPath>
      <Private>True</Private>
    </Reference>
    <Reference Include="MsieJavaScriptEngine, Version=2.1.0.0, Culture=neutral, PublicKeyToken=a3a2846a37ac0d3e, processorArchitecture=MSIL">
      <HintPath>..\packages\MsieJavaScriptEngine.2.1.0\lib\net45\MsieJavaScriptEngine.dll</HintPath>
      <Private>True</Private>
    </Reference>
    <Reference Include="Nest">
      <HintPath>..\packages\NEST.2.4.3\lib\net45\Nest.dll</HintPath>
      <Private>True</Private>
    </Reference>
    <Reference Include="Newtonsoft.Json, Version=9.0.0.0, Culture=neutral, PublicKeyToken=30ad4fe6b2a6aeed, processorArchitecture=MSIL">
      <HintPath>..\packages\Newtonsoft.Json.9.0.1\lib\net45\Newtonsoft.Json.dll</HintPath>
      <Private>True</Private>
    </Reference>
    <Reference Include="NuGet.Core, Version=2.11.1.812, Culture=neutral, PublicKeyToken=31bf3856ad364e35, processorArchitecture=MSIL">
      <HintPath>..\packages\NuGet.Core.2.11.1\lib\net40-Client\NuGet.Core.dll</HintPath>
      <Private>True</Private>
    </Reference>
    <Reference Include="OpenXmlPowerTools, Version=4.2.0.0, Culture=neutral, processorArchitecture=MSIL">
      <HintPath>..\packages\OpenXmlPowerTools.4.2\lib\OpenXmlPowerTools.dll</HintPath>
      <Private>True</Private>
    </Reference>
    <Reference Include="Owin, Version=1.0.0.0, Culture=neutral, PublicKeyToken=f0ebd12fd5e55cc5, processorArchitecture=MSIL">
      <HintPath>..\packages\Owin.1.0\lib\net40\Owin.dll</HintPath>
      <Private>True</Private>
    </Reference>
    <Reference Include="Quartz">
      <HintPath>..\libs\Quartz\Quartz.dll</HintPath>
    </Reference>
    <Reference Include="React.Core, Version=3.0.0.0, Culture=neutral, PublicKeyToken=9aed67b161f7db78, processorArchitecture=MSIL">
      <HintPath>..\packages\React.Core.3.0.0\lib\net40\React.Core.dll</HintPath>
      <Private>True</Private>
    </Reference>
    <Reference Include="React.Web, Version=3.0.0.0, Culture=neutral, PublicKeyToken=9aed67b161f7db78, processorArchitecture=MSIL">
      <HintPath>..\packages\React.Web.3.0.0\lib\net40\React.Web.dll</HintPath>
      <Private>True</Private>
    </Reference>
    <Reference Include="React.Web.Mvc4, Version=3.0.0.0, Culture=neutral, PublicKeyToken=9aed67b161f7db78, processorArchitecture=MSIL">
      <HintPath>..\packages\React.Web.Mvc4.3.0.0\lib\net40\React.Web.Mvc4.dll</HintPath>
      <Private>True</Private>
    </Reference>
    <Reference Include="RestSharp, Version=105.2.3.0, Culture=neutral, processorArchitecture=MSIL">
      <HintPath>..\packages\RestSharp.105.2.3\lib\net452\RestSharp.dll</HintPath>
      <Private>True</Private>
    </Reference>
    <Reference Include="StackExchange.Redis, Version=1.1.0.0, Culture=neutral, processorArchitecture=MSIL">
      <HintPath>..\packages\StackExchange.Redis.1.1.603\lib\net45\StackExchange.Redis.dll</HintPath>
      <Private>True</Private>
    </Reference>
    <Reference Include="System" />
    <Reference Include="System.ComponentModel.Composition" />
    <Reference Include="System.ComponentModel.DataAnnotations" />
    <Reference Include="System.configuration" />
    <Reference Include="System.Core" />
    <Reference Include="System.Data.Entity" />
    <Reference Include="System.Data.Entity.Design" />
    <Reference Include="System.Data.Services" />
    <Reference Include="System.DirectoryServices" />
    <Reference Include="System.DirectoryServices.AccountManagement" />
    <Reference Include="System.Drawing" />
    <Reference Include="System.IdentityModel.Tokens.Jwt, Version=5.1.2.0, Culture=neutral, PublicKeyToken=31bf3856ad364e35, processorArchitecture=MSIL">
      <HintPath>..\packages\System.IdentityModel.Tokens.Jwt.5.1.2\lib\net451\System.IdentityModel.Tokens.Jwt.dll</HintPath>
      <Private>True</Private>
    </Reference>
    <Reference Include="System.IO.Packaging, Version=1.0.0.0, Culture=neutral, processorArchitecture=MSIL">
      <HintPath>..\packages\OpenXMLSDK-MOT.2.6.0.0\lib\System.IO.Packaging.dll</HintPath>
      <Private>True</Private>
    </Reference>
    <Reference Include="System.Linq.Dynamic, Version=1.0.5840.25917, Culture=neutral, processorArchitecture=MSIL">
      <HintPath>..\packages\System.Linq.Dynamic.1.0.6\lib\net40\System.Linq.Dynamic.dll</HintPath>
      <Private>True</Private>
    </Reference>
    <Reference Include="System.Management.Automation, Version=1.0.0.0, Culture=neutral, PublicKeyToken=31bf3856ad364e35, processorArchitecture=MSIL">
      <HintPath>..\packages\System.Management.Automation.6.1.7601.17515\lib\net45\System.Management.Automation.dll</HintPath>
      <Private>True</Private>
    </Reference>
    <Reference Include="System.Net.Http.Formatting, Version=5.2.3.0, Culture=neutral, PublicKeyToken=31bf3856ad364e35, processorArchitecture=MSIL">
      <HintPath>..\packages\Microsoft.AspNet.WebApi.Client.5.2.3\lib\net45\System.Net.Http.Formatting.dll</HintPath>
      <Private>True</Private>
    </Reference>
    <Reference Include="System.Net.Http.WebRequest" />
    <Reference Include="System.Runtime.Caching" />
    <Reference Include="System.Runtime.Serialization" />
    <Reference Include="System.ServiceModel" />
    <Reference Include="System.ServiceModel.Web" />
    <Reference Include="System.Web" />
    <Reference Include="System.Web.Extensions" />
    <Reference Include="System.Web.Helpers, Version=2.0.0.0, Culture=neutral, PublicKeyToken=31bf3856ad364e35, processorArchitecture=MSIL">
      <HintPath>..\packages\Microsoft.AspNet.WebPages.2.0.20710.0\lib\net40\System.Web.Helpers.dll</HintPath>
      <Private>True</Private>
    </Reference>
    <Reference Include="System.Web.Http, Version=5.2.3.0, Culture=neutral, PublicKeyToken=31bf3856ad364e35, processorArchitecture=MSIL">
      <HintPath>..\packages\Microsoft.AspNet.WebApi.Core.5.2.3\lib\net45\System.Web.Http.dll</HintPath>
      <Private>True</Private>
    </Reference>
    <Reference Include="System.Web.Http.WebHost, Version=5.2.3.0, Culture=neutral, PublicKeyToken=31bf3856ad364e35, processorArchitecture=MSIL">
      <HintPath>..\packages\Microsoft.AspNet.WebApi.WebHost.5.2.3\lib\net45\System.Web.Http.WebHost.dll</HintPath>
      <Private>True</Private>
    </Reference>
    <Reference Include="System.Web.Mvc, Version=4.0.0.0, Culture=neutral, PublicKeyToken=31bf3856ad364e35, processorArchitecture=MSIL">
      <HintPath>..\packages\Microsoft.AspNet.Mvc.4.0.20710.0\lib\net40\System.Web.Mvc.dll</HintPath>
      <Private>True</Private>
    </Reference>
    <Reference Include="System.Web.Optimization, Version=1.1.0.0, Culture=neutral, PublicKeyToken=31bf3856ad364e35, processorArchitecture=MSIL">
      <HintPath>..\packages\Microsoft.AspNet.Web.Optimization.1.1.3\lib\net40\System.Web.Optimization.dll</HintPath>
      <Private>True</Private>
    </Reference>
    <Reference Include="System.Web.Razor, Version=2.0.0.0, Culture=neutral, PublicKeyToken=31bf3856ad364e35, processorArchitecture=MSIL">
      <HintPath>..\packages\Microsoft.AspNet.Razor.2.0.20710.0\lib\net40\System.Web.Razor.dll</HintPath>
      <Private>True</Private>
    </Reference>
    <Reference Include="System.Web.WebPages, Version=2.0.0.0, Culture=neutral, PublicKeyToken=31bf3856ad364e35, processorArchitecture=MSIL">
      <HintPath>..\packages\Microsoft.AspNet.WebPages.2.0.20710.0\lib\net40\System.Web.WebPages.dll</HintPath>
      <Private>True</Private>
    </Reference>
    <Reference Include="System.Web.WebPages.Deployment, Version=2.0.0.0, Culture=neutral, PublicKeyToken=31bf3856ad364e35, processorArchitecture=MSIL">
      <HintPath>..\packages\Microsoft.AspNet.WebPages.2.0.20710.0\lib\net40\System.Web.WebPages.Deployment.dll</HintPath>
      <Private>True</Private>
    </Reference>
    <Reference Include="System.Web.WebPages.Razor, Version=2.0.0.0, Culture=neutral, PublicKeyToken=31bf3856ad364e35, processorArchitecture=MSIL">
      <HintPath>..\packages\Microsoft.AspNet.WebPages.2.0.20710.0\lib\net40\System.Web.WebPages.Razor.dll</HintPath>
      <Private>True</Private>
    </Reference>
    <Reference Include="System.Xml.Linq" />
    <Reference Include="System.Data.DataSetExtensions" />
    <Reference Include="Microsoft.CSharp" />
    <Reference Include="System.Data" />
    <Reference Include="System.Net.Http" />
    <Reference Include="System.Xml" />
    <Reference Include="Twilio, Version=0.0.0.0, Culture=neutral, processorArchitecture=MSIL">
      <HintPath>..\packages\Twilio.5.1.0\lib\net451\Twilio.dll</HintPath>
      <Private>True</Private>
    </Reference>
    <Reference Include="UAParser, Version=2.1.0.0, Culture=neutral, PublicKeyToken=f7377bf021646069, processorArchitecture=MSIL">
      <HintPath>..\packages\UAParser.2.1.0.0\lib\net40-Client\UAParser.dll</HintPath>
      <Private>True</Private>
    </Reference>
    <Reference Include="VroomJs, Version=1.2.3.0, Culture=neutral, PublicKeyToken=e7c52e67fcb0044f, processorArchitecture=MSIL">
      <HintPath>..\packages\VroomJs.1.2.3\lib\net45\VroomJs.dll</HintPath>
      <Private>True</Private>
    </Reference>
    <Reference Include="WebActivatorEx, Version=2.0.0.0, Culture=neutral, PublicKeyToken=7b26dc2a43f6a0d4, processorArchitecture=MSIL">
      <HintPath>..\packages\WebActivatorEx.2.1.0\lib\net40\WebActivatorEx.dll</HintPath>
      <Private>True</Private>
    </Reference>
    <Reference Include="WebGrease, Version=1.5.2.14234, Culture=neutral, PublicKeyToken=31bf3856ad364e35, processorArchitecture=MSIL">
      <HintPath>..\packages\WebGrease.1.5.2\lib\WebGrease.dll</HintPath>
      <Private>True</Private>
    </Reference>
    <Reference Include="WindowsBase" />
  </ItemGroup>
  <ItemGroup>
    <Compile Include="..\Rock.Version\AssemblySharedInfo.cs">
      <Link>AssemblySharedInfo.cs</Link>
    </Compile>
    <Compile Include="Address\Bing.cs" />
    <Compile Include="Address\MelissaData.cs" />
    <Compile Include="Address\ServiceObjects.cs" />
    <Compile Include="Address\SmartyStreets.cs" />
    <Compile Include="Address\VerificationComponent.cs" />
    <Compile Include="Address\VerificationContainer.cs" />
    <Compile Include="Attribute\AccountFieldAttribute.cs" />
    <Compile Include="Attribute\AccountsFieldAttribute.cs" />
    <Compile Include="Attribute\AddressFieldAttribute.cs" />
    <Compile Include="Attribute\AttributeCategoryFieldAttribute.cs" />
    <Compile Include="Attribute\AttributeFieldAttribute.cs" />
    <Compile Include="Attribute\BinaryFileFieldAttribute.cs" />
    <Compile Include="Attribute\BinaryFileTypeFieldAttribute.cs" />
    <Compile Include="Attribute\BinaryFileTypesFieldAttribute.cs" />
    <Compile Include="Attribute\BooleanFieldAttribute.cs" />
    <Compile Include="Attribute\CampusesFieldAttribute.cs" />
    <Compile Include="Attribute\CampusFieldAttribute.cs" />
    <Compile Include="Attribute\CategoryFieldAttribute.cs" />
    <Compile Include="Attribute\CodeEditorFieldAttribute.cs" />
    <Compile Include="Attribute\CommunicationTemplateFieldAttribute .cs" />
    <Compile Include="Attribute\ComparisonFieldAttribute.cs" />
    <Compile Include="Attribute\ComponentFieldAttribute.cs" />
    <Compile Include="Attribute\ComponentsFieldAttribute.cs" />
    <Compile Include="Attribute\ConnectionActivityTypeFieldAttribute.cs" />
    <Compile Include="Attribute\ConnectionOpportunityFieldAttribute.cs" />
    <Compile Include="Attribute\ConnectionRequestFieldAttribute.cs" />
    <Compile Include="Attribute\ConnectionStateFieldAttribute.cs" />
    <Compile Include="Attribute\ConnectionStatusFieldAttribute.cs" />
    <Compile Include="Attribute\ConnectionTypeFieldAttribute.cs" />
    <Compile Include="Attribute\ConnectionTypesFieldAttribute.cs" />
    <Compile Include="Attribute\ContentChannelFieldAttribute.cs" />
    <Compile Include="Attribute\ContentChannelTypesFieldAttribute.cs" />
    <Compile Include="Attribute\CurrencyFieldAttribute.cs" />
    <Compile Include="Attribute\CustomEnhancedListFieldAttribute.cs" />
    <Compile Include="Attribute\CustomCheckboxListFieldAttribute.cs" />
    <Compile Include="Attribute\CustomDropdownListFieldAttribute.cs" />
    <Compile Include="Attribute\CustomRadioListFieldAttribute.cs" />
    <Compile Include="Attribute\DataViewFieldAttribute.cs" />
    <Compile Include="Attribute\DataViewsFieldAttribute.cs" />
    <Compile Include="Attribute\DateFieldAttribute.cs" />
    <Compile Include="Attribute\DateRangeFieldAttribute.cs" />
    <Compile Include="Attribute\DateTimeFieldAttribute.cs" />
    <Compile Include="Attribute\DayOfWeekFieldAttribute.cs" />
    <Compile Include="Attribute\DaysOfWeekFieldAttribute.cs" />
    <Compile Include="Attribute\DecimalFieldAttribute.cs" />
    <Compile Include="Attribute\DecimalRangeFieldAttribute.cs" />
    <Compile Include="Attribute\DefinedTypeFieldAttribute.cs" />
    <Compile Include="Attribute\DefinedValueFieldAttribute.cs" />
    <Compile Include="Attribute\DefinedValueRangeFieldAttribute.cs" />
    <Compile Include="Attribute\EmailFieldAttribute.cs" />
    <Compile Include="Attribute\MatrixFieldAttribute.cs" />
    <Compile Include="Attribute\SSNFieldAttribute.cs" />
    <Compile Include="Attribute\WorkflowFieldAttribute.cs" />
    <Compile Include="Attribute\EncryptedTextFieldAttribute.cs" />
    <Compile Include="Attribute\EntityFieldAttribute.cs" />
    <Compile Include="Attribute\EntityTypeFieldAttribute.cs" />
    <Compile Include="Attribute\EnumFieldAttribute.cs" />
    <Compile Include="Attribute\EnumsFieldAttribute.cs" />
    <Compile Include="Attribute\EventCalendarFieldAttribute.cs" />
    <Compile Include="Attribute\EventItemFieldAttribute.cs" />
    <Compile Include="Attribute\FieldAttribute.cs" />
    <Compile Include="Attribute\FinancialGatewayFieldAttribute.cs" />
    <Compile Include="Attribute\GroupAndRoleFieldAttribute.cs" />
    <Compile Include="Attribute\GroupFieldAttribute.cs" />
    <Compile Include="Attribute\GroupLocationTypeFieldAttribute.cs" />
    <Compile Include="Attribute\GroupRoleFieldAttribute.cs" />
    <Compile Include="Attribute\GroupTypeFieldAttribute.cs" />
    <Compile Include="Attribute\GroupTypeGroupFieldAttribute.cs" />
    <Compile Include="Attribute\GroupTypesFieldAttribute.cs" />
    <Compile Include="Attribute\Helper.cs" />
    <Compile Include="Attribute\IHasAttributes.cs" />
    <Compile Include="Attribute\IHasAttributesWrapper.cs" />
    <Compile Include="Attribute\InheritedAttribute.cs" />
    <Compile Include="Attribute\IntegerFieldAttribute.cs" />
    <Compile Include="Attribute\IntegerRangeFieldAttribute.cs" />
    <Compile Include="Attribute\KeyValueListFieldAttribute.cs" />
    <Compile Include="Attribute\LavaCommandsFieldAttribute.cs" />
    <Compile Include="Attribute\LinkedPageAttribute.cs" />
    <Compile Include="Attribute\LocationFieldAttribute.cs" />
    <Compile Include="Attribute\MarkdownFieldAttribute.cs" />
    <Compile Include="Attribute\MemoFieldAttribute.cs" />
    <Compile Include="Attribute\MergeTemplateFieldAttribute.cs" />
    <Compile Include="Attribute\MetricCategoriesFieldAttribute.cs" />
    <Compile Include="Attribute\NoteTypeFieldAttribute.cs" />
    <Compile Include="Attribute\PersonBadgesAttribute.cs" />
    <Compile Include="Attribute\PersonFieldAttribute.cs" />
    <Compile Include="Attribute\PhoneNumberFieldAttribute.cs" />
    <Compile Include="Attribute\RemoteAuthsFieldAttribute.cs" />
    <Compile Include="Attribute\ScheduleFieldAttribute.cs" />
    <Compile Include="Attribute\SchedulesFieldAttribute.cs" />
    <Compile Include="Attribute\SecurityRoleFieldAttribute.cs" />
    <Compile Include="Attribute\SiteFieldAttribute.cs" />
    <Compile Include="Attribute\SlidingDateRangeFieldAttribute.cs" />
    <Compile Include="Attribute\SystemEmailFieldAttribute.cs" />
    <Compile Include="Attribute\TextFieldAttribute.cs" />
    <Compile Include="Attribute\TimeFieldAttribute.cs" />
    <Compile Include="Attribute\UrlLinkFieldAttribute.cs" />
    <Compile Include="Attribute\ValueListFieldAttribute.cs" />
    <Compile Include="Attribute\WorkflowActivityTypeAttribute.cs" />
    <Compile Include="Attribute\WorkflowAttributeAttribute.cs" />
    <Compile Include="Attribute\WorkflowTextOrAttributeAttribute.cs" />
    <Compile Include="Attribute\WorkflowTypeFieldAttribute.cs" />
    <Compile Include="Chart\ChartGroupBy.cs" />
    <Compile Include="Chart\IChartData.cs" />
    <Compile Include="Chart\SummaryData.cs" />
    <Compile Include="CheckIn\CheckInBlockMultiPerson.cs">
      <SubType>ASPXCodeBehind</SubType>
    </Compile>
    <Compile Include="CheckIn\CheckInBlock.cs">
      <SubType>ASPXCodeBehind</SubType>
    </Compile>
    <Compile Include="CheckIn\CheckInFamily.cs" />
    <Compile Include="CheckIn\CheckInGroup.cs" />
    <Compile Include="CheckIn\CheckInGroupType.cs" />
    <Compile Include="CheckIn\CheckInLabel.cs" />
    <Compile Include="CheckIn\CheckInLocation.cs" />
    <Compile Include="CheckIn\CheckOutPerson.cs" />
    <Compile Include="CheckIn\CheckInPerson.cs" />
    <Compile Include="CheckIn\CheckInSchedule.cs" />
    <Compile Include="CheckIn\CheckInState.cs" />
    <Compile Include="CheckIn\CheckInStatus.cs" />
    <Compile Include="CheckIn\CheckinType.cs" />
    <Compile Include="CheckIn\KioskDevice.cs" />
    <Compile Include="CheckIn\KioskGroup.cs" />
    <Compile Include="CheckIn\KioskGroupAttendance.cs" />
    <Compile Include="CheckIn\KioskGroupType.cs" />
    <Compile Include="CheckIn\KioskLabel.cs" />
    <Compile Include="CheckIn\KioskLocation.cs" />
    <Compile Include="CheckIn\KioskLocationAttendance.cs" />
    <Compile Include="CheckIn\KioskSchedule.cs" />
    <Compile Include="CheckIn\KioskScheduleAttendance.cs" />
    <Compile Include="Communication\BouncedEmail.cs" />
    <Compile Include="Communication\Email.cs" />
    <Compile Include="Communication\IEmailProvider.cs" />
    <Compile Include="Communication\MediumComponent.cs" />
    <Compile Include="Communication\MediumContainer.cs" />
    <Compile Include="Communication\Medium\Email.cs" />
    <Compile Include="Communication\Medium\PushNotification.cs" />
    <Compile Include="Communication\Medium\Sms.cs" />
    <Compile Include="Communication\RecipientData.cs" />
    <Compile Include="Communication\SMTPComponent.cs" />
    <Compile Include="Communication\TransportComponent.cs" />
    <Compile Include="Communication\TransportContainer.cs" />
    <Compile Include="Communication\Transport\Firebase.cs" />
    <Compile Include="Communication\Transport\SMTP.cs" />
    <Compile Include="Communication\Transport\Twilio.cs" />
    <Compile Include="Constants\DisplayStrings.cs" />
    <Compile Include="Constants\SystemSettingKeys.cs" />
    <Compile Include="Data\BoundFieldTypeAttribute.cs" />
    <Compile Include="Data\DbContext.cs" />
    <Compile Include="Data\DbService.cs" />
    <Compile Include="Data\DefinedValueAttribute.cs" />
    <Compile Include="Data\Entity.cs" />
    <Compile Include="Data\FieldTypeAttribute.cs" />
    <Compile Include="Data\AnalyticHistoryFieldAttribute.cs" />
    <Compile Include="Data\HideFromReportingAttribute.cs" />
    <Compile Include="Data\IAnalyticHistorical.cs" />
    <Compile Include="Data\IAnalytic.cs" />
    <Compile Include="Data\ICategorized.cs" />
    <Compile Include="Data\IEntity.cs" />
    <Compile Include="Data\IFeed.cs" />
    <Compile Include="Data\IgnoreCanDelete.cs" />
    <Compile Include="Data\IgnoreModelErrorsAttribute.cs" />
    <Compile Include="Data\IMigration.cs" />
    <Compile Include="Data\IModel.cs" />
    <Compile Include="Data\IncludeForReportingAttribute.cs" />
    <Compile Include="Data\Interception\QueryHintDbCommandInterceptor.cs" />
    <Compile Include="Data\Interception\QueryHintScope.cs" />
    <Compile Include="Data\IHasActiveFlag.cs" />
    <Compile Include="Data\IOrdered.cs" />
    <Compile Include="Data\IRockEntity.cs" />
    <Compile Include="Data\IService.cs" />
    <Compile Include="Data\LavaIgnoreAttribute.cs" />
    <Compile Include="Data\LavaIncludeAttribute.cs" />
    <Compile Include="Data\LinqRuntimeTypeBuilder.cs" />
    <Compile Include="Data\MigrationHelper.cs" />
    <Compile Include="Data\Model.cs" />
    <Compile Include="Data\NotAuditedAttribute.cs" />
    <Compile Include="Data\NotEmptyGuidAttribute.cs" />
    <Compile Include="Data\NotExportable.cs" />
    <Compile Include="Data\PreviewableAttribute.cs" />
    <Compile Include="Data\RockClientIncludeAttribute.cs" />
    <Compile Include="Data\RockContext.cs" />
    <Compile Include="Data\RockContextConfig.cs" />
    <Compile Include="Data\RockDomainAttribute.cs" />
    <Compile Include="Data\RockPluginDBInitializer.cs" />
    <Compile Include="Data\RouteAttribute.cs" />
    <Compile Include="Data\Service.cs" />
    <Compile Include="Data\Udf\DbMetadataExtensions.cs" />
    <Compile Include="Data\Udf\GetSpousePersonIdFromPersonIdStoreFunctionInjectionConvention.cs" />
    <Compile Include="Data\Udf\GetAddressStoreFunctionInjectionConvention.cs" />
    <Compile Include="Data\Udf\GetGeofencedGroupNamesStoreFunctionInjectionConvention.cs" />
    <Compile Include="Data\Udf\RockUdfHelper.cs" />
    <Compile Include="Extension\Component.cs" />
    <Compile Include="Extension\ComponentDescription.cs" />
    <Compile Include="Extension\Container.cs" />
    <Compile Include="Extension\IComponentData.cs" />
    <Compile Include="Extension\IContainer.cs" />
    <Compile Include="Extension\SafeDirectoryCatalog.cs" />
    <Compile Include="Field\ConfigurationValue.cs" />
    <Compile Include="Field\FieldType.cs" />
    <Compile Include="Field\Helper.cs" />
    <Compile Include="Field\IEntityFieldType.cs" />
    <Compile Include="Field\IEntityQualifierFieldType.cs" />
    <Compile Include="Field\IFieldType.cs" />
    <Compile Include="Field\ILinkableFieldType.cs" />
    <Compile Include="Field\SelectFromListFieldType.cs" />
    <Compile Include="Field\Types\DataViewsFieldType.cs" />
    <Compile Include="Field\Types\LavaFieldType.cs" />
    <Compile Include="Field\Types\AccountFieldType.cs" />
    <Compile Include="Field\Types\AccountsFieldType.cs" />
    <Compile Include="Field\Types\AddressFieldType.cs" />
    <Compile Include="Field\Types\AttributeFieldType.cs" />
    <Compile Include="Field\Types\AudioFileFieldType.cs" />
    <Compile Include="Field\Types\AudioUrlFieldType.cs" />
    <Compile Include="Field\Types\BinaryFileFieldType.cs" />
    <Compile Include="Field\Types\BinaryFileTypeFieldType.cs" />
    <Compile Include="Field\Types\BinaryFileTypesFieldType.cs" />
    <Compile Include="Field\Types\BooleanFieldType.cs" />
    <Compile Include="Field\Types\CampusesFieldType.cs" />
    <Compile Include="Field\Types\CampusFieldType.cs" />
    <Compile Include="Field\Types\CategoriesFieldType.cs" />
    <Compile Include="Field\Types\CategoryFieldType.cs" />
    <Compile Include="Field\Types\CodeEditorFieldType.cs" />
    <Compile Include="Field\Types\ColorFieldType.cs" />
    <Compile Include="Field\Types\CommunicationTemplateFieldType.cs" />
    <Compile Include="Field\Types\ComparisonFieldType.cs" />
    <Compile Include="Field\Types\ComponentFieldType.cs" />
    <Compile Include="Field\Types\ComponentsFieldType.cs" />
    <Compile Include="Field\Types\ConnectionActivityTypeFieldType.cs" />
    <Compile Include="Field\Types\ConnectionOpportunityFieldType.cs" />
    <Compile Include="Field\Types\BenevolenceRequestFieldType.cs" />
    <Compile Include="Field\Types\ConnectionRequestFieldType.cs" />
    <Compile Include="Field\Types\ConnectionStateFieldType.cs" />
    <Compile Include="Field\Types\ConnectionStatusFieldType.cs" />
    <Compile Include="Field\Types\ConnectionTypeFieldType.cs" />
    <Compile Include="Field\Types\ConnectionTypesFieldType.cs" />
    <Compile Include="Field\Types\ContentChannelFieldType.cs" />
    <Compile Include="Field\Types\ContentChannelTypesFieldType.cs" />
    <Compile Include="Field\Types\CurrencyFieldType.cs" />
    <Compile Include="Field\Types\DataViewFieldType.cs" />
    <Compile Include="Field\Types\DateFieldType.cs" />
    <Compile Include="Field\Types\DateRangeFieldType.cs" />
    <Compile Include="Field\Types\DateTimeFieldType.cs" />
    <Compile Include="Field\Types\DayOfWeekFieldType.cs" />
    <Compile Include="Field\Types\DaysOfWeekFieldType.cs" />
    <Compile Include="Field\Types\DecimalFieldType.cs" />
    <Compile Include="Field\Types\DecimalRangeFieldType.cs" />
    <Compile Include="Field\Types\DefinedTypeFieldType.cs" />
    <Compile Include="Field\Types\DefinedValueFieldType.cs" />
    <Compile Include="Field\Types\DefinedValueRangeFieldType.cs" />
    <Compile Include="Field\Types\EmailFieldType.cs" />
    <Compile Include="Field\Types\MatrixFieldType.cs" />
    <Compile Include="Field\Types\SSNFieldType.cs" />
    <Compile Include="Field\Types\WorkflowFieldType.cs" />
    <Compile Include="Field\Types\EncryptedTextFieldType.cs" />
    <Compile Include="Field\Types\EntityFieldType.cs" />
    <Compile Include="Field\Types\EntityTypeFieldType.cs" />
    <Compile Include="Field\Types\EnumFieldType.cs" />
    <Compile Include="Field\Types\EventCalendarFieldType.cs" />
    <Compile Include="Field\Types\EventItemFieldType.cs" />
    <Compile Include="Field\Types\FileFieldType.cs" />
    <Compile Include="Field\Types\FinancialGatewayFieldType.cs" />
    <Compile Include="Field\Types\GroupAndRoleFieldType.cs" />
    <Compile Include="Field\Types\GroupFieldType.cs" />
    <Compile Include="Field\Types\GroupLocationTypeFieldType.cs" />
    <Compile Include="Field\Types\GroupRoleFieldType.cs" />
    <Compile Include="Field\Types\GroupTypeFieldType.cs" />
    <Compile Include="Field\Types\GroupTypeGroupFieldType.cs" />
    <Compile Include="Field\Types\GroupTypesFieldType.cs" />
    <Compile Include="Field\Types\HtmlFieldType.cs" />
    <Compile Include="Field\Types\ImageFieldType.cs" />
    <Compile Include="Field\Types\IntegerFieldType.cs" />
    <Compile Include="Field\Types\IntegerRangeFieldType.cs" />
    <Compile Include="Field\Types\KeyValueListFieldType.cs" />
    <Compile Include="Field\Types\LavaCommandsFieldType.cs" />
    <Compile Include="Field\Types\LocationFieldType.cs" />
    <Compile Include="Field\Types\MarkdownFieldType.cs" />
    <Compile Include="Field\Types\MemoFieldType.cs" />
    <Compile Include="Field\Types\MergeTemplateFieldType.cs" />
    <Compile Include="Field\Types\MetricCategoriesFieldType.cs" />
    <Compile Include="Field\Types\NoteTypeFieldType.cs" />
    <Compile Include="Field\Types\NoteTypesFieldType.cs" />
    <Compile Include="Field\Types\PageReferenceFieldType.cs" />
    <Compile Include="Field\Types\PersonBadgesFieldType.cs" />
    <Compile Include="Field\Types\PersonFieldType.cs" />
    <Compile Include="Field\Types\PhoneNumberFieldType.cs" />
    <Compile Include="Field\Types\RangeSliderFieldType.cs" />
    <Compile Include="Field\Types\RatingFieldType.cs" />
    <Compile Include="Field\Types\RemoteAuthsFieldType.cs" />
    <Compile Include="Field\Types\ScheduleFieldType.cs" />
    <Compile Include="Field\Types\SchedulesFieldType.cs" />
    <Compile Include="Field\Types\SecurityRoleFieldType.cs" />
    <Compile Include="Field\Types\SelectMultiFieldType.cs" />
    <Compile Include="Field\Types\SelectSingleFieldType.cs" />
    <Compile Include="Field\Types\SiteFieldType.cs" />
    <Compile Include="Field\Types\SlidingDateRangeFieldType.cs" />
    <Compile Include="Field\Types\SystemEmailFieldType.cs" />
    <Compile Include="Field\Types\TextFieldType.cs" />
    <Compile Include="Field\Types\TimeFieldType.cs" />
    <Compile Include="Field\Types\UrlLinkFieldType.cs" />
    <Compile Include="Field\Types\ValueListFieldType.cs" />
    <Compile Include="Field\Types\VideoFileFieldType.cs" />
    <Compile Include="Field\Types\VideoUrlFieldType.cs" />
    <Compile Include="Field\Types\WorkflowActivityTypeFieldType.cs" />
    <Compile Include="Field\Types\WorkflowAttributeFieldType.cs" />
    <Compile Include="Field\Types\WorkflowTextOrAttributeFieldType.cs" />
    <Compile Include="Field\Types\WorkflowTypeFieldType.cs" />
    <Compile Include="Field\Types\WorkflowTypesFieldType.cs" />
    <Compile Include="Financial\ACHPaymentInfo.cs" />
    <Compile Include="Financial\CreditCardPaymentInfo.cs" />
    <Compile Include="Financial\GatewayComponent.cs" />
    <Compile Include="Financial\GatewayContainer.cs" />
    <Compile Include="Financial\ITransactionDetail.cs" />
    <Compile Include="Financial\Payment.cs" />
    <Compile Include="Financial\PaymentInfo.cs" />
    <Compile Include="Financial\PaymentSchedule.cs" />
    <Compile Include="Financial\ReferencePaymentInfo.cs" />
    <Compile Include="Financial\SwipePaymentInfo.cs" />
    <Compile Include="Financial\TestGateway.cs" />
    <Compile Include="Financial\ThreeStepGatewayComponent.cs" />
    <Compile Include="Follow\EventComponent.cs" />
    <Compile Include="Follow\EventContainer.cs" />
    <Compile Include="Follow\Event\PersonAnniversary.cs" />
    <Compile Include="Follow\Event\PersonBaptized.cs" />
    <Compile Include="Follow\Event\PersonBirthday.cs" />
    <Compile Include="Follow\Event\PersonFirstAttendedGroupType.cs" />
    <Compile Include="Follow\Event\PersonFirstJoinedGroupType.cs" />
    <Compile Include="Follow\Event\PersonHistory.cs" />
    <Compile Include="Follow\SuggestionComponent.cs" />
    <Compile Include="Follow\SuggestionContainer.cs" />
    <Compile Include="Follow\Suggestion\InGroupTogether.cs" />
    <Compile Include="Jobs\CalculateFamilyAnalytics.cs" />
    <Compile Include="Jobs\CommunicationQueueAlert.cs" />
    <Compile Include="Jobs\DatabaseMaintenance.cs" />
    <Compile Include="Jobs\IndexRockSite.cs" />
    <Compile Include="Jobs\MigrateInteractionsData.cs" />
    <Compile Include="Jobs\ProcessAnalyticsDimPerson.cs" />
    <Compile Include="Jobs\SendCreditCardExpirationNotices.cs" />
    <Compile Include="Jobs\IndexEntities.cs" />
    <Compile Include="Jobs\SendDataViewEmail.cs" />
    <Compile Include="Jobs\CalculateGroupRequirements.cs" />
    <Compile Include="Jobs\CalculateMetrics.cs" />
    <Compile Include="Jobs\GetScheduledPayments.cs" />
    <Compile Include="Jobs\GroupLeaderPendingNotifications.cs" />
    <Compile Include="Jobs\GroupSync.cs" />
    <Compile Include="Jobs\JobLoadFailedException.cs" />
    <Compile Include="Jobs\JobPulse.cs" />
    <Compile Include="Jobs\LaunchWorkflow.cs">
      <SubType>ASPXCodeBehind</SubType>
    </Compile>
    <Compile Include="Jobs\LocationServicesVerify.cs" />
    <Compile Include="Jobs\ProcessSignatureDocuments.cs" />
    <Compile Include="Jobs\ProcessWorkflows.cs" />
    <Compile Include="Jobs\RockCleanup.cs" />
    <Compile Include="Jobs\RockJobListener.cs" />
    <Compile Include="Jobs\CompleteWorkflows.cs" />
    <Compile Include="Jobs\RunSQL.cs" />
    <Compile Include="Jobs\SendAttendanceReminders.cs" />
    <Compile Include="Jobs\SendBirthdayEmail.cs" />
    <Compile Include="Jobs\SendCommunications.cs" />
    <Compile Include="Jobs\SendFollowingEvents.cs" />
    <Compile Include="Jobs\SendFollowingSuggestions.cs" />
    <Compile Include="Jobs\SendGroupEmail.cs" />
    <Compile Include="Jobs\SendGroupRequirementsNotification.cs" />
    <Compile Include="Jobs\SendRegistrationPaymentReminders.cs" />
    <Compile Include="Jobs\SparkLink.cs" />
    <Compile Include="Jobs\SendRegistrationReminders.cs" />
    <Compile Include="Lava\Blocks\Execute.cs" />
    <Compile Include="Lava\Blocks\RockEntity.cs" />
    <Compile Include="Lava\Blocks\RockLavaBlockBase.cs" />
    <Compile Include="Lava\Blocks\Search.cs" />
    <Compile Include="Lava\Blocks\WebRequest.cs" />
    <Compile Include="Lava\Blocks\Sql.cs" />
    <Compile Include="Lava\Blocks\WorkflowActivate.cs" />
    <Compile Include="Lava\CommonMergeFieldsOptions.cs" />
    <Compile Include="Lava\ILiquidizable.cs" />
    <Compile Include="Lava\LavaHelper.cs" />
    <Compile Include="Lava\LavaSupportLevel.cs" />
    <Compile Include="Lava\LegacyLavaSyntaxDetectedException.cs" />
    <Compile Include="Lava\RockFilters.cs" />
    <Compile Include="Lava\Shortcodes\DynamicShortcodeBlock.cs" />
    <Compile Include="Lava\Shortcodes\DynamicShortcodeInline.cs" />
    <Compile Include="Lava\Shortcodes\IRockShortcode.cs" />
    <Compile Include="Lava\Shortcodes\RockLavaShortcodeBlockBase.cs" />
    <Compile Include="Lava\Shortcodes\RockLavaShortcodeBase.cs" />
    <Compile Include="Lava\Shortcodes\BootstrapAlert.cs" />
    <Compile Include="MergeTemplates\HtmlMergeTemplateType.cs" />
    <Compile Include="MergeTemplates\MergeTemplateType.cs" />
    <Compile Include="MergeTemplates\MergeTemplateTypeContainer.cs" />
    <Compile Include="MergeTemplates\WordDocumentMergeTemplateType.cs" />
    <Compile Include="Model\AnalyticsDimAttendanceLocation.cs" />
    <Compile Include="Model\AnalyticsDimFinancialAccount.cs" />
    <Compile Include="Model\AnalyticsDimFinancialBatch.cs" />
    <Compile Include="Model\AnalyticsDimFamilyHistorical.cs" />
    <Compile Include="Model\AnalyticsDimFamilyCurrent.cs" />
    <Compile Include="Model\AnalyticsDimFamilyHeadOfHousehold.cs" />
    <Compile Include="Model\AnalyticsDimPersonHistorical.cs" />
    <Compile Include="Model\AnalyticsDimPersonCurrent.cs" />
    <Compile Include="Model\AnalyticsDimDate.cs" />
    <Compile Include="Model\AnalyticsDimFinancialTransactionType.cs" />
    <Compile Include="Model\AnalyticsFactAttendance.cs" />
    <Compile Include="Model\AnalyticsSourceAttendance.cs" />
    <Compile Include="Model\AnalyticsSourceFamilyHistorical.cs" />
    <Compile Include="Model\AnalyticsSourcePersonHistorical.cs" />
    <Compile Include="Model\AnalyticsFactFinancialTransaction.cs" />
    <Compile Include="Model\AnalyticsSourceFinancialTransaction.cs" />
    <Compile Include="Model\Attendance.cs" />
    <Compile Include="Model\AttendanceCode.cs" />
    <Compile Include="Model\AttributeMatrix.cs" />
    <Compile Include="Model\AttributeMatrixItem.cs" />
    <Compile Include="Model\AttributeMatrixTemplate.cs" />
    <Compile Include="Model\CodeGenerated\AnalyticsDimFamilyCurrentService.cs" />
    <Compile Include="Model\CodeGenerated\AnalyticsDimFamilyHeadOfHouseholdService.cs" />
    <Compile Include="Model\CodeGenerated\AnalyticsDimFamilyHistoricalService.cs" />
    <Compile Include="Model\CodeGenerated\AnalyticsFactAttendanceService.cs" />
    <Compile Include="Model\CodeGenerated\AnalyticsSourceAttendanceService.cs" />
    <Compile Include="Model\CodeGenerated\AnalyticsSourceFamilyHistoricalService.cs" />
    <Compile Include="Model\AttributeMatrixTemplateService.partial.cs" />
    <Compile Include="Model\CodeGenerated\LavaShortcodeService.cs" />
    <Compile Include="Model\CodeGenerated\PersonalDeviceService.cs" />
    <Compile Include="Model\CodeGenerated\AttributeMatrixItemService.cs" />
    <Compile Include="Model\CodeGenerated\AttributeMatrixService.cs" />
    <Compile Include="Model\CodeGenerated\AttributeMatrixTemplateService.cs" />
<<<<<<< HEAD
    <Compile Include="Model\CodeGenerated\PersonTokenService.cs" />
    <Compile Include="Model\CodeGenerated\SiteUrlMapService.cs" />
=======
    <Compile Include="Model\CodeGenerated\PageShortLinkService.cs" />
>>>>>>> 22c86f5f
    <Compile Include="Model\FinancialAccountService.Partial.cs" />
    <Compile Include="Model\InteractionService.Partial.cs" />
    <Compile Include="Model\MetaFirstNameGenderLookup.cs" />
    <Compile Include="Model\MetaLastNameLookup.cs" />
    <Compile Include="Model\MetaNickNameLookup.cs" />
    <Compile Include="Model\MetaPersonicxLifestageCluster.cs" />
    <Compile Include="Model\MetaPersonicxLifestageGroup.cs" />
    <Compile Include="Model\MetricService.Partial.cs" />
    <Compile Include="Model\AttendanceCodeService.Partial.cs" />
    <Compile Include="Model\AttendanceService.Partial.cs" />
    <Compile Include="Model\Attribute.cs" />
    <Compile Include="Model\AttributeQualifier.cs" />
    <Compile Include="Model\AttributeQualifierService.Partial.cs" />
    <Compile Include="Model\AttributeService.Partial.cs" />
    <Compile Include="Model\AttributeValue.cs" />
    <Compile Include="Model\AttributeValueService.Partial.cs" />
    <Compile Include="Model\Audit.cs" />
    <Compile Include="Model\AuditDetail.cs" />
    <Compile Include="Model\Auth.cs" />
    <Compile Include="Model\AuthService.Partial.cs" />
    <Compile Include="Model\BackgroundCheck.cs" />
    <Compile Include="Model\BenevolenceRequestDocument.cs" />
    <Compile Include="Model\BenevolenceRequest.cs" />
    <Compile Include="Model\BenevolenceResult.cs" />
    <Compile Include="Model\BinaryFile.cs" />
    <Compile Include="Model\BinaryFileData.cs" />
    <Compile Include="Model\BinaryFileService.Partial.cs" />
    <Compile Include="Model\BinaryFileType.cs" />
    <Compile Include="Model\Block.cs" />
    <Compile Include="Model\BlockService.Partial.cs" />
    <Compile Include="Model\BlockType.cs" />
    <Compile Include="Model\BlockTypeService.Partial.cs" />
    <Compile Include="Model\Campus.cs" />
    <Compile Include="Model\CampusService.partial.cs" />
    <Compile Include="Model\Category.cs" />
    <Compile Include="Model\CategoryService.Partial.cs" />
    <Compile Include="Model\CodeGenerated\AnalyticsDimFinancialAccountService.cs" />
    <Compile Include="Model\CodeGenerated\AnalyticsDimFinancialBatchService.cs" />
    <Compile Include="Model\CodeGenerated\AnalyticsDimPersonCurrentService.cs" />
    <Compile Include="Model\CodeGenerated\AnalyticsDimPersonHistoricalService.cs" />
    <Compile Include="Model\CodeGenerated\AnalyticsFactFinancialTransactionService.cs" />
    <Compile Include="Model\CodeGenerated\AnalyticsSourceFinancialTransactionService.cs" />
    <Compile Include="Model\CodeGenerated\AnalyticsSourcePersonHistoricalService.cs" />
    <Compile Include="Model\CodeGenerated\AttendanceCodeService.cs" />
    <Compile Include="Model\CodeGenerated\AttendanceService.cs" />
    <Compile Include="Model\CodeGenerated\AttributeQualifierService.cs" />
    <Compile Include="Model\CodeGenerated\AttributeService.cs" />
    <Compile Include="Model\CodeGenerated\AttributeValueService.cs" />
    <Compile Include="Model\CodeGenerated\AuditDetailService.cs" />
    <Compile Include="Model\CodeGenerated\AuditService.cs" />
    <Compile Include="Model\CodeGenerated\AuthService.cs" />
    <Compile Include="Model\CodeGenerated\BackgroundCheckService.cs" />
    <Compile Include="Model\CodeGenerated\BenevolenceRequestDocumentService.cs" />
    <Compile Include="Model\CodeGenerated\BenevolenceRequestService.cs" />
    <Compile Include="Model\CodeGenerated\BenevolenceResultService.cs" />
    <Compile Include="Model\CodeGenerated\BinaryFileDataService.cs" />
    <Compile Include="Model\CodeGenerated\BinaryFileService.cs" />
    <Compile Include="Model\CodeGenerated\BinaryFileTypeService.cs" />
    <Compile Include="Model\CodeGenerated\BlockService.cs" />
    <Compile Include="Model\CodeGenerated\BlockTypeService.cs" />
    <Compile Include="Model\CodeGenerated\CampusService.cs" />
    <Compile Include="Model\CodeGenerated\CategoryService.cs" />
    <Compile Include="Model\CodeGenerated\CommunicationRecipientService.cs" />
    <Compile Include="Model\CodeGenerated\CommunicationService.cs" />
    <Compile Include="Model\CodeGenerated\CommunicationTemplateService.cs" />
    <Compile Include="Model\CodeGenerated\ConnectionActivityTypeService.cs" />
    <Compile Include="Model\CodeGenerated\ConnectionOpportunityCampusService.cs" />
    <Compile Include="Model\CodeGenerated\ConnectionOpportunityConnectorGroupService.cs" />
    <Compile Include="Model\CodeGenerated\ConnectionOpportunityGroupConfigService.cs" />
    <Compile Include="Model\CodeGenerated\ConnectionOpportunityGroupService.cs" />
    <Compile Include="Model\CodeGenerated\ConnectionOpportunityService.cs" />
    <Compile Include="Model\CodeGenerated\ConnectionRequestActivityService.cs" />
    <Compile Include="Model\CodeGenerated\ConnectionRequestService.cs" />
    <Compile Include="Model\CodeGenerated\ConnectionRequestWorkflowService.cs" />
    <Compile Include="Model\CodeGenerated\ConnectionStatusService.cs" />
    <Compile Include="Model\CodeGenerated\ConnectionTypeService.cs" />
    <Compile Include="Model\CodeGenerated\ConnectionWorkflowService.cs" />
    <Compile Include="Model\CodeGenerated\ContentChannelItemAssociationService.cs" />
    <Compile Include="Model\CodeGenerated\ContentChannelItemService.cs" />
    <Compile Include="Model\CodeGenerated\ContentChannelService.cs" />
    <Compile Include="Model\CodeGenerated\ContentChannelTypeService.cs" />
    <Compile Include="Model\CodeGenerated\DataViewFilterService.cs" />
    <Compile Include="Model\CodeGenerated\DataViewService.cs" />
    <Compile Include="Model\CodeGenerated\DefinedTypeService.cs" />
    <Compile Include="Model\CodeGenerated\DefinedValueService.cs" />
    <Compile Include="Model\CodeGenerated\DeviceService.cs" />
    <Compile Include="Model\CodeGenerated\EntitySetItemService.cs" />
    <Compile Include="Model\CodeGenerated\EntitySetService.cs" />
    <Compile Include="Model\CodeGenerated\EntityTypeService.cs" />
    <Compile Include="Model\CodeGenerated\EventCalendarContentChannelService.cs" />
    <Compile Include="Model\CodeGenerated\EventCalendarItemService.cs" />
    <Compile Include="Model\CodeGenerated\EventCalendarService.cs" />
    <Compile Include="Model\CodeGenerated\EventItemAudienceService.cs" />
    <Compile Include="Model\CodeGenerated\EventItemOccurrenceChannelItemService.cs" />
    <Compile Include="Model\CodeGenerated\EventItemOccurrenceGroupMapService.cs" />
    <Compile Include="Model\CodeGenerated\EventItemOccurrenceService.cs" />
    <Compile Include="Model\CodeGenerated\EventItemService.cs" />
    <Compile Include="Model\CodeGenerated\ExceptionLogService.cs" />
    <Compile Include="Model\CodeGenerated\FieldTypeService.cs" />
    <Compile Include="Model\CodeGenerated\FinancialAccountService.cs" />
    <Compile Include="Model\CodeGenerated\FinancialBatchService.cs" />
    <Compile Include="Model\CodeGenerated\FinancialGatewayService.cs" />
    <Compile Include="Model\CodeGenerated\FinancialPaymentDetailService.cs" />
    <Compile Include="Model\CodeGenerated\FinancialPersonBankAccountService.cs" />
    <Compile Include="Model\CodeGenerated\FinancialPersonSavedAccountService.cs" />
    <Compile Include="Model\CodeGenerated\FinancialPledgeService.cs" />
    <Compile Include="Model\CodeGenerated\FinancialScheduledTransactionDetailService.cs" />
    <Compile Include="Model\CodeGenerated\FinancialScheduledTransactionService.cs" />
    <Compile Include="Model\CodeGenerated\FinancialTransactionDetailService.cs" />
    <Compile Include="Model\CodeGenerated\FinancialTransactionImageService.cs" />
    <Compile Include="Model\CodeGenerated\FinancialTransactionRefundService.cs" />
    <Compile Include="Model\CodeGenerated\FinancialTransactionService.cs" />
    <Compile Include="Model\CodeGenerated\FollowingEventNotificationService.cs" />
    <Compile Include="Model\CodeGenerated\FollowingEventSubscriptionService.cs" />
    <Compile Include="Model\CodeGenerated\FollowingEventTypeService.cs" />
    <Compile Include="Model\CodeGenerated\FollowingService.cs" />
    <Compile Include="Model\CodeGenerated\FollowingSuggestedService.cs" />
    <Compile Include="Model\CodeGenerated\FollowingSuggestionTypeService.cs" />
    <Compile Include="Model\CodeGenerated\GroupLocationService.cs" />
    <Compile Include="Model\CodeGenerated\GroupMemberRequirementService.cs" />
    <Compile Include="Model\CodeGenerated\GroupMemberService.cs" />
    <Compile Include="Model\CodeGenerated\GroupMemberWorkflowTriggerService.cs" />
    <Compile Include="Model\CodeGenerated\GroupRequirementService.cs" />
    <Compile Include="Model\CodeGenerated\GroupRequirementTypeService.cs" />
    <Compile Include="Model\CodeGenerated\GroupScheduleExclusionService.cs" />
    <Compile Include="Model\CodeGenerated\GroupService.cs" />
    <Compile Include="Model\CodeGenerated\GroupTypeRoleService.cs" />
    <Compile Include="Model\CodeGenerated\GroupTypeService.cs" />
    <Compile Include="Model\CodeGenerated\HistoryService.cs" />
    <Compile Include="Model\CodeGenerated\HtmlContentService.cs" />
    <Compile Include="Model\CodeGenerated\InteractionChannelService.cs" />
    <Compile Include="Model\CodeGenerated\InteractionComponentService.cs" />
    <Compile Include="Model\CodeGenerated\InteractionDeviceTypeService.cs" />
    <Compile Include="Model\CodeGenerated\InteractionService.cs" />
    <Compile Include="Model\CodeGenerated\InteractionSessionService.cs" />
    <Compile Include="Model\CodeGenerated\LayoutService.cs" />
    <Compile Include="Model\CodeGenerated\LocationService.cs" />
    <Compile Include="Model\CodeGenerated\MergeTemplateService.cs" />
    <Compile Include="Model\CodeGenerated\MetricCategoryService.cs" />
    <Compile Include="Model\CodeGenerated\MetricPartitionService.cs" />
    <Compile Include="Model\CodeGenerated\MetricService.cs" />
    <Compile Include="Model\CodeGenerated\MetricValuePartitionService.cs" />
    <Compile Include="Model\CodeGenerated\MetricValueService.cs" />
    <Compile Include="Model\CodeGenerated\NoteService.cs" />
    <Compile Include="Model\CodeGenerated\NoteTypeService.cs" />
    <Compile Include="Model\CodeGenerated\NotificationRecipientService.cs" />
    <Compile Include="Model\CodeGenerated\NotificationService.cs" />
    <Compile Include="Model\CodeGenerated\PageContextService.cs" />
    <Compile Include="Model\CodeGenerated\PageRouteService.cs" />
    <Compile Include="Model\CodeGenerated\PageService.cs" />
    <Compile Include="Model\CodeGenerated\PersonAliasService.cs" />
    <Compile Include="Model\CodeGenerated\PersonBadgeService.cs" />
    <Compile Include="Model\CodeGenerated\PersonDuplicateService.cs" />
    <Compile Include="Model\CodeGenerated\PersonPreviousNameService.cs" />
    <Compile Include="Model\CodeGenerated\PersonService.cs" />
    <Compile Include="Model\CodeGenerated\PersonViewedService.cs" />
    <Compile Include="Model\CodeGenerated\PhoneNumberService.cs" />
    <Compile Include="Model\CodeGenerated\PluginMigrationService.cs" />
    <Compile Include="Model\CodeGenerated\PrayerRequestService.cs" />
    <Compile Include="Model\CodeGenerated\RegistrationInstanceService.cs" />
    <Compile Include="Model\CodeGenerated\RegistrationRegistrantFeeService.cs" />
    <Compile Include="Model\CodeGenerated\RegistrationRegistrantService.cs" />
    <Compile Include="Model\CodeGenerated\RegistrationService.cs" />
    <Compile Include="Model\CodeGenerated\RegistrationTemplateDiscountService.cs" />
    <Compile Include="Model\CodeGenerated\RegistrationTemplateFeeService.cs" />
    <Compile Include="Model\CodeGenerated\RegistrationTemplateFormFieldService.cs" />
    <Compile Include="Model\CodeGenerated\RegistrationTemplateFormService.cs" />
    <Compile Include="Model\CodeGenerated\RegistrationTemplateService.cs" />
    <Compile Include="Model\CodeGenerated\ReportFieldService.cs" />
    <Compile Include="Model\CodeGenerated\ReportService.cs" />
    <Compile Include="Model\CodeGenerated\RestActionService.cs" />
    <Compile Include="Model\CodeGenerated\RestControllerService.cs" />
    <Compile Include="Model\CodeGenerated\ScheduleCategoryExclusionService.cs" />
    <Compile Include="Model\CodeGenerated\ScheduleService.cs" />
    <Compile Include="Model\CodeGenerated\ServiceJobService.cs" />
    <Compile Include="Model\CodeGenerated\ServiceLogService.cs" />
    <Compile Include="Model\CodeGenerated\SignatureDocumentService.cs" />
    <Compile Include="Model\CodeGenerated\SignatureDocumentTemplateService.cs" />
    <Compile Include="Model\CodeGenerated\SiteDomainService.cs" />
    <Compile Include="Model\CodeGenerated\SiteService.cs" />
    <Compile Include="Model\CodeGenerated\SystemEmailService.cs" />
    <Compile Include="Model\CodeGenerated\TaggedItemService.cs" />
    <Compile Include="Model\CodeGenerated\TagService.cs" />
    <Compile Include="Model\CodeGenerated\UserLoginService.cs" />
    <Compile Include="Model\CodeGenerated\WorkflowActionFormAttributeService.cs" />
    <Compile Include="Model\CodeGenerated\WorkflowActionFormService.cs" />
    <Compile Include="Model\CodeGenerated\WorkflowActionService.cs" />
    <Compile Include="Model\CodeGenerated\WorkflowActionTypeService.cs" />
    <Compile Include="Model\CodeGenerated\WorkflowActivityService.cs" />
    <Compile Include="Model\CodeGenerated\WorkflowActivityTypeService.cs" />
    <Compile Include="Model\CodeGenerated\WorkflowLogService.cs" />
    <Compile Include="Model\CodeGenerated\WorkflowService.cs" />
    <Compile Include="Model\CodeGenerated\WorkflowTriggerService.cs" />
    <Compile Include="Model\CodeGenerated\WorkflowTypeService.cs" />
    <Compile Include="Model\Communication.cs" />
    <Compile Include="Model\CommunicationRecipient.cs" />
    <Compile Include="Model\CommunicationRecipientService.Partial.cs" />
    <Compile Include="Model\CommunicationService.Partial.cs" />
    <Compile Include="Model\CommunicationTemplate.cs" />
    <Compile Include="Model\ConnectionActivityType.cs" />
    <Compile Include="Model\ConnectionOpportunityGroupConfig.cs" />
    <Compile Include="Model\ConnectionOpportunity.cs" />
    <Compile Include="Model\ConnectionOpportunityCampus.cs" />
    <Compile Include="Model\ConnectionOpportunityConnectorGroup.cs" />
    <Compile Include="Model\ConnectionOpportunityGroup.cs" />
    <Compile Include="Model\ConnectionRequest.cs" />
    <Compile Include="Model\ConnectionRequestActivity.cs" />
    <Compile Include="Model\ConnectionRequestWorkflow.cs" />
    <Compile Include="Model\ConnectionStatus.cs" />
    <Compile Include="Model\ConnectionType.cs" />
    <Compile Include="Model\ConnectionWorkflow.cs" />
    <Compile Include="Model\ConnectionWorkflowService.Partial.cs" />
    <Compile Include="Model\ContentChannel.cs" />
    <Compile Include="Model\ContentChannelItem.cs" />
    <Compile Include="Model\ContentChannelType.cs" />
    <Compile Include="Model\DataView.cs" />
    <Compile Include="Model\DataViewFilter.cs" />
    <Compile Include="Model\DataViewService.Partial.cs" />
    <Compile Include="Model\DbGeographyConverter.cs" />
    <Compile Include="Model\DefinedType.cs" />
    <Compile Include="Model\DefinedTypeService.Partial.cs" />
    <Compile Include="Model\DefinedValue.cs" />
    <Compile Include="Model\DefinedValueService.Partial.cs" />
    <Compile Include="Model\Device.cs" />
    <Compile Include="Model\DeviceService.Partial.cs" />
    <Compile Include="Model\DiscService.cs" />
    <Compile Include="Model\EntitySet.cs" />
    <Compile Include="Model\EntitySetItem.cs" />
    <Compile Include="Model\EntitySetItemService.Partial.cs" />
    <Compile Include="Model\EntitySetService.Partial.cs" />
    <Compile Include="Model\EntityType.cs" />
    <Compile Include="Model\EntityTypeService.Partial.cs" />
    <Compile Include="Model\EventCalendar.cs" />
    <Compile Include="Model\EventCalendarContentChannel.cs" />
    <Compile Include="Model\EventCalendarItem.cs" />
    <Compile Include="Model\EventItem.cs" />
    <Compile Include="Model\EventItemAudience.cs" />
    <Compile Include="Model\EventItemOccurrence.cs" />
    <Compile Include="Model\EventItemOccurrenceChannelItem.cs" />
    <Compile Include="Model\EventItemOccurrenceGroupMap.cs" />
    <Compile Include="Model\ExceptionLog.cs" />
    <Compile Include="Model\ExceptionLogService.Partial.cs" />
    <Compile Include="Model\FieldType.cs" />
    <Compile Include="Model\FieldTypeService.Partial.cs" />
    <Compile Include="Model\FinancialAccount.cs" />
    <Compile Include="Model\FinancialBatch.cs" />
    <Compile Include="Model\FinancialBatchService.Partial.cs" />
    <Compile Include="Model\FinancialGateway.cs" />
    <Compile Include="Model\FinancialPaymentDetail.cs" />
    <Compile Include="Model\FinancialPersonBankAccount.cs" />
    <Compile Include="Model\FinancialPersonBankAccountService.Partial.cs" />
    <Compile Include="Model\FinancialPersonSavedAccount.cs" />
    <Compile Include="Model\FinancialPersonSavedAccountService.Partial.cs" />
    <Compile Include="Model\FinancialPledge.cs" />
    <Compile Include="Model\FinancialPledgeService.Partial.cs" />
    <Compile Include="Model\FinancialScheduledTransaction.cs" />
    <Compile Include="Model\FinancialScheduledTransactionDetail.cs" />
    <Compile Include="Model\FinancialScheduledTransactionService.Partial.cs" />
    <Compile Include="Model\FinancialTransaction.cs" />
    <Compile Include="Model\FinancialTransactionDetail.cs" />
    <Compile Include="Model\FinancialTransactionDetailService.Partial.cs" />
    <Compile Include="Model\ContentChannelItemAssociation.cs" />
    <Compile Include="Model\FinancialTransactionImage.cs" />
    <Compile Include="Model\FinancialTransactionRefund.cs" />
    <Compile Include="Model\FinancialTransactionService.Partial.cs" />
    <Compile Include="Model\Following.cs" />
    <Compile Include="Model\FollowingEventNotification.cs" />
    <Compile Include="Model\FollowingEventSubscription.cs" />
    <Compile Include="Model\FollowingEventType.cs" />
    <Compile Include="Model\FollowingService.partial.cs" />
    <Compile Include="Model\FollowingSuggested.cs" />
    <Compile Include="Model\FollowingSuggestionType.cs" />
    <Compile Include="Model\Group.cs" />
    <Compile Include="Model\GroupLocation.cs" />
    <Compile Include="Model\GroupLocationService.Partial.cs" />
    <Compile Include="Model\GroupMember.cs" />
    <Compile Include="Model\GroupMemberRequirement.cs" />
    <Compile Include="Model\GroupMemberService.Partial.cs" />
    <Compile Include="Model\GroupMemberWorkflowTrigger.cs" />
    <Compile Include="Model\GroupMemberWorkflowTrigger.Partial.cs" />
    <Compile Include="Model\GroupRequirement.cs" />
    <Compile Include="Model\GroupRequirementType.cs" />
    <Compile Include="Model\GroupScheduleExclusion.cs" />
    <Compile Include="Model\GroupService.Partial.cs" />
    <Compile Include="Model\GroupType.cs" />
    <Compile Include="Model\GroupTypeLocationType.cs" />
    <Compile Include="Model\GroupTypeRole.cs" />
    <Compile Include="Model\GroupTypeRoleService.Partial.cs" />
    <Compile Include="Model\ContentChannelService.Partial.cs" />
    <Compile Include="Model\GroupTypeService.Partial.cs" />
    <Compile Include="Model\History.cs" />
    <Compile Include="Model\HistoryService.Partial.cs" />
    <Compile Include="Model\HtmlContent.cs" />
    <Compile Include="Model\HtmlContentService.Partial.cs" />
    <Compile Include="Model\Interaction.cs" />
    <Compile Include="Model\InteractionChannel.cs" />
    <Compile Include="Model\InteractionComponent.cs" />
    <Compile Include="Model\InteractionDeviceType.cs" />
    <Compile Include="Model\InteractionSession.cs" />
    <Compile Include="Model\Layout.cs" />
    <Compile Include="Model\LayoutService.Partial.cs" />
    <Compile Include="Model\Location.cs" />
    <Compile Include="Model\LocationService.Partial.cs" />
    <Compile Include="Model\MergeTemplate.cs" />
    <Compile Include="Model\Metaphone.cs" />
    <Compile Include="Model\Metric.cs" />
    <Compile Include="Model\MetricCategory.cs" />
    <Compile Include="Model\MetricPartition.cs" />
    <Compile Include="Model\MetricValue.cs" />
    <Compile Include="Model\MetricValuePartition.cs" />
    <Compile Include="Model\Note.cs" />
    <Compile Include="Model\NoteService.Partial.cs" />
    <Compile Include="Model\NoteType.cs" />
    <Compile Include="Model\NoteTypeService.Partial.cs" />
    <Compile Include="Model\Notification.cs" />
    <Compile Include="Model\NotificationRecipient.cs" />
    <Compile Include="Model\Page.cs" />
    <Compile Include="Model\PageContext.cs" />
    <Compile Include="Model\PageContextService.Partial.cs" />
    <Compile Include="Model\PageRoute.cs" />
    <Compile Include="Model\PageRouteService.Partial.cs" />
    <Compile Include="Model\PageService.Partial.cs" />
    <Compile Include="Model\Person.cs" />
    <Compile Include="Model\PersonalDevice.cs" />
    <Compile Include="Model\PersonAlias.cs" />
    <Compile Include="Model\PersonAliasService.Partial.cs" />
    <Compile Include="Model\PersonBadge.cs" />
    <Compile Include="Model\PersonBadgeService.partial.cs" />
    <Compile Include="Model\PersonDuplicate.cs" />
    <Compile Include="Model\PersonPreviousName.cs" />
    <Compile Include="Model\PersonTokenService.Partial.cs" />
    <Compile Include="Model\PersonService.Partial.cs" />
    <Compile Include="Model\PersonToken.cs" />
    <Compile Include="Model\PersonViewed.cs" />
    <Compile Include="Model\PersonViewedService.Partial.cs" />
    <Compile Include="Model\PhoneNumber.cs" />
    <Compile Include="Model\PhoneNumberService.Partial.cs" />
    <Compile Include="Model\PluginMigration.cs" />
    <Compile Include="Model\PrayerRequest.cs" />
    <Compile Include="Model\PrayerRequestService.partial.cs" />
    <Compile Include="Model\RangeValue.cs" />
    <Compile Include="Model\Registration.cs" />
    <Compile Include="Model\RegistrationInstance.cs" />
    <Compile Include="Model\RegistrationRegistrant.cs" />
    <Compile Include="Model\RegistrationRegistrantFee.cs" />
    <Compile Include="Model\RegistrationService.partial.cs" />
    <Compile Include="Model\RegistrationTemplate.cs" />
    <Compile Include="Model\RegistrationTemplateDiscount.cs" />
    <Compile Include="Model\RegistrationTemplateFee.cs" />
    <Compile Include="Model\RegistrationTemplateForm.cs" />
    <Compile Include="Model\RegistrationTemplateFormField.cs" />
    <Compile Include="Model\Report.cs" />
    <Compile Include="Model\ScheduleCategoryExclusion.cs" />
    <Compile Include="Model\ReportField.cs" />
    <Compile Include="Model\ReportService.partial.cs" />
    <Compile Include="Model\RestAction.cs" />
    <Compile Include="Model\RestActionService.partial.cs" />
    <Compile Include="Model\RestController.cs" />
    <Compile Include="Model\RestControllerService.Partial.cs" />
    <Compile Include="Model\Schedule.cs" />
    <Compile Include="Model\ScheduleService.Partial.cs" />
    <Compile Include="Model\SiteDomain.cs" />
    <Compile Include="Model\LavaShortCode.cs" />
    <Compile Include="Model\PageShortLinkService.Partial.cs" />
    <Compile Include="Model\WorkflowActionService.Partial.cs" />
    <Compile Include="PersonProfile\Badge\Giving.cs" />
    <Compile Include="PersonProfile\Badge\GroupTypeAttendance.cs" />
    <Compile Include="PersonProfile\Badge\InDataView.cs" />
    <Compile Include="Reporting\DataFilter\Person\FinancialPledgeDataViewFilter.cs" />
    <Compile Include="Reporting\DataFilter\Person\FinancialTransactionDataViewFilter.cs" />
    <Compile Include="Reporting\DataFilter\Person\InRegistrationInstanceRegistrationTemplateFilter.cs" />
    <Compile Include="Reporting\DataFilter\Person\InLocationGeofenceFilter.cs" />
    <Compile Include="Reporting\DataFilter\Person\LocationFilter.cs" />
    <Compile Include="Reporting\DataFilter\Person\PostalCodeFilter.cs" />
    <Compile Include="Reporting\DataFilter\Person\HasNoteFilter.cs" />
    <Compile Include="Reporting\DataSelect\FormattedFieldSelect.cs" />
    <Compile Include="Reporting\DataSelect\GroupMember\GroupLinkSelect.cs" />
    <Compile Include="Reporting\DataSelect\Group\GroupFormattedFieldSelect.cs" />
    <Compile Include="Reporting\DataSelect\Person\PersonFormattedFieldSelect.cs" />
    <Compile Include="Reporting\DataTransform\Person\FatherTransform.cs" />
    <Compile Include="Reporting\DataTransform\Person\GrandchildTransform.cs" />
    <Compile Include="Reporting\DataTransform\Person\GrandparentTransform.cs" />
    <Compile Include="Reporting\DataTransform\Person\MotherTransform.cs" />
    <Compile Include="Reporting\DataTransform\Person\SpouseTransform.cs" />
    <Compile Include="Search\Other\Universal.cs" />
    <Compile Include="Reporting\DataFilter\Person\InRegistrationInstanceFilter.cs" />
    <Compile Include="SystemGuid\InteractionChannel.cs" />
    <Compile Include="Transactions\DeleteIndexEntityTransaction.cs" />
    <Compile Include="Transactions\IndexEntityTransaction.cs" />
    <Compile Include="Transactions\BulkIndexEntityTypeTransaction.cs" />
    <Compile Include="Transactions\LaunchWorkflowsTransaction.cs" />
    <Compile Include="Transactions\ShortLinkTransaction.cs" />
    <Compile Include="Transactions\SendPaymentReceipts.cs" />
    <Compile Include="Transactions\SendPaymentReciepts.cs" />
    <Compile Include="UniversalSearch\Crawler\Crawler.cs" />
    <Compile Include="UniversalSearch\Crawler\CrawledPage.cs" />
    <Compile Include="UniversalSearch\Crawler\RobotsTxt\AccessRule.cs" />
    <Compile Include="UniversalSearch\Crawler\RobotsTxt\CrawlDelayRule.cs" />
    <Compile Include="UniversalSearch\Crawler\RobotsTxt\Enums\AllowRuleImplementation.cs" />
    <Compile Include="UniversalSearch\Crawler\RobotsTxt\Enums\LineType.cs" />
    <Compile Include="UniversalSearch\Crawler\RobotsTxt\Helpers\EnumHelper.cs" />
    <Compile Include="UniversalSearch\Crawler\RobotsTxt\Line.cs" />
    <Compile Include="UniversalSearch\Crawler\RobotsTxt\Robots.cs" />
    <Compile Include="UniversalSearch\Crawler\RobotsTxt\Rule.cs" />
    <Compile Include="UniversalSearch\Crawler\RobotsTxt\Sitemap.cs" />
    <Compile Include="Net\RockWebRequest.cs" />
    <Compile Include="PersonProfile\Badge\GeofencedByGroup.cs" />
    <Compile Include="Plugin\HotFixes\001_FixPhoneCountryCode.cs" />
    <Compile Include="Reporting\ComparisonHelper.cs" />
    <Compile Include="Reporting\DataFilter\NotInOtherDataViewFilter.cs" />
    <Compile Include="Reporting\DataFilter\GroupMembers\GroupMemberAttributesFilter.cs" />
    <Compile Include="Model\ServiceJob.cs" />
    <Compile Include="Model\ServiceJobService.Partial.cs" />
    <Compile Include="Model\ServiceLog.cs" />
    <Compile Include="Model\SignatureDocument.cs" />
    <Compile Include="Model\SignatureDocumentService.Partial.cs" />
    <Compile Include="Model\SignatureDocumentTemplate.cs" />
    <Compile Include="Model\SignatureDocumentTemplateService.Partial.cs" />
    <Compile Include="Model\Site.cs" />
    <Compile Include="Model\PageShortLink.cs" />
    <Compile Include="Model\SiteDomainService.Partial.cs" />
    <Compile Include="Model\SiteService.Partial.cs" />
    <Compile Include="Model\SystemEmail.cs" />
    <Compile Include="Model\Tag.cs" />
    <Compile Include="Model\TaggedItem.cs" />
    <Compile Include="Model\TaggedItemService.Partial.cs" />
    <Compile Include="Model\TagService.Partial.cs" />
    <Compile Include="Model\UserLogin.cs" />
    <Compile Include="Model\UserLoginService.Partial.cs" />
    <Compile Include="Model\Workflow.cs" />
    <Compile Include="Model\WorkflowAction.cs" />
    <Compile Include="Model\WorkflowActionForm.cs" />
    <Compile Include="Model\WorkflowActionFormAttribute.cs" />
    <Compile Include="Model\WorkflowActionType.cs" />
    <Compile Include="Model\WorkflowActivity.cs" />
    <Compile Include="Model\WorkflowActivityType.cs" />
    <Compile Include="Model\WorkflowLog.cs" />
    <Compile Include="Model\WorkflowService.Partial.cs" />
    <Compile Include="Model\WorkflowTrigger.cs" />
    <Compile Include="Model\WorkflowTriggerService.Partial.cs" />
    <Compile Include="Model\WorkflowType.cs" />
    <Compile Include="PersonProfile\BadgeComponent.cs" />
    <Compile Include="PersonProfile\BadgeContainer.cs" />
    <Compile Include="PersonProfile\Badge\AlertNote.cs" />
    <Compile Include="PersonProfile\Badge\AttendingDuration.cs" />
    <Compile Include="PersonProfile\Badge\Campus.cs" />
    <Compile Include="PersonProfile\Badge\DISC.cs" />
    <Compile Include="PersonProfile\Badge\FamilyAttendance.cs" />
    <Compile Include="PersonProfile\Badge\FamilyWeeksAttendedInDuration.cs" />
    <Compile Include="PersonProfile\Badge\InGroupOfType.cs" />
    <Compile Include="PersonProfile\Badge\InGroupWithPurpose.cs" />
    <Compile Include="PersonProfile\Badge\LastVisitOnSite.cs" />
    <Compile Include="PersonProfile\Badge\Liquid.cs" />
    <Compile Include="PersonProfile\HighlightLabelBadge.cs" />
    <Compile Include="PersonProfile\IconBadge.cs" />
    <Compile Include="Plugin\HotFixes\002_CheckinGradeRequired.cs" />
    <Compile Include="Plugin\HotFixes\003_FixSystemEmailQuote.cs" />
    <Compile Include="Plugin\HotFixes\004_FixGradeRequiredAttribute.cs" />
    <Compile Include="Plugin\HotFixes\005_FixCheckinAdminRoute.cs" />
    <Compile Include="Plugin\HotFixes\006_FixCheckinPrevPages.cs" />
    <Compile Include="Plugin\HotFixes\023_SecurityCodeLength.cs" />
    <Compile Include="Plugin\HotFixes\022_Fundraising.cs" />
    <Compile Include="Plugin\HotFixes\017_FixBackgroundCheckOptionalCampus.cs" />
    <Compile Include="Plugin\HotFixes\016_SetInactiveFamilies.cs" />
    <Compile Include="Plugin\HotFixes\015_CheckinByBirthdate.cs" />
    <Compile Include="Plugin\HotFixes\009_FixCheckinAttributes.cs" />
    <Compile Include="Plugin\HotFixes\008_FamilyAnalyticsUpdate.cs" />
    <Compile Include="Plugin\HotFixes\007_FixGroupAndBenevolenceSecurity.cs" />
    <Compile Include="Plugin\HotFixes\014_FixEraGiveAttribValues.cs" />
    <Compile Include="Plugin\HotFixes\013_FixSystemEmailTo_1828.cs" />
    <Compile Include="Plugin\HotFixes\012_FixAttendanceAnalyticsScript.cs" />
    <Compile Include="Plugin\HotFixes\011_FixNameProfileChangeRequest.cs" />
    <Compile Include="Plugin\HotFixes\010_FixGetSpouse.cs" />
    <Compile Include="Plugin\HotFixes\020_FixCommunicationTemplate.cs" />
    <Compile Include="Plugin\HotFixes\021_UpdateCheckInMergefieldDebugInfo.cs" />
    <Compile Include="Plugin\HotFixes\019_FixIpadClientPrinting.cs" />
    <Compile Include="Plugin\HotFixes\018_RestrictGroupRegistrationGroupTypes.cs" />
    <Compile Include="Plugin\HotFixes\024_PrayerRequestAttributes.cs" />
    <Compile Include="Plugin\HotFixes\030_MyConnectionOpportunitiesLava.cs" />
    <Compile Include="Plugin\HotFixes\031_AttendanceAnalyticsGivingId.cs" />
    <Compile Include="Plugin\HotFixes\029_BatchDetailReopenBatchSecurity.cs" />
    <Compile Include="Plugin\HotFixes\025_PersonGivingEnvelopeAttribute.cs" />
    <Compile Include="Plugin\HotFixes\026_PersonEditConnectionRecordStatus.cs" />
    <Compile Include="Plugin\HotFixes\027_AddCheckinFeatures.cs" />
    <Compile Include="Plugin\HotFixes\028_CheckinTextSettings.cs" />
    <Compile Include="Plugin\Migration.cs" />
    <Compile Include="Plugin\VersionAttribute.cs" />
    <Compile Include="Properties\AssemblyInfo.cs" />
    <Compile Include="Reporting\Dashboard\DashboardWidget.cs">
      <SubType>ASPXCodeBehind</SubType>
    </Compile>
    <Compile Include="Reporting\Dashboard\LineBarPointsChartDashboardWidget.cs">
      <SubType>ASPXCodeBehind</SubType>
    </Compile>
    <Compile Include="Reporting\DataComponentSettingsHelper.cs" />
    <Compile Include="Reporting\DataFilterComponent.cs" />
    <Compile Include="Reporting\DataFilterContainer.cs" />
    <Compile Include="Reporting\DataFilter\BaseAccountFilter.cs" />
    <Compile Include="Reporting\DataFilter\ContentChannelItem\ContentChannel.cs" />
    <Compile Include="Reporting\DataFilter\ContentChannelItem\ContentChannelItemAttributesFilter.cs" />
    <Compile Include="Reporting\DataFilter\ContentChannelItem\ContentChannelType.cs" />
    <Compile Include="Reporting\DataFilter\EntityFieldFilter.cs" />
    <Compile Include="Reporting\DataFilter\FinancialPledge\AccountFilter.cs" />
    <Compile Include="Reporting\DataFilter\FinancialTransactionDetail\AccountFilter.cs" />
    <Compile Include="Reporting\DataFilter\FinancialTransaction\TotalAmountFilter.cs" />
    <Compile Include="Reporting\DataFilter\GroupMembers\ContainsPeopleFilter.cs" />
    <Compile Include="Reporting\DataFilter\GroupMembers\GroupDataViewFilter.cs" />
    <Compile Include="Reporting\DataFilter\Group\CampusFilter.cs" />
    <Compile Include="Reporting\DataFilter\Group\ContainsGroupMembersFilter.cs" />
    <Compile Include="Reporting\DataFilter\Group\ContainsPeopleFilter.cs" />
    <Compile Include="Reporting\DataFilter\Group\DistanceFromFilter.cs" />
    <Compile Include="Reporting\DataFilter\Group\GroupAttributesFilter.cs" />
    <Compile Include="Reporting\DataFilter\Group\GroupBranchFilter.cs" />
    <Compile Include="Reporting\DataFilter\Group\GroupTypeDataViewFilter.cs" />
    <Compile Include="Reporting\DataFilter\Group\GroupTypeFilter.cs" />
    <Compile Include="Reporting\DataFilter\Group\MemberCountFilter.cs" />
    <Compile Include="Reporting\DataFilter\Group\SimpleMemberCountFilter.cs" />
    <Compile Include="Reporting\DataFilter\IUpdateSelectionFromPageParameters.cs" />
    <Compile Include="Reporting\DataFilter\OtherDataViewFilter.cs" />
    <Compile Include="Reporting\DataFilter\Person\AgeFilter.cs" />
    <Compile Include="Reporting\DataFilter\Person\CampusesFilter.cs" />
    <Compile Include="Reporting\DataFilter\Person\CampusFilter.cs" />
    <Compile Include="Reporting\DataFilter\Person\DistanceFromFilter.cs" />
    <Compile Include="Reporting\DataFilter\Person\FirstContributionDateFilter.cs" />
    <Compile Include="Reporting\DataFilter\Person\GivingAmountFilter.cs" />
    <Compile Include="Reporting\DataFilter\Person\GradeFilter.cs" />
    <Compile Include="Reporting\DataFilter\Person\GroupAttendanceFilter.cs" />
    <Compile Include="Reporting\DataFilter\Person\GroupDataViewFilter.cs" />
    <Compile Include="Reporting\DataFilter\Person\GroupMemberDataViewFilter.cs" />
    <Compile Include="Reporting\DataFilter\Person\GroupTypeAttendanceFilter.cs" />
    <Compile Include="Reporting\DataFilter\Person\HasPictureFilter.cs" />
    <Compile Include="Reporting\DataFilter\Person\HistoryDataViewFilter.cs" />
    <Compile Include="Reporting\DataFilter\Person\InGroupFilter.cs" />
    <Compile Include="Reporting\DataFilter\Person\InGroupGeofenceFilter.cs" />
    <Compile Include="Reporting\DataFilter\Person\InGroupGroupTypeFilter.cs" />
    <Compile Include="Reporting\DataFilter\Person\LocationDataViewFilter.cs" />
    <Compile Include="Reporting\DataFilter\Person\NotInGroupFilter.cs" />
    <Compile Include="Reporting\DataFilter\Person\NotInGroupGroupTypeFilter.cs" />
    <Compile Include="Reporting\DataFilter\Person\TagFilter.cs" />
    <Compile Include="Reporting\DataFilter\PropertyFilter.cs" />
    <Compile Include="Reporting\DataFilter\Workflow\WorkflowAttributesFilter.cs" />
    <Compile Include="Reporting\DataFilter\Workflow\WorkflowTypeFilter.cs" />
    <Compile Include="Reporting\DataSelectComponent.cs" />
    <Compile Include="Reporting\DataSelectContainer.cs" />
    <Compile Include="Reporting\DataSelect\FinancialTransaction\TotalAmountSelect.cs" />
    <Compile Include="Reporting\DataSelect\GroupMember\GroupCampus.cs" />
    <Compile Include="Reporting\DataSelect\GroupMember\GroupMemberAttributeSelect.cs" />
    <Compile Include="Reporting\DataSelect\GroupMember\GroupRoleSelect.cs" />
    <Compile Include="Reporting\DataSelect\GroupMember\GroupStatusSelect.cs" />
    <Compile Include="Reporting\DataSelect\GroupMember\PersonLinkSelect.cs" />
    <Compile Include="Reporting\DataSelect\Group\CampusSelect.cs" />
    <Compile Include="Reporting\DataSelect\Group\DistanceFromSelect.cs" />
    <Compile Include="Reporting\DataSelect\Group\GroupLinkSelect.cs" />
    <Compile Include="Reporting\DataSelect\Group\GroupTypeSelect.cs" />
    <Compile Include="Reporting\DataSelect\Group\LocationSelect.cs" />
    <Compile Include="Reporting\DataSelect\Group\MemberCountSelect.cs" />
    <Compile Include="Reporting\DataSelect\Group\MemberListSelect.cs" />
    <Compile Include="Reporting\DataSelect\Group\ParentGroupMemberListSelect.cs" />
    <Compile Include="Reporting\DataSelect\Group\ParentGroupSelect.cs" />
    <Compile Include="Reporting\DataSelect\Group\ParticipationRateSelect.cs" />
    <Compile Include="Reporting\DataSelect\LiquidSelect.cs" />
    <Compile Include="Reporting\DataSelect\Person\AddressSelect.cs" />
    <Compile Include="Reporting\DataSelect\Person\AgeSelect.cs" />
    <Compile Include="Reporting\DataSelect\Person\CampusSelect.cs" />
    <Compile Include="Reporting\DataSelect\Person\ChildNamesSelect.cs" />
    <Compile Include="Reporting\DataSelect\Person\DistanceFromSelect.cs" />
    <Compile Include="Reporting\DataSelect\Person\FamilyNameSelect.cs" />
    <Compile Include="Reporting\DataSelect\Person\FirstLastContributionSelect.cs" />
    <Compile Include="Reporting\DataSelect\Person\GradeSelect.cs" />
    <Compile Include="Reporting\DataSelect\Person\GroupParticipationSelect.cs" />
    <Compile Include="Reporting\DataSelect\Person\InGroupGeofenceGroupTypeSelect.cs" />
    <Compile Include="Reporting\DataSelect\Person\InGroupGroupTypeSelect.cs" />
    <Compile Include="Reporting\DataSelect\Person\LastAttendedGroupOfType.cs" />
    <Compile Include="Reporting\DataSelect\Person\LastLoginSelect.cs" />
    <Compile Include="Reporting\DataSelect\Person\LastNoteSelect.cs" />
    <Compile Include="Reporting\DataSelect\Person\ParentEmailSelect.cs" />
    <Compile Include="Reporting\DataSelect\Person\ParentPhoneNumberSelect.cs" />
    <Compile Include="Reporting\DataSelect\Person\ParentsNamesSelect.cs" />
    <Compile Include="Reporting\DataSelect\Person\PersonLinkSelect.cs" />
    <Compile Include="Reporting\DataSelect\Person\PhoneNumberSelect.cs" />
    <Compile Include="Reporting\DataSelect\Person\PhotoSelect.cs" />
    <Compile Include="Reporting\DataSelect\Person\RelatedPeopleSelect.cs" />
    <Compile Include="Reporting\DataSelect\Person\SpouseNameSelect.cs" />
    <Compile Include="Reporting\DataSelect\Person\TotalGivingAmountSelect.cs" />
    <Compile Include="Reporting\DataTransformComponent.cs" />
    <Compile Include="Reporting\DataTransformContainer.cs" />
    <Compile Include="Reporting\DataTransform\Person\ChildrenTransform.cs" />
    <Compile Include="Reporting\DataTransform\Person\ParentTransform.cs" />
    <Compile Include="Reporting\EntityHelper.cs" />
    <Compile Include="Reporting\FilterExpressionExtractor.cs" />
    <Compile Include="Reporting\ReportingHelper.cs" />
    <Compile Include="Reporting\SelectExpressionExtractor.cs" />
    <Compile Include="Scripting.evaluator.cs" />
    <Compile Include="Scripting.Extensions.cs" />
    <Compile Include="Scripting.native.cs" />
    <Compile Include="Search\Group\Name.cs" />
    <Compile Include="Search\Person\Address.cs" />
    <Compile Include="Search\Person\BirthDate.cs" />
    <Compile Include="Search\Person\BusinessName.cs" />
    <Compile Include="Security\Authentication\Twitter.cs" />
    <Compile Include="Transactions\SaveCommunicationTransaction.cs" />
    <Compile Include="UniversalSearch\FormattedSearchResult.cs" />
    <Compile Include="UniversalSearch\IndexComponents\Elasticsearch.cs" />
    <Compile Include="UniversalSearch\IndexContainer.cs" />
    <Compile Include="UniversalSearch\IndexComponent.cs" />
    <Compile Include="UniversalSearch\IndexModels\Attributes\RockIndexField.cs" />
    <Compile Include="UniversalSearch\IndexModels\BusinessIndex.cs" />
    <Compile Include="UniversalSearch\IndexModels\PersonIndex.cs" />
    <Compile Include="UniversalSearch\IndexModels\ContentChannelItemIndex.cs" />
    <Compile Include="UniversalSearch\IndexModels\IndexModelBase.cs" />
    <Compile Include="UniversalSearch\IndexModels\GroupIndex.cs" />
    <Compile Include="UniversalSearch\IndexModels\SitePageIndex.cs" />
    <Compile Include="UniversalSearch\IndexModels\StringAttribute.cs" />
    <Compile Include="UniversalSearch\IRockIndexable.cs" />
    <Compile Include="UniversalSearch\SearchFieldCriteria.cs" />
    <Compile Include="UniversalSearch\ModelFieldFilterConfig.cs" />
    <Compile Include="UniversalSearch\SearchResultModel.cs" />
    <Compile Include="Utility\Async.cs" />
    <Compile Include="Utility\DebugHelper.cs" />
    <Compile Include="Utility\ExcelHelper.cs" />
    <Compile Include="Utility\ExtensionMethods\QuartzExtensions.cs" />
    <Compile Include="Utility\FileUtilities.cs" />
    <Compile Include="Utility\IRockOwinStartup.cs" />
    <Compile Include="Web\Cache\ContentChannelCache.cs" />
    <Compile Include="Web\Cache\LavaShortcodeCache.cs" />
    <Compile Include="Web\UI\Controls\Communication\PushNotification.cs" />
    <Compile Include="Web\Cache\WorkflowActionFormAttributeCache.cs" />
    <Compile Include="Web\Cache\WorkflowActivityTypeCache.cs" />
    <Compile Include="Web\Cache\WorkflowActionTypeCache.cs" />
    <Compile Include="Web\Cache\WorkflowActionFormCache.cs" />
    <Compile Include="Web\Cache\WorkflowTypeCache.cs" />
    <Compile Include="Web\UI\Controls\AttributeMatrixEditor.cs" />
    <Compile Include="Web\UI\Controls\DynamicPlaceholder.cs" />
    <Compile Include="Web\UI\Controls\Pickers\DataViewsPicker.cs" />
    <Compile Include="Web\UI\Controls\Pickers\DatePartsPicker.cs" />
    <Compile Include="Web\UI\Controls\Pickers\LavaCommandsPicker.cs" />
    <Compile Include="Web\UI\Controls\SSNBox.cs" />
    <Compile Include="Web\UI\RockHiddenFieldPageStatePersister.cs" />
    <Compile Include="Web\UI\Controls\Grid\LavaBoundField.cs" />
    <Compile Include="Web\UI\Controls\Pickers\DefinedValuesPickerEnhanced.cs" />
    <Compile Include="Web\UI\ReactBlock.cs">
      <SubType>ASPXCodeBehind</SubType>
    </Compile>
    <Compile Include="Web\UI\Controls\Pickers\RegistrationTemplatePicker.cs" />
    <Compile Include="Web\UI\Controls\RockListBox.cs" />
    <Compile Include="Web\UI\IDynamicAttributesBlock.cs" />
    <Compile Include="Web\UI\RockTheme.cs" />
    <Compile Include="Web\Cache\AttributeValueCache.cs" />
    <Compile Include="Web\UI\Controls\WarningBlock.cs" />
    <Compile Include="Web\UI\Controls\Pickers\WorkflowActionTypePicker.cs" />
    <Compile Include="Web\UI\Controls\Pickers\ConnectionRequestPicker.cs" />
    <Compile Include="Web\UI\Controls\RangeSlider.cs" />
    <Compile Include="Security\Authentication\Facebook.cs">
      <SubType>Code</SubType>
    </Compile>
    <Compile Include="Search\Person\Email.cs" />
    <Compile Include="Search\Person\Name.cs" />
    <Compile Include="Search\Person\Phone.cs" />
    <Compile Include="Search\SearchComponent.cs" />
    <Compile Include="Search\SearchContainer.cs" />
    <Compile Include="Security\AuthenticationComponent.cs" />
    <Compile Include="Security\AuthenticationContainer.cs" />
    <Compile Include="Security\Authentication\ActiveDirectory.cs" />
    <Compile Include="Security\Authentication\Database.cs" />
    <Compile Include="Security\Authentication\Google.cs" />
    <Compile Include="Security\Authentication\PINAuthentication.cs" />
    <Compile Include="Security\Authorization.cs" />
    <Compile Include="Security\BackgroundCheckComponent.cs" />
    <Compile Include="Security\BackgroundCheckContainer.cs" />
    <Compile Include="Security\BackgroundCheck\ProtectMyMinistry.cs" />
    <Compile Include="Security\DigitalSignatureComponent.cs" />
    <Compile Include="Security\DigitalSignatureContainer.cs" />
    <Compile Include="Security\Encryption.cs" />
    <Compile Include="Security\GlobalDefault.cs" />
    <Compile Include="Security\ISecured.cs" />
    <Compile Include="Security\LoginParameters.cs" />
    <Compile Include="Security\Role.cs" />
    <Compile Include="Security\SecurityActionAttribute.cs" />
    <Compile Include="Service References\MelissaData.AddressCheck\Reference.cs">
      <SubType>code</SubType>
    </Compile>
    <Compile Include="Service References\ServiceObjects.GeoCoder\Reference.cs" />
    <Compile Include="Services\NuGet\NuGetExtensionsMethods.cs" />
    <Compile Include="Services\NuGet\PackageService.cs" />
    <Compile Include="Services\NuGet\RockPackagePathResolver.cs" />
    <Compile Include="Services\NuGet\RockProjectManager.cs" />
    <Compile Include="Services\NuGet\WebProjectManager.cs" />
    <Compile Include="Services\NuGet\WebProjectSystem.cs" />
    <Compile Include="SqlServerTypes\Loader.cs" />
    <Compile Include="Storage\ProviderComponent.cs" />
    <Compile Include="Storage\ProviderContainer.cs" />
    <Compile Include="Storage\Provider\Database.cs" />
    <Compile Include="Storage\Provider\FileSystem.cs" />
    <Compile Include="Store\InstalledPackage.cs" />
    <Compile Include="Store\InstalledPackageService.cs" />
    <Compile Include="Store\Organization.cs" />
    <Compile Include="Store\OrganizationService.cs" />
    <Compile Include="Store\Package.cs" />
    <Compile Include="Store\PackageCategory.cs" />
    <Compile Include="Store\PackageCategoryService.cs" />
    <Compile Include="Store\PackageInstallStep.cs" />
    <Compile Include="Store\PackageService.cs" />
    <Compile Include="Store\PackageVersion.cs" />
    <Compile Include="Store\PackageVersionRating.cs" />
    <Compile Include="Store\PackageVersionRatingService.cs" />
    <Compile Include="Store\PackageVersionService.cs" />
    <Compile Include="Store\Promo.cs" />
    <Compile Include="Store\PromoService.cs" />
    <Compile Include="Store\PurchaseResponse.cs" />
    <Compile Include="Store\StoreImage.cs" />
    <Compile Include="Store\StoreModel.cs" />
    <Compile Include="Store\StoreService.cs" />
    <Compile Include="Store\StoreServiceBase.cs" />
    <Compile Include="SystemGuid\Attribute.cs" />
    <Compile Include="SystemGuid\BinaryFileType.cs" />
    <Compile Include="SystemGuid\BlockType.cs" />
    <Compile Include="SystemGuid\Category.cs" />
    <Compile Include="SystemGuid\ConnectionActivityType.cs" />
    <Compile Include="SystemGuid\DefinedType.cs" />
    <Compile Include="SystemGuid\DefinedValue.cs" />
    <Compile Include="SystemGuid\EntityType.cs" />
    <Compile Include="SystemGuid\FieldType.cs" />
    <Compile Include="SystemGuid\FinancialAccount.cs" />
    <Compile Include="SystemGuid\Group.cs" />
    <Compile Include="SystemGuid\GroupRole.cs" />
    <Compile Include="SystemGuid\GroupType.cs" />
    <Compile Include="SystemGuid\NoteType.cs" />
    <Compile Include="SystemGuid\Page.cs" />
    <Compile Include="SystemGuid\ServiceJob.cs" />
    <Compile Include="SystemGuid\Site.cs" />
    <Compile Include="SystemGuid\SystemEmail.cs" />
    <Compile Include="Transactions\AuditTransaction.cs" />
    <Compile Include="Transactions\ConnectionRequestActivityChangeTransaction.cs" />
    <Compile Include="Transactions\ConnectionRequestChangeTransaction.cs" />
    <Compile Include="Transactions\DeleteAttributeBinaryFile.cs" />
    <Compile Include="Transactions\GroupAttendedTransaction.cs" />
    <Compile Include="Transactions\GroupMemberChangeTransaction.cs" />
    <Compile Include="Transactions\GroupMemberPlacedElsewhereTransaction.cs" />
    <Compile Include="Transactions\ITransaction.cs" />
    <Compile Include="Transactions\LaunchWorkflowTransaction.cs" />
    <Compile Include="Transactions\PageViewTransaction.cs" />
    <Compile Include="Transactions\PersonViewTransaction.cs" />
    <Compile Include="Transactions\RockQueue.cs" />
    <Compile Include="Transactions\RunJobNowTransaction.cs" />
    <Compile Include="Transactions\SaveMetaphoneTransaction.cs" />
    <Compile Include="Transactions\SendCommunicationApprovalEmail.cs" />
    <Compile Include="Transactions\SendCommunicationTransaction.cs" />
    <Compile Include="Transactions\UpdateDigitalSignatureDocumentTransaction.cs" />
    <Compile Include="Transactions\SendDigitalSignatureRequestTransaction.cs" />
    <Compile Include="Transactions\SendRegistrationConfirmationTransaction.cs" />
    <Compile Include="Transactions\SendRegistrationNotificationTransaction.cs" />
    <Compile Include="Transactions\UpdateFacebookFriends.cs" />
    <Compile Include="Transactions\UpdatePaymentStatusTransaction.cs" />
    <Compile Include="Transactions\UserLastActivityTransaction.cs" />
    <Compile Include="Transactions\WorkflowTriggerTransaction.cs" />
    <Compile Include="Utility\AttributeCacheJsonConverter.cs" />
    <Compile Include="Utility\AttributeValueJsonConverter.cs" />
    <Compile Include="Utility\BlockStateContractResolver.cs" />
    <Compile Include="Utility\DateRange.cs" />
    <Compile Include="Utility\DoubleMetaphone.cs" />
    <Compile Include="Utility\EnumAsStringJsonConverter.cs" />
    <Compile Include="Utility\ExpressionHelper.cs" />
    <Compile Include="Utility\ExtensionMethods\AttributesExtensions.cs" />
    <Compile Include="Utility\ExtensionMethods\BooleanExtensions.cs" />
    <Compile Include="Utility\ExtensionMethods\ColorExtensions.cs" />
    <Compile Include="Utility\ExtensionMethods\ControlExtensions.cs" />
    <Compile Include="Utility\ExtensionMethods\CurrencyExtensions.cs" />
    <Compile Include="Utility\ExtensionMethods\DateTimeExtensions.cs" />
    <Compile Include="Utility\ExtensionMethods\DecimalExtensions.cs" />
    <Compile Include="Utility\ExtensionMethods\DefinedValueExtensions.cs" />
    <Compile Include="Utility\ExtensionMethods\EntityExtensions.cs" />
    <Compile Include="Utility\ExtensionMethods\EnumExtensions.cs" />
    <Compile Include="Utility\ExtensionMethods\ExceptionExtensions.cs" />
    <Compile Include="Utility\ExtensionMethods\GridExtensions.cs" />
    <Compile Include="Utility\ExtensionMethods\JsonExtensions.cs" />
    <Compile Include="Utility\ExtensionMethods\LavaExtensions.cs" />
    <Compile Include="Utility\ExtensionMethods\LinqExtensions.cs" />
    <Compile Include="Utility\ExtensionMethods\LocationExtensions.cs" />
    <Compile Include="Utility\ExtensionMethods\ObjectExtensions.cs" />
    <Compile Include="Utility\ExtensionMethods\PageRouteExtensions.cs" />
    <Compile Include="Utility\ExtensionMethods\ReportingExtensions.cs" />
    <Compile Include="Utility\ExtensionMethods\StringExtensions.cs" />
    <Compile Include="Utility\ExtensionMethods\StringHtmlExtensions.cs" />
    <Compile Include="Utility\ExtensionMethods\StringHumanizerExtensions.cs" />
    <Compile Include="Utility\ExtensionMethods\StringPluralizationExtensions.cs" />
    <Compile Include="Utility\IgnoreUrlEncodedKeyContractResolver.cs" />
    <Compile Include="Utility\IRockStartup.cs" />
    <Compile Include="Utility\NotNullJsonConverter.cs" />
    <Compile Include="Utility\Reflection.cs" />
    <Compile Include="Utility\RockDateTime.cs" />
    <Compile Include="Utility\RockJsonMediaTypeFormatter.cs" />
    <Compile Include="Utility\RockJsonTextReader.cs" />
    <Compile Include="Utility\RockJsonTextWriter.cs" />
    <Compile Include="Utility\RockSemanticVersion.cs" />
    <Compile Include="Utility\SettingsStringBase.cs" />
    <Compile Include="Utility\SimpleModeJsonConverter.cs" />
    <Compile Include="Utility\StringAsLiteralJavascriptJsonConverter.cs" />
    <Compile Include="Web\Cache\AttributeCache.cs" />
    <Compile Include="Web\Cache\BlockCache.cs" />
    <Compile Include="Web\Cache\BlockTypeCache.cs" />
    <Compile Include="Web\Cache\CachedEntity.cs" />
    <Compile Include="Web\Cache\CachedModel.cs" />
    <Compile Include="Web\Cache\CampusCache.cs" />
    <Compile Include="Web\Cache\CategoryCache.cs" />
    <Compile Include="Web\Cache\DefinedTypeCache.cs" />
    <Compile Include="Web\Cache\DefinedValueCache.cs" />
    <Compile Include="Web\Cache\EntityTypeCache.cs" />
    <Compile Include="Web\Cache\EventCalendarCache.cs" />
    <Compile Include="Web\Cache\FieldTypeCache.cs" />
    <Compile Include="Web\Cache\GlobalAttributesCache.cs" />
    <Compile Include="Web\Cache\GroupTypeCache.cs" />
    <Compile Include="Web\Cache\LayoutCache.cs" />
    <Compile Include="Web\Cache\NoteTypeCache.cs" />
    <Compile Include="Web\Cache\PageCache.cs" />
    <Compile Include="Web\Cache\PersonBadgeCache.cs" />
    <Compile Include="Web\Cache\RestActionCache.cs" />
    <Compile Include="Web\Cache\RestControllerCache.cs" />
    <Compile Include="Web\Cache\RockMemoryCache.cs" />
    <Compile Include="Web\Cache\SiteCache.cs" />
    <Compile Include="Web\DescriptionList.cs" />
    <Compile Include="Web\FileUploadException.cs" />
    <Compile Include="Web\Fingerprint.cs" />
    <Compile Include="Web\FingerprintExpressionBuilder.cs" />
    <Compile Include="Web\HttpModule.cs" />
    <Compile Include="Web\InternalContext.cs" />
    <Compile Include="Web\PageReference.cs" />
    <Compile Include="Web\RequestValidator.cs" />
    <Compile Include="Web\RockRouteHandler.cs" />
    <Compile Include="Web\SystemSettings.cs" />
    <Compile Include="Web\UI\Adapters\CheckBoxAdapter.cs" />
    <Compile Include="Web\UI\Adapters\CheckBoxListAdapter.cs" />
    <Compile Include="Web\UI\Adapters\DropDownListAdapter.cs" />
    <Compile Include="Web\UI\Adapters\RadioButtonAdapter.cs" />
    <Compile Include="Web\UI\Adapters\RadioButtonListAdapter.cs" />
    <Compile Include="Web\UI\BreadCrumb.cs" />
    <Compile Include="Web\UI\ContextAttribute.cs" />
    <Compile Include="Web\UI\Controls\AddressControl.cs" />
    <Compile Include="Web\UI\Controls\AttributeEditor.cs" />
    <Compile Include="Web\UI\Controls\Badge.cs" />
    <Compile Include="Web\UI\Controls\BootstrapButton.cs" />
    <Compile Include="Web\UI\Controls\ButtonDropDownList.cs" />
    <Compile Include="Web\UI\Controls\Chart\BarChart.cs" />
    <Compile Include="Web\UI\Controls\Chart\ChartClickArgs.cs" />
    <Compile Include="Web\UI\Controls\Chart\ChartOptions.cs" />
    <Compile Include="Web\UI\Controls\Chart\ChartStyle.cs" />
    <Compile Include="Web\UI\Controls\Chart\FlotChart.cs" />
    <Compile Include="Web\UI\Controls\Chart\LineChart.cs" />
    <Compile Include="Web\UI\Controls\Chart\PieChart.cs" />
    <Compile Include="Web\UI\Controls\Checkin Configuration Controls\CheckinArea.cs" />
    <Compile Include="Web\UI\Controls\Checkin Configuration Controls\CheckinAreaRow.cs" />
    <Compile Include="Web\UI\Controls\Checkin Configuration Controls\CheckinGroup.cs" />
    <Compile Include="Web\UI\Controls\Checkin Configuration Controls\CheckinGroupRow.cs" />
    <Compile Include="Web\UI\Controls\CodeEditor.cs" />
    <Compile Include="Web\UI\Controls\ColorPicker.cs" />
    <Compile Include="Web\UI\Controls\Communication\ChannelControl.cs" />
    <Compile Include="Web\UI\Controls\Communication\Email.cs" />
    <Compile Include="Web\UI\Controls\Communication\Sms.cs" />
    <Compile Include="Web\UI\Controls\ConfirmPageUnload.cs" />
    <Compile Include="Web\UI\Controls\CurrencyBox.cs" />
    <Compile Include="Web\UI\Controls\Data Fields\DataDropDownList.cs" />
    <Compile Include="Web\UI\Controls\Data Fields\DataTextBox.cs" />
    <Compile Include="Web\UI\Controls\Data Fields\FieldTypeList.cs" />
    <Compile Include="Web\UI\Controls\Data View Filters\FilterField.cs" />
    <Compile Include="Web\UI\Controls\Data View Filters\FilterGroup.cs" />
    <Compile Include="Web\UI\Controls\DynamicControlsHtmlGenericControl.cs" />
    <Compile Include="Web\UI\Controls\DynamicControlsPanel.cs" />
    <Compile Include="Web\UI\Controls\EmailBox.cs" />
    <Compile Include="Web\UI\Controls\Event\RegistrationInstanceEditor.cs" />
    <Compile Include="Web\UI\Controls\Event\RegistrationTemplateFormEditor.cs" />
    <Compile Include="Web\UI\Controls\FileUploader.cs" />
    <Compile Include="Web\UI\Controls\FollowingsHelper.cs" />
    <Compile Include="Web\UI\Controls\Grid\AttributeField.cs" />
    <Compile Include="Web\UI\Controls\Grid\BadgeField.cs" />
    <Compile Include="Web\UI\Controls\Grid\BoolField.cs" />
    <Compile Include="Web\UI\Controls\Grid\BoolFromArrayField.cs" />
    <Compile Include="Web\UI\Controls\Grid\CallbackField.cs" />
    <Compile Include="Web\UI\Controls\Grid\CampusField.cs" />
    <Compile Include="Web\UI\Controls\Grid\CheckBoxEditableField.cs" />
    <Compile Include="Web\UI\Controls\Grid\ColorField.cs" />
    <Compile Include="Web\UI\Controls\Grid\CurrencyField.cs" />
    <Compile Include="Web\UI\Controls\Grid\DateField.cs" />
    <Compile Include="Web\UI\Controls\Grid\DateTimeField.cs" />
    <Compile Include="Web\UI\Controls\Grid\DefinedValueField.cs" />
    <Compile Include="Web\UI\Controls\Grid\DeleteField.cs" />
    <Compile Include="Web\UI\Controls\Grid\EditField.cs" />
    <Compile Include="Web\UI\Controls\Grid\EnumField.cs" />
    <Compile Include="Web\UI\Controls\Grid\FieldTypeField.cs" />
    <Compile Include="Web\UI\Controls\Grid\Grid.cs" />
    <Compile Include="Web\UI\Controls\Grid\GridActions.cs" />
    <Compile Include="Web\UI\Controls\Grid\GridFilter.cs" />
    <Compile Include="Web\UI\Controls\Grid\GroupPickerField.cs" />
    <Compile Include="Web\UI\Controls\Grid\INotRowSelectedField.cs" />
    <Compile Include="Web\UI\Controls\Grid\IPriorityColumn.cs" />
    <Compile Include="Web\UI\Controls\Grid\IRockGridField.cs" />
    <Compile Include="Web\UI\Controls\Grid\LinkButtonField.cs" />
    <Compile Include="Web\UI\Controls\Grid\LiquidField.cs" />
    <Compile Include="Web\UI\Controls\Grid\ListDelimitedField.cs" />
    <Compile Include="Web\UI\Controls\Grid\PersonField.cs" />
    <Compile Include="Web\UI\Controls\Grid\PersonMergeField.cs" />
    <Compile Include="Web\UI\Controls\Grid\PhoneNumbersField.cs" />
    <Compile Include="Web\UI\Controls\Grid\ReorderField.cs" />
    <Compile Include="Web\UI\Controls\Grid\RockBoundField.cs" />
    <Compile Include="Web\UI\Controls\Grid\RockLiteralField.cs" />
    <Compile Include="Web\UI\Controls\Grid\RockTemplateField.cs" />
    <Compile Include="Web\UI\Controls\Grid\RockTemplateFieldUnselected.cs" />
    <Compile Include="Web\UI\Controls\Grid\RowEventArgs.cs" />
    <Compile Include="Web\UI\Controls\Grid\SecurityField.cs" />
    <Compile Include="Web\UI\Controls\Grid\SelectField.cs" />
    <Compile Include="Web\UI\Controls\Grid\TimeField.cs" />
    <Compile Include="Web\UI\Controls\Grid\ToggleField.cs" />
    <Compile Include="Web\UI\Controls\HelpBlock.cs" />
    <Compile Include="Web\UI\Controls\HiddenFieldValidator.cs" />
    <Compile Include="Web\UI\Controls\HiddenFieldWithClass.cs" />
    <Compile Include="Web\UI\Controls\HighlightLabel.cs" />
    <Compile Include="Web\UI\Controls\HtmlEditor.cs" />
    <Compile Include="Web\UI\Controls\HtmlGenericContainer.cs" />
    <Compile Include="Web\UI\Controls\IDisplayRequiredIndicator.cs" />
    <Compile Include="Web\UI\Controls\IHasValidationGroup.cs" />
    <Compile Include="Web\UI\Controls\ImageEditor.cs" />
    <Compile Include="Web\UI\Controls\ImageUploader.cs" />
    <Compile Include="Web\UI\Controls\IRockControl.cs" />
    <Compile Include="Web\UI\Controls\IRockControlAdditionalRendering.cs" />
    <Compile Include="Web\UI\Controls\KeyValueList.cs" />
    <Compile Include="Web\UI\Controls\MarkdownEditor.cs" />
    <Compile Include="Web\UI\Controls\ModalAlert.cs" />
    <Compile Include="Web\UI\Controls\ModalDialog.cs" />
    <Compile Include="Web\UI\Controls\ModalIFrameDialog.cs" />
    <Compile Include="Web\UI\Controls\NewFamily\Attributes.cs" />
    <Compile Include="Web\UI\Controls\NewFamily\AttributesRow.cs" />
    <Compile Include="Web\UI\Controls\NewFamily\ContactInfo.cs" />
    <Compile Include="Web\UI\Controls\NewFamily\ContactInfoRow.cs" />
    <Compile Include="Web\UI\Controls\NewFamily\Members.cs" />
    <Compile Include="Web\UI\Controls\NewFamily\MembersRow.cs" />
    <Compile Include="Web\UI\Controls\NoteContainer.cs" />
    <Compile Include="Web\UI\Controls\NoteControl.cs" />
    <Compile Include="Web\UI\Controls\NotificationBox.cs" />
    <Compile Include="Web\UI\Controls\NumberBox.cs" />
    <Compile Include="Web\UI\Controls\NumberRangeEditor.cs" />
    <Compile Include="Web\UI\Controls\NumberUpDown.cs" />
    <Compile Include="Web\UI\Controls\PageBreadCrumbs.cs" />
    <Compile Include="Web\UI\Controls\PageDescription.cs" />
    <Compile Include="Web\UI\Controls\PageIcon.cs" />
    <Compile Include="Web\UI\Controls\PageTitle.cs" />
    <Compile Include="Web\UI\Controls\PanelDrawer.cs" />
    <Compile Include="Web\UI\Controls\PanelWidget.cs" />
    <Compile Include="Web\UI\Controls\PersonLink.cs" />
    <Compile Include="Web\UI\Controls\PersonProfile\Badge.cs" />
    <Compile Include="Web\UI\Controls\PersonProfile\BadgeList.cs" />
    <Compile Include="Web\UI\Controls\PhoneNumberBox.cs" />
    <Compile Include="Web\UI\Controls\Pickers\AccountPicker.cs" />
    <Compile Include="Web\UI\Controls\Pickers\BinaryFilePicker.cs" />
    <Compile Include="Web\UI\Controls\Pickers\BinaryFileTypePicker.cs" />
    <Compile Include="Web\UI\Controls\Pickers\BirthdayPicker.cs" />
    <Compile Include="Web\UI\Controls\Pickers\CampusesPicker.cs" />
    <Compile Include="Web\UI\Controls\Pickers\CampusPicker.cs" />
    <Compile Include="Web\UI\Controls\Pickers\CategoryPicker.cs" />
    <Compile Include="Web\UI\Controls\Pickers\ComponentPicker.cs" />
    <Compile Include="Web\UI\Controls\Pickers\ComponentsPicker.cs" />
    <Compile Include="Web\UI\Controls\Pickers\DataViewPicker.cs" />
    <Compile Include="Web\UI\Controls\Pickers\DatePicker.cs" />
    <Compile Include="Web\UI\Controls\Pickers\DateRangePicker.cs" />
    <Compile Include="Web\UI\Controls\Pickers\DateTimePicker.cs" />
    <Compile Include="Web\UI\Controls\Pickers\DayOfWeekPicker.cs" />
    <Compile Include="Web\UI\Controls\Pickers\DaysOfWeekPicker.cs" />
    <Compile Include="Web\UI\Controls\Pickers\DefinedValuePicker.cs" />
    <Compile Include="Web\UI\Controls\Pickers\DefinedValuesPicker.cs" />
    <Compile Include="Web\UI\Controls\Pickers\EntityPicker.cs" />
    <Compile Include="Web\UI\Controls\Pickers\EntityTypePicker.cs" />
    <Compile Include="Web\UI\Controls\Pickers\EventCalendarPicker.cs" />
    <Compile Include="Web\UI\Controls\Pickers\EventItemPicker.cs" />
    <Compile Include="Web\UI\Controls\Pickers\FinancialGatewayPicker.cs" />
    <Compile Include="Web\UI\Controls\Pickers\GeoPicker.cs" />
    <Compile Include="Web\UI\Controls\Pickers\GradePicker.cs" />
    <Compile Include="Web\UI\Controls\Pickers\GroupAndRolePicker.cs" />
    <Compile Include="Web\UI\Controls\Pickers\GroupPicker.cs" />
    <Compile Include="Web\UI\Controls\Pickers\WorkflowPicker.cs" />
    <Compile Include="Web\UI\Controls\Pickers\GroupRolePicker.cs" />
    <Compile Include="Web\UI\Controls\Pickers\GroupTypeGroupPicker.cs" />
    <Compile Include="Web\UI\Controls\Pickers\GroupTypePicker.cs" />
    <Compile Include="Web\UI\Controls\Pickers\GroupTypesPicker.cs" />
    <Compile Include="Web\UI\Controls\Pickers\ItemPicker.cs" />
    <Compile Include="Web\UI\Controls\Pickers\LocationAddressPicker.cs" />
    <Compile Include="Web\UI\Controls\Pickers\LocationItemPicker.cs" />
    <Compile Include="Web\UI\Controls\Pickers\LocationPicker.cs" />
    <Compile Include="Web\UI\Controls\Pickers\MergeFieldPicker.cs" />
    <Compile Include="Web\UI\Controls\Pickers\MergeTemplatePicker.cs" />
    <Compile Include="Web\UI\Controls\Pickers\MetricCategoryPicker.cs" />
    <Compile Include="Web\UI\Controls\Pickers\MonthDayPicker.cs" />
    <Compile Include="Web\UI\Controls\Pickers\MonthYearPicker.cs" />
    <Compile Include="Web\UI\Controls\Pickers\PagePicker.cs" />
    <Compile Include="Web\UI\Controls\Pickers\PersonPicker.cs" />
    <Compile Include="Web\UI\Controls\Pickers\RemoteAuthsPicker.cs" />
    <Compile Include="Web\UI\Controls\Pickers\SchedulePicker.cs" />
    <Compile Include="Web\UI\Controls\Pickers\SlidingDateRangePicker.cs" />
    <Compile Include="Web\UI\Controls\Pickers\TimePicker.cs" />
    <Compile Include="Web\UI\Controls\Pickers\TreeViewItem.cs" />
    <Compile Include="Web\UI\Controls\Pickers\WorkflowTypePicker.cs" />
    <Compile Include="Web\UI\Controls\Pickers\YearPicker.cs" />
    <Compile Include="Web\UI\Controls\RockBulletedList.cs" />
    <Compile Include="Web\UI\Controls\RockCheckBox.cs" />
    <Compile Include="Web\UI\Controls\RockCheckBoxList.cs" />
    <Compile Include="Web\UI\Controls\RockControlHelper.cs" />
    <Compile Include="Web\UI\Controls\RockControlWrapper.cs" />
    <Compile Include="Web\UI\Controls\RockDropDownList.cs" />
    <Compile Include="Web\UI\Controls\RockLiteral.cs" />
    <Compile Include="Web\UI\Controls\RockRadioButton.cs" />
    <Compile Include="Web\UI\Controls\RockRadioButtonList.cs" />
    <Compile Include="Web\UI\Controls\RockRating.cs" />
    <Compile Include="Web\UI\Controls\RockTextBox.cs" />
    <Compile Include="Web\UI\Controls\RockTextOrDropDownList.cs" />
    <Compile Include="Web\UI\Controls\RockUpdatePanel.cs" />
    <Compile Include="Web\UI\Controls\ScheduleBuilder.cs" />
    <Compile Include="Web\UI\Controls\SearchField.cs" />
    <Compile Include="Web\UI\Controls\SecurityButton.cs" />
    <Compile Include="Web\UI\Controls\StateDropDownList.cs" />
    <Compile Include="Web\UI\Controls\TagList.cs" />
    <Compile Include="Web\UI\Controls\TermDescription.cs" />
    <Compile Include="Web\UI\Controls\Toggle.cs" />
    <Compile Include="Web\UI\Controls\UrlLinkBox.cs" />
    <Compile Include="Web\UI\Controls\ValueList.cs" />
    <Compile Include="Web\UI\Controls\Workflow Controls\WorkflowActionEditor.cs" />
    <Compile Include="Web\UI\Controls\Workflow Controls\WorkflowActionTypeEditor.cs" />
    <Compile Include="Web\UI\Controls\Workflow Controls\WorkflowActivityEditor.cs" />
    <Compile Include="Web\UI\Controls\Workflow Controls\WorkflowActivityTypeEditor.cs" />
    <Compile Include="Web\UI\Controls\Workflow Controls\WorkflowFormActionList.cs" />
    <Compile Include="Web\UI\Controls\Workflow Controls\WorkflowFormAttributeRow.cs" />
    <Compile Include="Web\UI\Controls\Workflow Controls\WorkflowFormEditor.cs" />
    <Compile Include="Web\UI\Controls\Zone.cs" />
    <Compile Include="Web\UI\DialogPage.cs">
      <SubType>ASPXCodeBehind</SubType>
    </Compile>
    <Compile Include="Web\UI\IDetailBlock.cs" />
    <Compile Include="Web\UI\ISecondaryBlock.cs" />
    <Compile Include="Web\UI\PersonBlock.cs">
      <SubType>ASPXCodeBehind</SubType>
    </Compile>
    <Compile Include="Web\UI\RockBlock.cs">
      <SubType>ASPXCodeBehind</SubType>
    </Compile>
    <Compile Include="Web\UI\RockBlockCustomSettings.cs">
      <SubType>ASPXCodeBehind</SubType>
    </Compile>
    <Compile Include="Web\UI\RockBlockWrapper.cs" />
    <Compile Include="Web\UI\RockMasterPage.cs">
      <SubType>ASPXCodeBehind</SubType>
    </Compile>
    <Compile Include="Web\UI\RockPage.cs">
      <SubType>ASPXCodeBehind</SubType>
    </Compile>
    <Compile Include="Web\UI\Validation\DataAnnotationValidator.cs" />
    <Compile Include="Web\Utilities\HtmlSanitizer.cs" />
    <Compile Include="Web\Utilities\RockUpdateHelper.cs" />
    <Compile Include="Web\Utilities\WebControlHelper.cs" />
    <Compile Include="Workflow\ActionCategoryAttribute.cs" />
    <Compile Include="Workflow\ActionComponent.cs" />
    <Compile Include="Workflow\ActionContainer.cs" />
    <Compile Include="Workflow\Action\BackgroundCheck\BackgroundCheckRequest.cs" />
    <Compile Include="Workflow\Action\CheckIn\CalculateLastAttended.cs" />
    <Compile Include="Workflow\Action\CheckIn\CheckInActionComponent.cs" />
    <Compile Include="Workflow\Action\CheckIn\CreateCheckoutLabels.cs" />
    <Compile Include="Workflow\Action\CheckIn\CreateLabels.cs" />
    <Compile Include="Workflow\Action\CheckIn\FilterActiveLocations.cs" />
    <Compile Include="Workflow\Action\CheckIn\FilterByAge.cs" />
    <Compile Include="Workflow\Action\CheckIn\FilterByGrade.cs" />
    <Compile Include="Workflow\Action\CheckIn\FilterGroupsByAbilityLevel.cs" />
    <Compile Include="Workflow\Action\CheckIn\FilterGroupsByAge.cs" />
    <Compile Include="Workflow\Action\CheckIn\FilterGroupsByGrade.cs" />
    <Compile Include="Workflow\Action\CheckIn\FilterGroupsByGradeAndAge.cs" />
    <Compile Include="Workflow\Action\CheckIn\FilterGroupsByLastName.cs" />
    <Compile Include="Workflow\Action\CheckIn\FilterGroupsBySpecialNeeds.cs" />
    <Compile Include="Workflow\Action\CheckIn\FilterLocationsBySchedule.cs" />
    <Compile Include="Workflow\Action\CheckIn\FilterByPreviousCheckin.cs" />
    <Compile Include="Workflow\Action\CheckIn\FilterLocationsByThreshold.cs" />
    <Compile Include="Workflow\Action\CheckIn\FindFamilies.cs" />
    <Compile Include="Workflow\Action\CheckIn\FindFamilyMembers.cs" />
    <Compile Include="Workflow\Action\CheckIn\FindRelationships.cs" />
    <Compile Include="Workflow\Action\CheckIn\LoadGroups.cs" />
    <Compile Include="Workflow\Action\CheckIn\LoadGroupTypes.cs" />
    <Compile Include="Workflow\Action\CheckIn\LoadLocations.cs" />
    <Compile Include="Workflow\Action\CheckIn\LoadSchedules.cs" />
    <Compile Include="Workflow\Action\CheckIn\ParseZebraLabel.cs" />
    <Compile Include="Workflow\Action\CheckIn\PreSelectRecentAttendance.cs" />
    <Compile Include="Workflow\Action\CheckIn\RemoveEmptyGroups.cs" />
    <Compile Include="Workflow\Action\CheckIn\RemoveEmptyGroupTypes.cs" />
    <Compile Include="Workflow\Action\CheckIn\RemoveEmptyLocations.cs" />
    <Compile Include="Workflow\Action\CheckIn\RemoveEmptyPeople.cs" />
    <Compile Include="Workflow\Action\CheckIn\SaveAttendance.cs" />
    <Compile Include="Workflow\Action\CheckIn\SetAvailableSchedules.cs" />
    <Compile Include="Workflow\Action\Communications\SendEmail.cs" />
    <Compile Include="Workflow\Action\Communications\SendEmailWithEvents.cs" />
    <Compile Include="Workflow\Action\Communications\SendNotification.cs" />
    <Compile Include="Workflow\Action\Communications\SendSms.cs" />
    <Compile Include="Workflow\Action\Communications\SendSystemEmail.cs" />
    <Compile Include="Workflow\Action\Connections\AddConnectionRequestActivity.cs" />
    <Compile Include="Workflow\Action\Connections\CreateConnectionRequest.cs" />
    <Compile Include="Workflow\Action\Connections\SetConnectionRequestState.cs" />
    <Compile Include="Workflow\Action\Connections\SetConnectionRequestStatus.cs" />
    <Compile Include="Workflow\Action\Connections\TransferConnectionRequest.cs" />
    <Compile Include="Workflow\Action\Finance\BenevolenceRequestAdd.cs" />
    <Compile Include="Workflow\Action\Finance\BenevolenceRequestAddDocument.cs" />
    <Compile Include="Workflow\Action\Finance\BenevolenceRequestSetAttribute.cs" />
    <Compile Include="Workflow\Action\Finance\BenevolenceResultAdd.cs" />
    <Compile Include="Workflow\Action\Groups\AddNoteToGroupMember.cs" />
    <Compile Include="Workflow\Action\Groups\AddPersonToGroup.cs" />
    <Compile Include="Workflow\Action\Groups\AddPersonToGroupAttribute.cs" />
    <Compile Include="Workflow\Action\Groups\PostAttendanceToGroup.cs" />
    <Compile Include="Workflow\Action\Groups\RemovePersonFromGroup.cs" />
    <Compile Include="Workflow\Action\Groups\RemovePersonFromGroupAttribute.cs" />
    <Compile Include="Workflow\Action\Groups\SetAttributeToRandomGroupMember.cs" />
    <Compile Include="Workflow\Action\Groups\SetGroupAttribute.cs" />
    <Compile Include="Workflow\Action\Groups\SetGroupMemberAttribute.cs" />
    <Compile Include="Workflow\Action\Groups\SetGroupMemberNote.cs" />
    <Compile Include="Workflow\Action\Groups\UpdateGroupMemberStatus.cs" />
    <Compile Include="Workflow\Action\People\GetPersonFromFields.cs" />
    <Compile Include="Workflow\Action\People\PersonAddressUpdate.cs" />
    <Compile Include="Workflow\Action\People\PersonFollowAdd.cs" />
    <Compile Include="Workflow\Action\People\PersonGetHeadOfHousehold.cs" />
    <Compile Include="Workflow\Action\People\PersonGetSpouse.cs" />
    <Compile Include="Workflow\Action\People\PersonInDataView.cs" />
    <Compile Include="Workflow\Action\People\PersonNoteAdd.cs" />
    <Compile Include="Workflow\Action\People\PersonPhoneUpdate.cs" />
    <Compile Include="Workflow\Action\People\PersonPropertyUpdate.cs" />
    <Compile Include="Workflow\Action\People\PersonTagAdd.cs" />
    <Compile Include="Workflow\Action\People\PersonTagRemove.cs" />
    <Compile Include="Workflow\Action\People\SetPersonAttribute.cs" />
    <Compile Include="Workflow\Action\Utility\CreateShortLink.cs" />
    <Compile Include="Workflow\Action\Utility\LavaRun.cs" />
    <Compile Include="Workflow\Action\WorkflowControl\Redirect.cs" />
    <Compile Include="Workflow\Action\Utility\RunJob.cs" />
    <Compile Include="Workflow\Action\Utility\RunSQL.cs" />
    <Compile Include="Workflow\Action\WorkflowControl\ShowHtml.cs" />
    <Compile Include="Workflow\Action\WorkflowAttributes\SetAttributeFromEntity.cs" />
    <Compile Include="Workflow\Action\WorkflowAttributes\SetAttributeFromPerson.cs" />
    <Compile Include="Workflow\Action\WorkflowAttributes\SetAttributeToCurrentPerson.cs" />
    <Compile Include="Workflow\Action\WorkflowAttributes\SetAttributeToGroupLeader.cs" />
    <Compile Include="Workflow\Action\WorkflowAttributes\SetAttributeToInitiator.cs" />
    <Compile Include="Workflow\Action\WorkflowAttributes\SetAttributeValue.cs" />
    <Compile Include="Workflow\Action\WorkflowControl\SetStatusInOtherWorkflow.cs" />
    <Compile Include="Workflow\Action\WorkflowControl\ActivateActivityinOtherWorkflow.cs" />
    <Compile Include="Workflow\Action\WorkflowControl\ActivateActivityInOtherWorkflowOnMatch.cs" />
    <Compile Include="Workflow\Action\WorkflowControl\ActivateWorkflow.cs" />
    <Compile Include="Workflow\Action\WorkflowControl\ActivateActions.cs" />
    <Compile Include="Workflow\Action\WorkflowControl\ActivateActivity.cs" />
    <Compile Include="Workflow\Action\WorkflowControl\AddWorkflowNote.cs" />
    <Compile Include="Workflow\Action\WorkflowControl\AssignActivityFromAttributeValue.cs" />
    <Compile Include="Workflow\Action\WorkflowControl\AssignActivityToGroup.cs" />
    <Compile Include="Workflow\Action\WorkflowControl\AssignActivityToPerson.cs" />
    <Compile Include="Workflow\Action\WorkflowControl\AssignActivityToSecurityRole.cs" />
    <Compile Include="Workflow\Action\WorkflowControl\CompleteActivity.cs" />
    <Compile Include="Workflow\Action\WorkflowControl\CompleteWorkflow.cs" />
    <Compile Include="Workflow\Action\WorkflowControl\Delay.cs" />
    <Compile Include="Workflow\Action\WorkflowControl\DeleteWorkflow.cs" />
    <Compile Include="Workflow\Action\WorkflowControl\LogError.cs" />
    <Compile Include="Workflow\Action\WorkflowControl\PersistWorkflow.cs" />
    <Compile Include="Workflow\Action\WorkflowControl\SetInitiatorFromAttribute.cs" />
    <Compile Include="Workflow\Action\WorkflowControl\SetStatus.cs" />
    <Compile Include="Workflow\Action\WorkflowControl\SetWorkflowName.cs" />
    <Compile Include="Workflow\Action\WorkflowControl\UserForm.cs" />
    <Compile Include="Workflow\Action\WorkflowControl\WriteToLog.cs" />
    <Compile Include="Workflow\TriggerCache.cs" />
  </ItemGroup>
  <ItemGroup>
    <Content Include="..\packages\Microsoft.SqlServer.Types.11.0.2\nativeBinaries\x64\msvcr100.dll">
      <Link>SqlServerTypes\x64\msvcr100.dll</Link>
      <CopyToOutputDirectory>PreserveNewest</CopyToOutputDirectory>
    </Content>
    <Content Include="..\packages\Microsoft.SqlServer.Types.11.0.2\nativeBinaries\x64\SqlServerSpatial110.dll">
      <Link>SqlServerTypes\x64\SqlServerSpatial110.dll</Link>
      <CopyToOutputDirectory>PreserveNewest</CopyToOutputDirectory>
    </Content>
    <Content Include="..\packages\Microsoft.SqlServer.Types.11.0.2\nativeBinaries\x86\msvcr100.dll">
      <Link>SqlServerTypes\x86\msvcr100.dll</Link>
      <CopyToOutputDirectory>PreserveNewest</CopyToOutputDirectory>
    </Content>
    <Content Include="..\packages\Microsoft.SqlServer.Types.11.0.2\nativeBinaries\x86\SqlServerSpatial110.dll">
      <Link>SqlServerTypes\x86\SqlServerSpatial110.dll</Link>
      <CopyToOutputDirectory>PreserveNewest</CopyToOutputDirectory>
    </Content>
    <Content Include="LICENSE.txt" />
    <Content Include="Scripts\jquery-1.12.4.intellisense.js" />
    <Content Include="Scripts\jquery-1.12.4.js" />
    <Content Include="Scripts\jquery-1.12.4.min.js" />
    <Content Include="Scripts\jquery.signalR-2.2.0.js" />
    <Content Include="Scripts\jquery.signalR-2.2.0.min.js" />
    <Content Include="Service References\MelissaData.AddressCheck\configuration.svcinfo" />
    <Content Include="Service References\MelissaData.AddressCheck\configuration91.svcinfo" />
    <Content Include="Service References\MelissaData.AddressCheck\Reference.svcmap">
      <LastGenOutput>Reference.cs</LastGenOutput>
    </Content>
    <Content Include="Service References\MelissaData.AddressCheck\Service.disco" />
    <Content Include="Service References\ServiceObjects.GeoCoder\configuration.svcinfo" />
    <Content Include="Service References\ServiceObjects.GeoCoder\configuration91.svcinfo" />
    <Content Include="Service References\ServiceObjects.GeoCoder\GeoCoder.disco" />
    <Content Include="Service References\ServiceObjects.GeoCoder\Reference.svcmap">
      <LastGenOutput>Reference.cs</LastGenOutput>
    </Content>
    <Content Include="SqlServerTypes\readme.htm" />
  </ItemGroup>
  <ItemGroup>
    <None Include="App.config" />
    <None Include="packages.config">
      <SubType>Designer</SubType>
    </None>
    <None Include="Scripts\jquery-1.12.4.min.map" />
    <None Include="Service References\MelissaData.AddressCheck\Rock.MelissaData.AddressCheck.ResponseArray.datasource" />
    <None Include="Service References\MelissaData.AddressCheck\Service.wsdl" />
    <None Include="Service References\MelissaData.AddressCheck\Service.xsd">
      <SubType>Designer</SubType>
    </None>
    <None Include="Service References\MelissaData.AddressCheck\Service1.xsd">
      <SubType>Designer</SubType>
    </None>
    <None Include="Service References\ServiceObjects.GeoCoder\GeoCoder.wsdl" />
    <None Include="Service References\ServiceObjects.GeoCoder\Rock.ServiceObjects.GeoCoder.DistanceBetweenInfo.datasource" />
    <None Include="Service References\ServiceObjects.GeoCoder\Rock.ServiceObjects.GeoCoder.DistanceToWaterInfo.datasource" />
    <None Include="Service References\ServiceObjects.GeoCoder\Rock.ServiceObjects.GeoCoder.GeocodeCityWorldwideInfo.datasource" />
    <None Include="Service References\ServiceObjects.GeoCoder\Rock.ServiceObjects.GeoCoder.Location.datasource" />
    <None Include="Service References\ServiceObjects.GeoCoder\Rock.ServiceObjects.GeoCoder.Location_V3.datasource" />
    <None Include="Service References\ServiceObjects.GeoCoder\Rock.ServiceObjects.GeoCoder.ReverseAddress.datasource" />
    <None Include="Service References\ServiceObjects.GeoCoder\Rock.ServiceObjects.GeoCoder.ZipCodeInfo.datasource" />
  </ItemGroup>
  <ItemGroup>
    <Folder Include="Auth\" />
  </ItemGroup>
  <ItemGroup>
    <ProjectReference Include="..\DotLiquid\DotLiquid.csproj">
      <Project>{00edcb8d-ef33-459c-ad62-02876bd24dff}</Project>
      <Name>DotLiquid</Name>
    </ProjectReference>
    <ProjectReference Include="..\Rock.Version\Rock.Version.csproj">
      <Project>{6fe0930c-6832-4c2f-8a76-d4e4a2d80ddf}</Project>
      <Name>Rock.Version</Name>
    </ProjectReference>
  </ItemGroup>
  <ItemGroup>
    <WCFMetadata Include="Service References\" />
  </ItemGroup>
  <Import Project="$(MSBuildToolsPath)\Microsoft.CSharp.targets" />
  <!-- To modify your build process, add your task inside one of the targets below and uncomment it. 
       Other similar extension points exist, see Microsoft.Common.targets.
  <Target Name="BeforeBuild">
  </Target>
  <Target Name="AfterBuild">
  </Target>
  -->
</Project><|MERGE_RESOLUTION|>--- conflicted
+++ resolved
@@ -748,12 +748,8 @@
     <Compile Include="Model\CodeGenerated\AttributeMatrixItemService.cs" />
     <Compile Include="Model\CodeGenerated\AttributeMatrixService.cs" />
     <Compile Include="Model\CodeGenerated\AttributeMatrixTemplateService.cs" />
-<<<<<<< HEAD
+    <Compile Include="Model\CodeGenerated\PageShortLinkService.cs" />
     <Compile Include="Model\CodeGenerated\PersonTokenService.cs" />
-    <Compile Include="Model\CodeGenerated\SiteUrlMapService.cs" />
-=======
-    <Compile Include="Model\CodeGenerated\PageShortLinkService.cs" />
->>>>>>> 22c86f5f
     <Compile Include="Model\FinancialAccountService.Partial.cs" />
     <Compile Include="Model\InteractionService.Partial.cs" />
     <Compile Include="Model\MetaFirstNameGenderLookup.cs" />
@@ -1084,9 +1080,9 @@
     <Compile Include="Model\PersonBadgeService.partial.cs" />
     <Compile Include="Model\PersonDuplicate.cs" />
     <Compile Include="Model\PersonPreviousName.cs" />
-    <Compile Include="Model\PersonTokenService.Partial.cs" />
     <Compile Include="Model\PersonService.Partial.cs" />
     <Compile Include="Model\PersonToken.cs" />
+    <Compile Include="Model\PersonTokenService.Partial.cs" />
     <Compile Include="Model\PersonViewed.cs" />
     <Compile Include="Model\PersonViewedService.Partial.cs" />
     <Compile Include="Model\PhoneNumber.cs" />

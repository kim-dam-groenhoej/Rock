--- conflicted
+++ resolved
@@ -378,16 +378,13 @@
     <Compile Include="Attribute\WorkflowAttributeAttribute.cs" />
     <Compile Include="Attribute\WorkflowTextOrAttributeAttribute.cs" />
     <Compile Include="Attribute\WorkflowTypeFieldAttribute.cs" />
-<<<<<<< HEAD
     <Compile Include="Plugin\HotFixes\051_SparkData.cs" />
-=======
     <Compile Include="Plugin\HotFixes\052_MigrationRollupsForV8_1.cs" />
     <Compile Include="Plugin\HotFixes\HotFixMigrationResource.Designer.cs">
       <AutoGen>True</AutoGen>
       <DesignTime>True</DesignTime>
       <DependentUpon>HotFixMigrationResource.resx</DependentUpon>
     </Compile>
->>>>>>> 40f7cf8f
     <Compile Include="Web\Cache\Entities\BlockCache.cs" />
     <Compile Include="Web\Cache\Entities\CampusCache.cs" />
     <Compile Include="Web\Cache\Entities\ContentChannelCache.cs" />

﻿<?xml version="1.0" encoding="utf-8"?>
<Project ToolsVersion="14.0" DefaultTargets="Build" xmlns="http://schemas.microsoft.com/developer/msbuild/2003">
  <Import Project="$(MSBuildExtensionsPath)\$(MSBuildToolsVersion)\Microsoft.Common.props" Condition="Exists('$(MSBuildExtensionsPath)\$(MSBuildToolsVersion)\Microsoft.Common.props')" />
  <PropertyGroup>
    <Configuration Condition=" '$(Configuration)' == '' ">Debug</Configuration>
    <Platform Condition=" '$(Platform)' == '' ">AnyCPU</Platform>
    <ProjectGuid>{185A31D7-3037-4DAE-8797-0459849A84BD}</ProjectGuid>
    <OutputType>Library</OutputType>
    <AppDesignerFolder>Properties</AppDesignerFolder>
    <RootNamespace>Rock</RootNamespace>
    <AssemblyName>Rock</AssemblyName>
    <TargetFrameworkVersion>v4.5.2</TargetFrameworkVersion>
    <FileAlignment>512</FileAlignment>
    <TargetFrameworkProfile />
    <WebGreaseLibPath>..\packages\WebGrease.1.5.2\lib</WebGreaseLibPath>
    <NuGetPackageImportStamp>
    </NuGetPackageImportStamp>
  </PropertyGroup>
  <PropertyGroup Condition=" '$(Configuration)|$(Platform)' == 'Debug|AnyCPU' ">
    <DebugSymbols>true</DebugSymbols>
    <DebugType>full</DebugType>
    <Optimize>false</Optimize>
    <OutputPath>bin\Debug\</OutputPath>
    <DefineConstants>DEBUG;TRACE</DefineConstants>
    <ErrorReport>prompt</ErrorReport>
    <WarningLevel>4</WarningLevel>
    <LangVersion>6</LangVersion>
  </PropertyGroup>
  <PropertyGroup Condition=" '$(Configuration)|$(Platform)' == 'Release|AnyCPU' ">
    <DebugType>pdbonly</DebugType>
    <Optimize>true</Optimize>
    <OutputPath>bin\Release\</OutputPath>
    <DefineConstants>TRACE</DefineConstants>
    <ErrorReport>prompt</ErrorReport>
    <WarningLevel>4</WarningLevel>
    <DocumentationFile>bin\Release\Rock.XML</DocumentationFile>
  </PropertyGroup>
  <ItemGroup>
    <Reference Include="AngleSharp, Version=0.9.9.0, Culture=neutral, PublicKeyToken=e83494dcdc6d31ea, processorArchitecture=MSIL">
      <HintPath>..\packages\AngleSharp.0.9.9\lib\net45\AngleSharp.dll</HintPath>
    </Reference>
    <Reference Include="Antlr3.Runtime, Version=3.4.1.9004, Culture=neutral, PublicKeyToken=eb42632606e9261f, processorArchitecture=MSIL">
      <HintPath>..\packages\Antlr.3.4.1.9004\lib\Antlr3.Runtime.dll</HintPath>
      <Private>True</Private>
    </Reference>
    <Reference Include="BCrypt.Net, Version=0.1.5073.29922, Culture=neutral, PublicKeyToken=6bcd409ee6bc9292, processorArchitecture=MSIL">
      <HintPath>..\packages\BCrypt-Official.0.1.109\lib\BCrypt.Net.dll</HintPath>
      <Private>True</Private>
    </Reference>
    <Reference Include="ClearScript, Version=5.4.8.0, Culture=neutral, PublicKeyToken=935d0c957da47c73, processorArchitecture=MSIL">
      <HintPath>..\packages\JavaScriptEngineSwitcher.V8.2.2.0\lib\net45\ClearScript.dll</HintPath>
      <Private>True</Private>
    </Reference>
    <Reference Include="CommonMark, Version=0.1.0.0, Culture=neutral, PublicKeyToken=001ef8810438905d, processorArchitecture=MSIL">
      <HintPath>..\packages\CommonMark.NET.0.13.2\lib\net45\CommonMark.dll</HintPath>
      <Private>True</Private>
    </Reference>
    <Reference Include="CronExpressionDescriptor, Version=1.19.0.0, Culture=neutral, PublicKeyToken=a2ab0e0f73f9b037, processorArchitecture=MSIL">
      <HintPath>..\packages\CronExpressionDescriptor.1.19.0\lib\net45\CronExpressionDescriptor.dll</HintPath>
      <Private>True</Private>
    </Reference>
    <Reference Include="CSScriptLibrary, Version=3.13.2.0, Culture=neutral, PublicKeyToken=70fcc3d18c749033, processorArchitecture=MSIL">
      <HintPath>..\packages\CS-Script.bin.3.13.2.0\lib\net45\CSScriptLibrary.dll</HintPath>
      <Private>True</Private>
    </Reference>
    <Reference Include="DDay.iCal, Version=1.0.2.575, Culture=neutral, processorArchitecture=MSIL">
      <HintPath>..\packages\DDay.iCal.1.0.2.575\lib\DDay.iCal.dll</HintPath>
      <Private>True</Private>
    </Reference>
    <Reference Include="DocumentFormat.OpenXml, Version=2.6.0.0, Culture=neutral, processorArchitecture=MSIL">
      <HintPath>..\packages\OpenXMLSDK-MOT.2.6.0.0\lib\DocumentFormat.OpenXml.dll</HintPath>
      <Private>True</Private>
    </Reference>
    <Reference Include="dotless.Core, Version=1.5.2.0, Culture=neutral, PublicKeyToken=96b446c9e63eae34, processorArchitecture=MSIL">
      <HintPath>..\packages\dotless.1.5.2\lib\dotless.Core.dll</HintPath>
      <Private>True</Private>
    </Reference>
    <Reference Include="Elasticsearch.Net, Version=2.0.0.0, Culture=neutral, PublicKeyToken=96c599bbe3e70f5d, processorArchitecture=MSIL">
      <HintPath>..\packages\Elasticsearch.Net.2.4.6\lib\net45\Elasticsearch.Net.dll</HintPath>
      <Private>True</Private>
    </Reference>
    <Reference Include="EntityFramework, Version=6.0.0.0, Culture=neutral, PublicKeyToken=b77a5c561934e089, processorArchitecture=MSIL">
      <HintPath>..\packages\EntityFramework.6.1.3\lib\net45\EntityFramework.dll</HintPath>
      <Private>True</Private>
    </Reference>
    <Reference Include="EntityFramework.SqlServer, Version=6.0.0.0, Culture=neutral, PublicKeyToken=b77a5c561934e089, processorArchitecture=MSIL">
      <HintPath>..\packages\EntityFramework.6.1.3\lib\net45\EntityFramework.SqlServer.dll</HintPath>
      <Private>True</Private>
    </Reference>
    <Reference Include="EntityFramework.Utilities">
      <HintPath>..\libs\EFUtilities\EntityFramework.Utilities.dll</HintPath>
    </Reference>
    <Reference Include="EPPlus">
      <HintPath>..\libs\EPPlus\EPPlus.dll</HintPath>
    </Reference>
    <Reference Include="EXIFextractor">
      <HintPath>..\libs\Goheer EXIFExtractor\EXIFextractor.dll</HintPath>
    </Reference>
    <Reference Include="FCM.Net, Version=1.0.0.0, Culture=neutral, processorArchitecture=MSIL">
      <SpecificVersion>False</SpecificVersion>
      <HintPath>..\libs\FCM\FCM.Net.dll</HintPath>
    </Reference>
    <Reference Include="HtmlAgilityPack, Version=1.4.9.4, Culture=neutral, PublicKeyToken=bd319b19eaf3b43a, processorArchitecture=MSIL">
      <HintPath>..\packages\HtmlAgilityPack.1.4.9.4\lib\Net45\HtmlAgilityPack.dll</HintPath>
      <Private>True</Private>
    </Reference>
    <Reference Include="Humanizer">
      <HintPath>..\libs\Humanizer.2.1.0\Humanizer.dll</HintPath>
    </Reference>
    <Reference Include="ImageResizer, Version=4.0.0.0, Culture=neutral, processorArchitecture=MSIL">
      <HintPath>..\packages\ImageResizer.4.0.5\lib\net45\ImageResizer.dll</HintPath>
      <Private>True</Private>
    </Reference>
    <Reference Include="JavaScriptEngineSwitcher.Core, Version=2.2.0.0, Culture=neutral, PublicKeyToken=c608b2a8cc9e4472, processorArchitecture=MSIL">
      <HintPath>..\packages\JavaScriptEngineSwitcher.Core.2.2.0\lib\net45\JavaScriptEngineSwitcher.Core.dll</HintPath>
      <Private>True</Private>
    </Reference>
    <Reference Include="JavaScriptEngineSwitcher.Msie, Version=2.2.0.0, Culture=neutral, PublicKeyToken=c608b2a8cc9e4472, processorArchitecture=MSIL">
      <HintPath>..\packages\JavaScriptEngineSwitcher.Msie.2.2.0\lib\net45\JavaScriptEngineSwitcher.Msie.dll</HintPath>
      <Private>True</Private>
    </Reference>
    <Reference Include="JavaScriptEngineSwitcher.V8, Version=2.2.0.0, Culture=neutral, PublicKeyToken=c608b2a8cc9e4472, processorArchitecture=MSIL">
      <HintPath>..\packages\JavaScriptEngineSwitcher.V8.2.2.0\lib\net45\JavaScriptEngineSwitcher.V8.dll</HintPath>
      <Private>True</Private>
    </Reference>
    <Reference Include="JSPool, Version=2.0.0.0, Culture=neutral, PublicKeyToken=2fc7775f73072640, processorArchitecture=MSIL">
      <HintPath>..\packages\JSPool.2.0.0\lib\net451\JSPool.dll</HintPath>
      <Private>True</Private>
    </Reference>
    <Reference Include="Microsoft.AspNet.SignalR.Core, Version=2.2.0.0, Culture=neutral, PublicKeyToken=31bf3856ad364e35, processorArchitecture=MSIL">
      <HintPath>..\packages\Microsoft.AspNet.SignalR.Core.2.2.0\lib\net45\Microsoft.AspNet.SignalR.Core.dll</HintPath>
      <Private>True</Private>
    </Reference>
    <Reference Include="Microsoft.AspNet.SignalR.SystemWeb, Version=2.2.0.0, Culture=neutral, PublicKeyToken=31bf3856ad364e35, processorArchitecture=MSIL">
      <HintPath>..\packages\Microsoft.AspNet.SignalR.SystemWeb.2.2.0\lib\net45\Microsoft.AspNet.SignalR.SystemWeb.dll</HintPath>
      <Private>True</Private>
    </Reference>
    <Reference Include="Microsoft.IdentityModel.Clients.ActiveDirectory, Version=2.21.0.0, Culture=neutral, PublicKeyToken=31bf3856ad364e35, processorArchitecture=MSIL">
      <HintPath>..\packages\Microsoft.IdentityModel.Clients.ActiveDirectory.2.21.301221612\lib\net45\Microsoft.IdentityModel.Clients.ActiveDirectory.dll</HintPath>
    </Reference>
    <Reference Include="Microsoft.IdentityModel.Clients.ActiveDirectory.WindowsForms, Version=2.21.0.0, Culture=neutral, PublicKeyToken=31bf3856ad364e35, processorArchitecture=MSIL">
      <HintPath>..\packages\Microsoft.IdentityModel.Clients.ActiveDirectory.2.21.301221612\lib\net45\Microsoft.IdentityModel.Clients.ActiveDirectory.WindowsForms.dll</HintPath>
    </Reference>
    <Reference Include="Microsoft.IdentityModel.Logging, Version=1.1.2.0, Culture=neutral, PublicKeyToken=31bf3856ad364e35, processorArchitecture=MSIL">
      <HintPath>..\packages\Microsoft.IdentityModel.Logging.1.1.2\lib\net451\Microsoft.IdentityModel.Logging.dll</HintPath>
      <Private>True</Private>
    </Reference>
    <Reference Include="Microsoft.IdentityModel.Tokens, Version=5.1.2.0, Culture=neutral, PublicKeyToken=31bf3856ad364e35, processorArchitecture=MSIL">
      <HintPath>..\packages\Microsoft.IdentityModel.Tokens.5.1.2\lib\net451\Microsoft.IdentityModel.Tokens.dll</HintPath>
      <Private>True</Private>
    </Reference>
    <Reference Include="Microsoft.Owin, Version=2.1.0.0, Culture=neutral, PublicKeyToken=31bf3856ad364e35, processorArchitecture=MSIL">
      <HintPath>..\packages\Microsoft.Owin.2.1.0\lib\net45\Microsoft.Owin.dll</HintPath>
      <Private>True</Private>
    </Reference>
    <Reference Include="Microsoft.Owin.Host.SystemWeb, Version=2.1.0.0, Culture=neutral, PublicKeyToken=31bf3856ad364e35, processorArchitecture=MSIL">
      <HintPath>..\packages\Microsoft.Owin.Host.SystemWeb.2.1.0\lib\net45\Microsoft.Owin.Host.SystemWeb.dll</HintPath>
      <Private>True</Private>
    </Reference>
    <Reference Include="Microsoft.Owin.Security, Version=2.1.0.0, Culture=neutral, PublicKeyToken=31bf3856ad364e35, processorArchitecture=MSIL">
      <HintPath>..\packages\Microsoft.Owin.Security.2.1.0\lib\net45\Microsoft.Owin.Security.dll</HintPath>
      <Private>True</Private>
    </Reference>
    <Reference Include="Microsoft.SqlServer.Types, Version=11.0.0.0, Culture=neutral, PublicKeyToken=89845dcd8080cc91, processorArchitecture=MSIL">
      <HintPath>..\packages\Microsoft.SqlServer.Types.11.0.2\lib\net20\Microsoft.SqlServer.Types.dll</HintPath>
      <Private>True</Private>
    </Reference>
    <Reference Include="Microsoft.Web.Infrastructure, Version=1.0.0.0, Culture=neutral, PublicKeyToken=31bf3856ad364e35, processorArchitecture=MSIL">
      <HintPath>..\packages\Microsoft.Web.Infrastructure.1.0.0.0\lib\net40\Microsoft.Web.Infrastructure.dll</HintPath>
      <Private>True</Private>
    </Reference>
    <Reference Include="Microsoft.Web.XmlTransform, Version=2.1.0.0, Culture=neutral, PublicKeyToken=b03f5f7f11d50a3a, processorArchitecture=MSIL">
      <HintPath>..\packages\Microsoft.Web.Xdt.2.1.1\lib\net40\Microsoft.Web.XmlTransform.dll</HintPath>
      <Private>True</Private>
    </Reference>
    <Reference Include="Mono.CSharp, Version=4.0.0.0, Culture=neutral, PublicKeyToken=0738eb9f132ed756, processorArchitecture=MSIL">
      <HintPath>..\packages\CS-Script.bin.3.13.2.0\lib\net45\Mono.CSharp.dll</HintPath>
      <Private>True</Private>
    </Reference>
    <Reference Include="MsieJavaScriptEngine, Version=2.1.0.0, Culture=neutral, PublicKeyToken=a3a2846a37ac0d3e, processorArchitecture=MSIL">
      <HintPath>..\packages\MsieJavaScriptEngine.2.1.0\lib\net45\MsieJavaScriptEngine.dll</HintPath>
      <Private>True</Private>
    </Reference>
    <Reference Include="Nest">
      <HintPath>..\packages\NEST.2.4.3\lib\net45\Nest.dll</HintPath>
      <Private>True</Private>
    </Reference>
    <Reference Include="Newtonsoft.Json, Version=9.0.0.0, Culture=neutral, PublicKeyToken=30ad4fe6b2a6aeed, processorArchitecture=MSIL">
      <HintPath>..\packages\Newtonsoft.Json.9.0.1\lib\net45\Newtonsoft.Json.dll</HintPath>
      <Private>True</Private>
    </Reference>
    <Reference Include="NuGet.Core, Version=2.11.1.812, Culture=neutral, PublicKeyToken=31bf3856ad364e35, processorArchitecture=MSIL">
      <HintPath>..\packages\NuGet.Core.2.11.1\lib\net40-Client\NuGet.Core.dll</HintPath>
      <Private>True</Private>
    </Reference>
    <Reference Include="OpenXmlPowerTools, Version=4.2.0.0, Culture=neutral, processorArchitecture=MSIL">
      <HintPath>..\packages\OpenXmlPowerTools.4.2\lib\OpenXmlPowerTools.dll</HintPath>
      <Private>True</Private>
    </Reference>
    <Reference Include="Owin, Version=1.0.0.0, Culture=neutral, PublicKeyToken=f0ebd12fd5e55cc5, processorArchitecture=MSIL">
      <HintPath>..\packages\Owin.1.0\lib\net40\Owin.dll</HintPath>
      <Private>True</Private>
    </Reference>
    <Reference Include="PreMailer.Net, Version=1.5.5.0, Culture=neutral, processorArchitecture=MSIL">
      <HintPath>..\packages\PreMailer.Net.1.5.5\lib\net45\PreMailer.Net.dll</HintPath>
    </Reference>
    <Reference Include="Quartz">
      <HintPath>..\libs\Quartz\Quartz.dll</HintPath>
    </Reference>
    <Reference Include="React.Core, Version=3.0.0.0, Culture=neutral, PublicKeyToken=9aed67b161f7db78, processorArchitecture=MSIL">
      <HintPath>..\packages\React.Core.3.0.0\lib\net40\React.Core.dll</HintPath>
      <Private>True</Private>
    </Reference>
    <Reference Include="React.Web, Version=3.0.0.0, Culture=neutral, PublicKeyToken=9aed67b161f7db78, processorArchitecture=MSIL">
      <HintPath>..\packages\React.Web.3.0.0\lib\net40\React.Web.dll</HintPath>
      <Private>True</Private>
    </Reference>
    <Reference Include="React.Web.Mvc4, Version=3.0.0.0, Culture=neutral, PublicKeyToken=9aed67b161f7db78, processorArchitecture=MSIL">
      <HintPath>..\packages\React.Web.Mvc4.3.0.0\lib\net40\React.Web.Mvc4.dll</HintPath>
      <Private>True</Private>
    </Reference>
    <Reference Include="RestSharp, Version=105.2.3.0, Culture=neutral, processorArchitecture=MSIL">
      <HintPath>..\packages\RestSharp.105.2.3\lib\net452\RestSharp.dll</HintPath>
      <Private>True</Private>
    </Reference>
    <Reference Include="StackExchange.Redis, Version=1.1.0.0, Culture=neutral, processorArchitecture=MSIL">
      <HintPath>..\packages\StackExchange.Redis.1.1.603\lib\net45\StackExchange.Redis.dll</HintPath>
      <Private>True</Private>
    </Reference>
    <Reference Include="System" />
    <Reference Include="System.ComponentModel.Composition" />
    <Reference Include="System.ComponentModel.DataAnnotations" />
    <Reference Include="System.configuration" />
    <Reference Include="System.Core" />
    <Reference Include="System.Data.Entity" />
    <Reference Include="System.Data.Entity.Design" />
    <Reference Include="System.Data.Services" />
    <Reference Include="System.DirectoryServices" />
    <Reference Include="System.DirectoryServices.AccountManagement" />
    <Reference Include="System.Drawing" />
    <Reference Include="System.IdentityModel.Tokens.Jwt, Version=5.1.2.0, Culture=neutral, PublicKeyToken=31bf3856ad364e35, processorArchitecture=MSIL">
      <HintPath>..\packages\System.IdentityModel.Tokens.Jwt.5.1.2\lib\net451\System.IdentityModel.Tokens.Jwt.dll</HintPath>
      <Private>True</Private>
    </Reference>
    <Reference Include="System.IO.Compression" />
    <Reference Include="System.IO.Compression.FileSystem" />
    <Reference Include="System.IO.Packaging, Version=1.0.0.0, Culture=neutral, processorArchitecture=MSIL">
      <HintPath>..\packages\OpenXMLSDK-MOT.2.6.0.0\lib\System.IO.Packaging.dll</HintPath>
      <Private>True</Private>
    </Reference>
    <Reference Include="System.Linq.Dynamic, Version=1.0.5840.25917, Culture=neutral, processorArchitecture=MSIL">
      <HintPath>..\packages\System.Linq.Dynamic.1.0.6\lib\net40\System.Linq.Dynamic.dll</HintPath>
      <Private>True</Private>
    </Reference>
    <Reference Include="System.Management.Automation, Version=1.0.0.0, Culture=neutral, PublicKeyToken=31bf3856ad364e35, processorArchitecture=MSIL">
      <HintPath>..\packages\System.Management.Automation.6.1.7601.17515\lib\net45\System.Management.Automation.dll</HintPath>
      <Private>True</Private>
    </Reference>
    <Reference Include="System.Net.Http.Formatting, Version=5.2.3.0, Culture=neutral, PublicKeyToken=31bf3856ad364e35, processorArchitecture=MSIL">
      <HintPath>..\packages\Microsoft.AspNet.WebApi.Client.5.2.3\lib\net45\System.Net.Http.Formatting.dll</HintPath>
      <Private>True</Private>
    </Reference>
    <Reference Include="System.Net.Http.WebRequest" />
    <Reference Include="System.Runtime.Caching" />
    <Reference Include="System.Runtime.Serialization" />
    <Reference Include="System.ServiceModel" />
    <Reference Include="System.ServiceModel.Web" />
    <Reference Include="System.Web" />
    <Reference Include="System.Web.Extensions" />
    <Reference Include="System.Web.Helpers, Version=2.0.0.0, Culture=neutral, PublicKeyToken=31bf3856ad364e35, processorArchitecture=MSIL">
      <HintPath>..\packages\Microsoft.AspNet.WebPages.2.0.20710.0\lib\net40\System.Web.Helpers.dll</HintPath>
      <Private>True</Private>
    </Reference>
    <Reference Include="System.Web.Http, Version=5.2.3.0, Culture=neutral, PublicKeyToken=31bf3856ad364e35, processorArchitecture=MSIL">
      <HintPath>..\packages\Microsoft.AspNet.WebApi.Core.5.2.3\lib\net45\System.Web.Http.dll</HintPath>
      <Private>True</Private>
    </Reference>
    <Reference Include="System.Web.Http.WebHost, Version=5.2.3.0, Culture=neutral, PublicKeyToken=31bf3856ad364e35, processorArchitecture=MSIL">
      <HintPath>..\packages\Microsoft.AspNet.WebApi.WebHost.5.2.3\lib\net45\System.Web.Http.WebHost.dll</HintPath>
      <Private>True</Private>
    </Reference>
    <Reference Include="System.Web.Mvc, Version=4.0.0.0, Culture=neutral, PublicKeyToken=31bf3856ad364e35, processorArchitecture=MSIL">
      <HintPath>..\packages\Microsoft.AspNet.Mvc.4.0.20710.0\lib\net40\System.Web.Mvc.dll</HintPath>
      <Private>True</Private>
    </Reference>
    <Reference Include="System.Web.Optimization, Version=1.1.0.0, Culture=neutral, PublicKeyToken=31bf3856ad364e35, processorArchitecture=MSIL">
      <HintPath>..\packages\Microsoft.AspNet.Web.Optimization.1.1.3\lib\net40\System.Web.Optimization.dll</HintPath>
      <Private>True</Private>
    </Reference>
    <Reference Include="System.Web.Razor, Version=2.0.0.0, Culture=neutral, PublicKeyToken=31bf3856ad364e35, processorArchitecture=MSIL">
      <HintPath>..\packages\Microsoft.AspNet.Razor.2.0.20710.0\lib\net40\System.Web.Razor.dll</HintPath>
      <Private>True</Private>
    </Reference>
    <Reference Include="System.Web.WebPages, Version=2.0.0.0, Culture=neutral, PublicKeyToken=31bf3856ad364e35, processorArchitecture=MSIL">
      <HintPath>..\packages\Microsoft.AspNet.WebPages.2.0.20710.0\lib\net40\System.Web.WebPages.dll</HintPath>
      <Private>True</Private>
    </Reference>
    <Reference Include="System.Web.WebPages.Deployment, Version=2.0.0.0, Culture=neutral, PublicKeyToken=31bf3856ad364e35, processorArchitecture=MSIL">
      <HintPath>..\packages\Microsoft.AspNet.WebPages.2.0.20710.0\lib\net40\System.Web.WebPages.Deployment.dll</HintPath>
      <Private>True</Private>
    </Reference>
    <Reference Include="System.Web.WebPages.Razor, Version=2.0.0.0, Culture=neutral, PublicKeyToken=31bf3856ad364e35, processorArchitecture=MSIL">
      <HintPath>..\packages\Microsoft.AspNet.WebPages.2.0.20710.0\lib\net40\System.Web.WebPages.Razor.dll</HintPath>
      <Private>True</Private>
    </Reference>
    <Reference Include="System.Xml.Linq" />
    <Reference Include="System.Data.DataSetExtensions" />
    <Reference Include="Microsoft.CSharp" />
    <Reference Include="System.Data" />
    <Reference Include="System.Net.Http" />
    <Reference Include="System.Xml" />
    <Reference Include="Twilio, Version=0.0.0.0, Culture=neutral, processorArchitecture=MSIL">
      <HintPath>..\packages\Twilio.5.1.0\lib\net451\Twilio.dll</HintPath>
      <Private>True</Private>
    </Reference>
    <Reference Include="UAParser, Version=2.1.0.0, Culture=neutral, PublicKeyToken=f7377bf021646069, processorArchitecture=MSIL">
      <HintPath>..\packages\UAParser.2.1.0.0\lib\net40-Client\UAParser.dll</HintPath>
      <Private>True</Private>
    </Reference>
    <Reference Include="VroomJs, Version=1.2.3.0, Culture=neutral, PublicKeyToken=e7c52e67fcb0044f, processorArchitecture=MSIL">
      <HintPath>..\packages\VroomJs.1.2.3\lib\net45\VroomJs.dll</HintPath>
      <Private>True</Private>
    </Reference>
    <Reference Include="WebActivatorEx, Version=2.0.0.0, Culture=neutral, PublicKeyToken=7b26dc2a43f6a0d4, processorArchitecture=MSIL">
      <HintPath>..\packages\WebActivatorEx.2.1.0\lib\net40\WebActivatorEx.dll</HintPath>
      <Private>True</Private>
    </Reference>
    <Reference Include="WebGrease, Version=1.5.2.14234, Culture=neutral, PublicKeyToken=31bf3856ad364e35, processorArchitecture=MSIL">
      <HintPath>..\packages\WebGrease.1.5.2\lib\WebGrease.dll</HintPath>
      <Private>True</Private>
    </Reference>
    <Reference Include="WindowsBase" />
    <Reference Include="Z.EntityFramework.Plus.EF6, Version=1.7.11.0, Culture=neutral, PublicKeyToken=59b66d028979105b, processorArchitecture=MSIL">
      <HintPath>..\packages\Z.EntityFramework.Plus.EF6.1.7.11\lib\net45\Z.EntityFramework.Plus.EF6.dll</HintPath>
    </Reference>
  </ItemGroup>
  <ItemGroup>
    <Compile Include="..\Rock.Version\AssemblySharedInfo.cs">
      <Link>AssemblySharedInfo.cs</Link>
    </Compile>
    <Compile Include="Address\Bing.cs" />
    <Compile Include="Address\MelissaData.cs" />
    <Compile Include="Address\ServiceObjects.cs" />
    <Compile Include="Address\SmartyStreets.cs" />
    <Compile Include="Address\VerificationComponent.cs" />
    <Compile Include="Address\VerificationContainer.cs" />
    <Compile Include="Attribute\AccountFieldAttribute.cs" />
    <Compile Include="Attribute\AccountsFieldAttribute.cs" />
    <Compile Include="Attribute\AddressFieldAttribute.cs" />
    <Compile Include="Attribute\AttributeCategoryFieldAttribute.cs" />
    <Compile Include="Attribute\AttributeFieldAttribute.cs" />
    <Compile Include="Attribute\CheckListFieldAttribute.cs" />
    <Compile Include="Attribute\ComparisonFieldAttribute.cs" />
    <Compile Include="Attribute\ContentChannelItemFieldAttribute.cs" />
    <Compile Include="Attribute\InteractionChannelFieldAttribute.cs" />
    <Compile Include="Attribute\InteractionChannelsFieldAttribute.cs" />
    <Compile Include="Attribute\LabelFieldAttribute.cs" />
    <Compile Include="Attribute\LavaFieldAttribute.cs" />
    <Compile Include="Attribute\TimeZoneFieldAttribute.cs" />
    <Compile Include="Attribute\FileFieldAttribute.cs" />
    <Compile Include="Attribute\BinaryFileFieldAttribute.cs" />
    <Compile Include="Attribute\BinaryFileTypeFieldAttribute.cs" />
    <Compile Include="Attribute\BinaryFileTypesFieldAttribute.cs" />
    <Compile Include="Attribute\BooleanFieldAttribute.cs" />
    <Compile Include="Attribute\CampusesFieldAttribute.cs" />
    <Compile Include="Attribute\CampusFieldAttribute.cs" />
    <Compile Include="Attribute\GroupCategoryFieldAttribute.cs" />
    <Compile Include="Attribute\CategoryFieldAttribute.cs" />
    <Compile Include="Attribute\CodeEditorFieldAttribute.cs" />
    <Compile Include="Attribute\CommunicationTemplateFieldAttribute .cs" />
    <Compile Include="Attribute\ComponentFieldAttribute.cs" />
    <Compile Include="Attribute\ComponentsFieldAttribute.cs" />
    <Compile Include="Attribute\ConnectionActivityTypeFieldAttribute.cs" />
    <Compile Include="Attribute\ConnectionOpportunityFieldAttribute.cs" />
    <Compile Include="Attribute\ConnectionRequestFieldAttribute.cs" />
    <Compile Include="Attribute\ConnectionStateFieldAttribute.cs" />
    <Compile Include="Attribute\ConnectionStatusFieldAttribute.cs" />
    <Compile Include="Attribute\ConnectionTypeFieldAttribute.cs" />
    <Compile Include="Attribute\ConnectionTypesFieldAttribute.cs" />
    <Compile Include="Attribute\ContentChannelFieldAttribute.cs" />
    <Compile Include="Attribute\ContentChannelTypesFieldAttribute.cs" />
    <Compile Include="Attribute\CurrencyFieldAttribute.cs" />
    <Compile Include="Attribute\CustomEnhancedListFieldAttribute.cs" />
    <Compile Include="Attribute\CustomCheckboxListFieldAttribute.cs" />
    <Compile Include="Attribute\CustomDropdownListFieldAttribute.cs" />
    <Compile Include="Attribute\CustomRadioListFieldAttribute.cs" />
    <Compile Include="Attribute\DataViewFieldAttribute.cs" />
    <Compile Include="Attribute\DataViewsFieldAttribute.cs" />
    <Compile Include="Attribute\DateFieldAttribute.cs" />
    <Compile Include="Attribute\DateRangeFieldAttribute.cs" />
    <Compile Include="Attribute\DateTimeFieldAttribute.cs" />
    <Compile Include="Attribute\DayOfWeekFieldAttribute.cs" />
    <Compile Include="Attribute\DaysOfWeekFieldAttribute.cs" />
    <Compile Include="Attribute\DecimalFieldAttribute.cs" />
    <Compile Include="Attribute\DecimalRangeFieldAttribute.cs" />
    <Compile Include="Attribute\DefinedTypeFieldAttribute.cs" />
    <Compile Include="Attribute\DefinedValueFieldAttribute.cs" />
    <Compile Include="Attribute\DefinedValueRangeFieldAttribute.cs" />
    <Compile Include="Attribute\EmailFieldAttribute.cs" />
    <Compile Include="Attribute\GroupMemberFieldAttribute.cs" />
    <Compile Include="Attribute\IHasInheritedAttributes.cs" />
    <Compile Include="Attribute\MatrixFieldAttribute.cs" />
    <Compile Include="Attribute\SocialMediaAccountFieldAttribute.cs" />
    <Compile Include="Attribute\SSNFieldAttribute.cs" />
    <Compile Include="Attribute\WorkflowFieldAttribute.cs" />
    <Compile Include="Attribute\EncryptedTextFieldAttribute.cs" />
    <Compile Include="Attribute\EntityFieldAttribute.cs" />
    <Compile Include="Attribute\EntityTypeFieldAttribute.cs" />
    <Compile Include="Attribute\EnumFieldAttribute.cs" />
    <Compile Include="Attribute\EnumsFieldAttribute.cs" />
    <Compile Include="Attribute\EventCalendarFieldAttribute.cs" />
    <Compile Include="Attribute\EventItemFieldAttribute.cs" />
    <Compile Include="Attribute\FieldAttribute.cs" />
    <Compile Include="Attribute\FinancialGatewayFieldAttribute.cs" />
    <Compile Include="Attribute\GroupAndRoleFieldAttribute.cs" />
    <Compile Include="Attribute\GroupFieldAttribute.cs" />
    <Compile Include="Attribute\GroupLocationTypeFieldAttribute.cs" />
    <Compile Include="Attribute\GroupRoleFieldAttribute.cs" />
    <Compile Include="Attribute\GroupTypeFieldAttribute.cs" />
    <Compile Include="Attribute\GroupTypeGroupFieldAttribute.cs" />
    <Compile Include="Attribute\GroupTypesFieldAttribute.cs" />
    <Compile Include="Attribute\Helper.cs" />
    <Compile Include="Attribute\IHasAttributes.cs" />
    <Compile Include="Attribute\IHasAttributesWrapper.cs" />
    <Compile Include="Attribute\InheritedAttribute.cs" />
    <Compile Include="Attribute\IntegerFieldAttribute.cs" />
    <Compile Include="Attribute\IntegerRangeFieldAttribute.cs" />
    <Compile Include="Attribute\KeyValueListFieldAttribute.cs" />
    <Compile Include="Attribute\LavaCommandsFieldAttribute.cs" />
    <Compile Include="Attribute\LinkedPageAttribute.cs" />
    <Compile Include="Attribute\LocationFieldAttribute.cs" />
    <Compile Include="Attribute\MarkdownFieldAttribute.cs" />
    <Compile Include="Attribute\MemoFieldAttribute.cs" />
    <Compile Include="Attribute\MergeTemplateFieldAttribute.cs" />
    <Compile Include="Attribute\MetricCategoriesFieldAttribute.cs" />
    <Compile Include="Attribute\NoteTypeFieldAttribute.cs" />
    <Compile Include="Attribute\PersonBadgesAttribute.cs" />
    <Compile Include="Attribute\PersonFieldAttribute.cs" />
    <Compile Include="Attribute\PhoneNumberFieldAttribute.cs" />
    <Compile Include="Attribute\RemoteAuthsFieldAttribute.cs" />
    <Compile Include="Attribute\ScheduleFieldAttribute.cs" />
    <Compile Include="Attribute\SchedulesFieldAttribute.cs" />
    <Compile Include="Attribute\SecurityRoleFieldAttribute.cs" />
    <Compile Include="Attribute\SiteFieldAttribute.cs" />
    <Compile Include="Attribute\SlidingDateRangeFieldAttribute.cs" />
    <Compile Include="Attribute\SystemEmailFieldAttribute.cs" />
    <Compile Include="Attribute\TextFieldAttribute.cs" />
    <Compile Include="Attribute\TimeFieldAttribute.cs" />
    <Compile Include="Attribute\UrlLinkFieldAttribute.cs" />
    <Compile Include="Attribute\ValueListFieldAttribute.cs" />
    <Compile Include="Attribute\WorkflowActivityTypeAttribute.cs" />
    <Compile Include="Attribute\WorkflowAttributeAttribute.cs" />
    <Compile Include="Attribute\WorkflowTextOrAttributeAttribute.cs" />
    <Compile Include="Attribute\WorkflowTypeFieldAttribute.cs" />
    <Compile Include="Chart\ChartGroupBy.cs" />
    <Compile Include="Chart\IChartData.cs" />
    <Compile Include="Chart\SummaryData.cs" />
    <Compile Include="CheckIn\CheckInBlockMultiPerson.cs">
      <SubType>ASPXCodeBehind</SubType>
    </Compile>
    <Compile Include="CheckIn\CheckInBlock.cs">
      <SubType>ASPXCodeBehind</SubType>
    </Compile>
    <Compile Include="CheckIn\CheckInFamily.cs" />
    <Compile Include="CheckIn\CheckInGroup.cs" />
    <Compile Include="CheckIn\CheckInGroupType.cs" />
    <Compile Include="CheckIn\CheckInLabel.cs" />
    <Compile Include="CheckIn\CheckInLocation.cs" />
    <Compile Include="CheckIn\CheckOutPerson.cs" />
    <Compile Include="CheckIn\CheckInPerson.cs" />
    <Compile Include="CheckIn\CheckInSchedule.cs" />
    <Compile Include="CheckIn\CheckInState.cs" />
    <Compile Include="CheckIn\CheckInStatus.cs" />
    <Compile Include="CheckIn\CheckinType.cs" />
    <Compile Include="CheckIn\KioskDevice.cs" />
    <Compile Include="CheckIn\KioskGroup.cs" />
    <Compile Include="CheckIn\KioskGroupAttendance.cs" />
    <Compile Include="CheckIn\KioskGroupType.cs" />
    <Compile Include="CheckIn\KioskLabel.cs" />
    <Compile Include="CheckIn\KioskLocation.cs" />
    <Compile Include="CheckIn\KioskLocationAttendance.cs" />
    <Compile Include="CheckIn\KioskSchedule.cs" />
    <Compile Include="CheckIn\KioskScheduleAttendance.cs" />
    <Compile Include="Communication\BouncedEmail.cs" />
    <Compile Include="Communication\Email.cs" />
    <Compile Include="Communication\CommunicationDetails.cs" />
    <Compile Include="Communication\IEmailProvider.cs" />
    <Compile Include="Communication\ICommunicationDetails.cs" />
    <Compile Include="Communication\MediumComponent.cs" />
    <Compile Include="Communication\MediumContainer.cs" />
    <Compile Include="Communication\Medium\Email.cs" />
    <Compile Include="Communication\Medium\PushNotification.cs" />
    <Compile Include="Communication\Medium\Sms.cs" />
    <Compile Include="Communication\RecipientData.cs" />
    <Compile Include="Communication\RockEmailMessage.cs" />
    <Compile Include="Communication\RockMessage.cs" />
    <Compile Include="Communication\RockPushMessage.cs" />
    <Compile Include="Communication\RockSMSMessage.cs" />
    <Compile Include="Communication\SMTPComponent.cs" />
    <Compile Include="Communication\TransportComponent.cs" />
    <Compile Include="Communication\TransportContainer.cs" />
    <Compile Include="Communication\Transport\Firebase.cs" />
    <Compile Include="Communication\Transport\SMTP.cs" />
    <Compile Include="Communication\Transport\Twilio.cs" />
    <Compile Include="Configuration\AttributeValueConfig.cs" />
    <Compile Include="Configuration\AttributeValuesConfig.cs" />
    <Compile Include="Configuration\RockConfig.cs" />
    <Compile Include="Constants\DisplayStrings.cs" />
    <Compile Include="Constants\SystemSettingKeys.cs" />
    <Compile Include="Data\BoundFieldTypeAttribute.cs" />
    <Compile Include="Data\DbContext.cs" />
    <Compile Include="Data\DbService.cs" />
    <Compile Include="Data\DefinedValueAttribute.cs" />
    <Compile Include="Data\Entity.cs" />
    <Compile Include="Data\FieldTypeAttribute.cs" />
    <Compile Include="Data\AnalyticHistoryFieldAttribute.cs" />
    <Compile Include="Data\HideFromReportingAttribute.cs" />
    <Compile Include="Data\AnalyticsAttribute.cs" />
    <Compile Include="Data\IAnalyticHistorical.cs" />
    <Compile Include="Data\IAnalytic.cs" />
    <Compile Include="Data\ICategorized.cs" />
    <Compile Include="Data\IEntity.cs" />
    <Compile Include="Data\IFeed.cs" />
    <Compile Include="Data\IgnoreCanDelete.cs" />
    <Compile Include="Data\IgnoreModelErrorsAttribute.cs" />
    <Compile Include="Data\IMigration.cs" />
    <Compile Include="Data\IModel.cs" />
    <Compile Include="Data\IncludeForReportingAttribute.cs" />
    <Compile Include="Data\Interception\QueryHintDbCommandInterceptor.cs" />
    <Compile Include="Data\Interception\QueryHintScope.cs" />
    <Compile Include="Data\IHasActiveFlag.cs" />
    <Compile Include="Data\IOrdered.cs" />
    <Compile Include="Data\IRockEntity.cs" />
    <Compile Include="Data\IService.cs" />
    <Compile Include="Data\LavaIgnoreAttribute.cs" />
    <Compile Include="Data\LavaIncludeAttribute.cs" />
    <Compile Include="Data\LinqRuntimeTypeBuilder.cs" />
    <Compile Include="Data\MigrationHelper.cs" />
    <Compile Include="Data\Model.cs" />
    <Compile Include="Data\NotAuditedAttribute.cs" />
    <Compile Include="Data\NotEmptyGuidAttribute.cs" />
    <Compile Include="Data\NotExportable.cs" />
    <Compile Include="Data\PreviewableAttribute.cs" />
    <Compile Include="Data\RockBulkUpdateExpressionVisitor.cs" />
    <Compile Include="Data\RockClientIncludeAttribute.cs" />
    <Compile Include="Data\RockContext.cs" />
    <Compile Include="Data\RockContextConfig.cs" />
    <Compile Include="Data\RockDomainAttribute.cs" />
    <Compile Include="Data\RockPluginDBInitializer.cs" />
    <Compile Include="Data\RouteAttribute.cs" />
    <Compile Include="Data\Service.cs" />
    <Compile Include="Data\Udf\DbMetadataExtensions.cs" />
    <Compile Include="Data\Udf\GetSpousePersonIdFromPersonIdStoreFunctionInjectionConvention.cs" />
    <Compile Include="Data\Udf\GetAddressStoreFunctionInjectionConvention.cs" />
    <Compile Include="Data\Udf\GetGeofencedGroupNamesStoreFunctionInjectionConvention.cs" />
    <Compile Include="Data\IRockStoreModelConvention.cs" />
    <Compile Include="Data\Udf\RockUdfHelper.cs" />
    <Compile Include="Extension\Component.cs" />
    <Compile Include="Extension\ComponentDescription.cs" />
    <Compile Include="Extension\Container.cs" />
    <Compile Include="Extension\IComponentData.cs" />
    <Compile Include="Extension\IContainer.cs" />
    <Compile Include="Extension\SafeDirectoryCatalog.cs" />
    <Compile Include="Field\ConfigurationValue.cs" />
    <Compile Include="Field\FieldType.cs" />
    <Compile Include="Field\Helper.cs" />
    <Compile Include="Field\IEntityFieldType.cs" />
    <Compile Include="Field\IEntityQualifierFieldType.cs" />
    <Compile Include="Field\IFieldType.cs" />
    <Compile Include="Field\ILinkableFieldType.cs" />
    <Compile Include="Field\SelectFromListFieldType.cs" />
    <Compile Include="Field\Types\CheckListFieldType.cs" />
    <Compile Include="Field\Types\ContentChannelItemFieldType.cs" />
    <Compile Include="Field\Types\MonthDayFieldType.cs" />
    <Compile Include="Field\Types\InteractionChannelsFieldType.cs" />
    <Compile Include="Field\Types\LabelFieldType.cs" />
    <Compile Include="Field\Types\TimeZoneFieldType.cs" />
    <Compile Include="Field\Types\GroupMemberFieldType.cs" />
    <Compile Include="Field\Types\InteractionChannelFieldType.cs" />
    <Compile Include="Field\Types\CommunicationPreferenceFieldType.cs" />
    <Compile Include="Field\Types\DataViewsFieldType.cs" />
    <Compile Include="Field\Types\LavaFieldType.cs" />
    <Compile Include="Field\Types\AccountFieldType.cs" />
    <Compile Include="Field\Types\AccountsFieldType.cs" />
    <Compile Include="Field\Types\AddressFieldType.cs" />
    <Compile Include="Field\Types\AttributeFieldType.cs" />
    <Compile Include="Field\Types\AudioFileFieldType.cs" />
    <Compile Include="Field\Types\AudioUrlFieldType.cs" />
    <Compile Include="Field\Types\BinaryFileFieldType.cs" />
    <Compile Include="Field\Types\BinaryFileTypeFieldType.cs" />
    <Compile Include="Field\Types\BinaryFileTypesFieldType.cs" />
    <Compile Include="Field\Types\BooleanFieldType.cs" />
    <Compile Include="Field\Types\CampusesFieldType.cs" />
    <Compile Include="Field\Types\CampusFieldType.cs" />
    <Compile Include="Field\Types\CategoriesFieldType.cs" />
    <Compile Include="Field\Types\CategoryFieldType.cs" />
    <Compile Include="Field\Types\CodeEditorFieldType.cs" />
    <Compile Include="Field\Types\ColorFieldType.cs" />
    <Compile Include="Field\Types\CommunicationTemplateFieldType.cs" />
    <Compile Include="Field\Types\ComparisonFieldType.cs" />
    <Compile Include="Field\Types\ComponentFieldType.cs" />
    <Compile Include="Field\Types\ComponentsFieldType.cs" />
    <Compile Include="Field\Types\ConnectionActivityTypeFieldType.cs" />
    <Compile Include="Field\Types\ConnectionOpportunityFieldType.cs" />
    <Compile Include="Field\Types\BenevolenceRequestFieldType.cs" />
    <Compile Include="Field\Types\ConnectionRequestFieldType.cs" />
    <Compile Include="Field\Types\ConnectionStateFieldType.cs" />
    <Compile Include="Field\Types\ConnectionStatusFieldType.cs" />
    <Compile Include="Field\Types\ConnectionTypeFieldType.cs" />
    <Compile Include="Field\Types\ConnectionTypesFieldType.cs" />
    <Compile Include="Field\Types\ContentChannelFieldType.cs" />
    <Compile Include="Field\Types\ContentChannelTypesFieldType.cs" />
    <Compile Include="Field\Types\CurrencyFieldType.cs" />
    <Compile Include="Field\Types\DataViewFieldType.cs" />
    <Compile Include="Field\Types\DateFieldType.cs" />
    <Compile Include="Field\Types\DateRangeFieldType.cs" />
    <Compile Include="Field\Types\DateTimeFieldType.cs" />
    <Compile Include="Field\Types\DayOfWeekFieldType.cs" />
    <Compile Include="Field\Types\DaysOfWeekFieldType.cs" />
    <Compile Include="Field\Types\DecimalFieldType.cs" />
    <Compile Include="Field\Types\DecimalRangeFieldType.cs" />
    <Compile Include="Field\Types\DefinedTypeFieldType.cs" />
    <Compile Include="Field\Types\DefinedValueFieldType.cs" />
    <Compile Include="Field\Types\DefinedValueRangeFieldType.cs" />
    <Compile Include="Field\Types\EmailFieldType.cs" />
    <Compile Include="Field\Types\MatrixFieldType.cs" />
    <Compile Include="Field\Types\SocialMediaAccountFieldType.cs" />
    <Compile Include="Field\Types\SSNFieldType.cs" />
    <Compile Include="Field\Types\WorkflowFieldType.cs" />
    <Compile Include="Field\Types\EncryptedTextFieldType.cs" />
    <Compile Include="Field\Types\EntityFieldType.cs" />
    <Compile Include="Field\Types\EntityTypeFieldType.cs" />
    <Compile Include="Field\Types\EnumFieldType.cs" />
    <Compile Include="Field\Types\EventCalendarFieldType.cs" />
    <Compile Include="Field\Types\EventItemFieldType.cs" />
    <Compile Include="Field\Types\FileFieldType.cs" />
    <Compile Include="Field\Types\FinancialGatewayFieldType.cs" />
    <Compile Include="Field\Types\GroupAndRoleFieldType.cs" />
    <Compile Include="Field\Types\GroupFieldType.cs" />
    <Compile Include="Field\Types\GroupLocationTypeFieldType.cs" />
    <Compile Include="Field\Types\GroupRoleFieldType.cs" />
    <Compile Include="Field\Types\GroupTypeFieldType.cs" />
    <Compile Include="Field\Types\GroupTypeGroupFieldType.cs" />
    <Compile Include="Field\Types\GroupTypesFieldType.cs" />
    <Compile Include="Field\Types\HtmlFieldType.cs" />
    <Compile Include="Field\Types\ImageFieldType.cs" />
    <Compile Include="Field\Types\IntegerFieldType.cs" />
    <Compile Include="Field\Types\IntegerRangeFieldType.cs" />
    <Compile Include="Field\Types\KeyValueListFieldType.cs" />
    <Compile Include="Field\Types\LavaCommandsFieldType.cs" />
    <Compile Include="Field\Types\LocationFieldType.cs" />
    <Compile Include="Field\Types\MarkdownFieldType.cs" />
    <Compile Include="Field\Types\MemoFieldType.cs" />
    <Compile Include="Field\Types\MergeTemplateFieldType.cs" />
    <Compile Include="Field\Types\MetricCategoriesFieldType.cs" />
    <Compile Include="Field\Types\NoteTypeFieldType.cs" />
    <Compile Include="Field\Types\NoteTypesFieldType.cs" />
    <Compile Include="Field\Types\PageReferenceFieldType.cs" />
    <Compile Include="Field\Types\PersonBadgesFieldType.cs" />
    <Compile Include="Field\Types\PersonFieldType.cs" />
    <Compile Include="Field\Types\PhoneNumberFieldType.cs" />
    <Compile Include="Field\Types\RangeSliderFieldType.cs" />
    <Compile Include="Field\Types\RatingFieldType.cs" />
    <Compile Include="Field\Types\RemoteAuthsFieldType.cs" />
    <Compile Include="Field\Types\ScheduleFieldType.cs" />
    <Compile Include="Field\Types\SchedulesFieldType.cs" />
    <Compile Include="Field\Types\SecurityRoleFieldType.cs" />
    <Compile Include="Field\Types\SelectMultiFieldType.cs" />
    <Compile Include="Field\Types\SelectSingleFieldType.cs" />
    <Compile Include="Field\Types\SiteFieldType.cs" />
    <Compile Include="Field\Types\SlidingDateRangeFieldType.cs" />
    <Compile Include="Field\Types\SystemEmailFieldType.cs" />
    <Compile Include="Field\Types\TextFieldType.cs" />
    <Compile Include="Field\Types\TimeFieldType.cs" />
    <Compile Include="Field\Types\UrlLinkFieldType.cs" />
    <Compile Include="Field\Types\ValueListFieldType.cs" />
    <Compile Include="Field\Types\VideoFileFieldType.cs" />
    <Compile Include="Field\Types\VideoUrlFieldType.cs" />
    <Compile Include="Field\Types\WorkflowActivityTypeFieldType.cs" />
    <Compile Include="Field\Types\WorkflowAttributeFieldType.cs" />
    <Compile Include="Field\Types\WorkflowTextOrAttributeFieldType.cs" />
    <Compile Include="Field\Types\WorkflowTypeFieldType.cs" />
    <Compile Include="Field\Types\WorkflowTypesFieldType.cs" />
    <Compile Include="Financial\ACHPaymentInfo.cs" />
    <Compile Include="Financial\CreditCardPaymentInfo.cs" />
    <Compile Include="Financial\GatewayComponent.cs" />
    <Compile Include="Financial\GatewayContainer.cs" />
    <Compile Include="Financial\ITransactionDetail.cs" />
    <Compile Include="Financial\Payment.cs" />
    <Compile Include="Financial\PaymentInfo.cs" />
    <Compile Include="Financial\PaymentSchedule.cs" />
    <Compile Include="Financial\ReferencePaymentInfo.cs" />
    <Compile Include="Financial\SwipePaymentInfo.cs" />
    <Compile Include="Financial\TestGateway.cs" />
    <Compile Include="Financial\ThreeStepGatewayComponent.cs" />
    <Compile Include="Follow\EventComponent.cs" />
    <Compile Include="Follow\EventContainer.cs" />
    <Compile Include="Follow\Event\PersonAnniversary.cs" />
    <Compile Include="Follow\Event\PersonPrayerRequest.cs" />
    <Compile Include="Follow\Event\PersonBaptized.cs" />
    <Compile Include="Follow\Event\PersonBirthday.cs" />
    <Compile Include="Follow\Event\PersonFirstAttendedGroupType.cs" />
    <Compile Include="Follow\Event\PersonFirstJoinedGroupType.cs" />
    <Compile Include="Follow\Event\PersonHistory.cs" />
    <Compile Include="Follow\SuggestionComponent.cs" />
    <Compile Include="Follow\SuggestionContainer.cs" />
    <Compile Include="Follow\Suggestion\InFollowedGroup.cs" />
    <Compile Include="Follow\Suggestion\InGroupTogether.cs" />
    <Compile Include="Jobs\CalculateFamilyAnalytics.cs" />
    <Compile Include="Jobs\CalculatePersonSignals.cs" />
    <Compile Include="Jobs\CommunicationQueueAlert.cs" />
    <Compile Include="Jobs\DatabaseMaintenance.cs" />
    <Compile Include="Jobs\IndexRockSite.cs" />
<<<<<<< HEAD
    <Compile Include="Jobs\PostV80DataMigrations.cs" />
    <Compile Include="Jobs\ProcessNcoaResults.cs">
      <SubType>ASPXCodeBehind</SubType>
    </Compile>
=======
    <Compile Include="Jobs\PostV74DataMigrations.cs" />
>>>>>>> fa9c5490
    <Compile Include="Jobs\MigrateCommunicationMediumData.cs" />
    <Compile Include="Jobs\MigrateInteractionsData.cs" />
    <Compile Include="Jobs\ProcessBIAnalytics.cs" />
    <Compile Include="Jobs\PbxCdrDownload.cs" />
    <Compile Include="Jobs\DataAutomation.cs" />
    <Compile Include="Jobs\SendCreditCardExpirationNotices.cs" />
    <Compile Include="Jobs\IndexEntities.cs" />
    <Compile Include="Jobs\SendDataViewEmail.cs" />
    <Compile Include="Jobs\CalculateGroupRequirements.cs" />
    <Compile Include="Jobs\CalculateMetrics.cs" />
    <Compile Include="Jobs\GetScheduledPayments.cs" />
    <Compile Include="Jobs\GroupLeaderPendingNotifications.cs" />
    <Compile Include="Jobs\GroupSync.cs" />
    <Compile Include="Jobs\JobLoadFailedException.cs" />
    <Compile Include="Jobs\JobPulse.cs" />
    <Compile Include="Jobs\LaunchWorkflow.cs">
      <SubType>ASPXCodeBehind</SubType>
    </Compile>
    <Compile Include="Jobs\LocationServicesVerify.cs" />
    <Compile Include="Jobs\ProcessSignatureDocuments.cs" />
    <Compile Include="Jobs\ProcessWorkflows.cs" />
    <Compile Include="Jobs\RockCleanup.cs" />
    <Compile Include="Jobs\RockJobListener.cs" />
    <Compile Include="Jobs\CompleteWorkflows.cs" />
    <Compile Include="Jobs\RunSQL.cs" />
    <Compile Include="Jobs\SendAttendanceReminders.cs" />
    <Compile Include="Jobs\SendBirthdayEmail.cs" />
    <Compile Include="Jobs\SendCommunications.cs" />
    <Compile Include="Jobs\SendFollowingEvents.cs" />
    <Compile Include="Jobs\SendFollowingSuggestions.cs" />
    <Compile Include="Jobs\SendGroupEmail.cs" />
    <Compile Include="Jobs\SendGroupRequirementsNotification.cs" />
    <Compile Include="Jobs\SendRegistrationPaymentReminders.cs" />
    <Compile Include="Jobs\SparkLink.cs" />
    <Compile Include="Jobs\SendRegistrationReminders.cs" />
    <Compile Include="Jobs\UpdatePersistedDataviews.cs" />
    <Compile Include="Lava\Blocks\Execute.cs" />
    <Compile Include="Lava\Blocks\RockEntity.cs" />
    <Compile Include="Lava\Blocks\RockLavaBlockBase.cs" />
    <Compile Include="Lava\Blocks\Search.cs" />
    <Compile Include="Lava\Blocks\Javascript.cs" />
    <Compile Include="Lava\Blocks\Stylesheet.cs" />
    <Compile Include="Lava\Blocks\WebRequest.cs" />
    <Compile Include="Lava\Blocks\Sql.cs" />
    <Compile Include="Lava\Blocks\WorkflowActivate.cs" />
    <Compile Include="Lava\CommonMergeFieldsOptions.cs" />
    <Compile Include="Lava\ILiquidizable.cs" />
    <Compile Include="Lava\LavaHelper.cs" />
    <Compile Include="Lava\LavaSupportLevel.cs" />
    <Compile Include="Lava\LegacyLavaSyntaxDetectedException.cs" />
    <Compile Include="Lava\LegacyLavaUpdater.cs" />
    <Compile Include="Lava\RockFilters.cs" />
    <Compile Include="Lava\Shortcodes\DynamicShortcodeBlock.cs" />
    <Compile Include="Lava\Shortcodes\DynamicShortcodeInline.cs" />
    <Compile Include="Lava\Shortcodes\IRockShortcode.cs" />
    <Compile Include="Lava\Shortcodes\RockLavaShortcodeBlockBase.cs" />
    <Compile Include="Lava\Shortcodes\RockLavaShortcodeBase.cs" />
    <Compile Include="Lava\Shortcodes\BootstrapAlert.cs" />
    <Compile Include="MergeTemplates\HtmlMergeTemplateType.cs" />
    <Compile Include="MergeTemplates\MergeTemplateType.cs" />
    <Compile Include="MergeTemplates\MergeTemplateTypeContainer.cs" />
    <Compile Include="MergeTemplates\WordDocumentMergeTemplateType.cs" />
    <Compile Include="Model\AnalyticsDimAttendanceLocation.cs" />
    <Compile Include="Model\AnalyticsDimCampus.cs" />
    <Compile Include="Model\AnalyticsSourceCampus.cs" />
    <Compile Include="Model\AnalyticsDimFinancialAccount.cs" />
    <Compile Include="Model\AnalyticsDimFinancialBatch.cs" />
    <Compile Include="Model\AnalyticsDimFamilyHistorical.cs" />
    <Compile Include="Model\AnalyticsDimFamilyCurrent.cs" />
    <Compile Include="Model\AnalyticsDimFamilyHeadOfHousehold.cs" />
    <Compile Include="Model\AnalyticsDimPersonHistorical.cs" />
    <Compile Include="Model\AnalyticsDimPersonCurrent.cs" />
    <Compile Include="Model\AnalyticsSourceDate.cs" />
    <Compile Include="Model\AnalyticsFactAttendance.cs" />
    <Compile Include="Model\AnalyticsSourceAttendance.cs" />
    <Compile Include="Model\AnalyticsSourceFamilyHistorical.cs" />
    <Compile Include="Model\AnalyticsSourcePersonHistorical.cs" />
    <Compile Include="Model\AnalyticsFactFinancialTransaction.cs" />
    <Compile Include="Model\AnalyticsSourceFinancialTransaction.cs" />
    <Compile Include="Model\Attendance.cs" />
    <Compile Include="Model\AttendanceCode.cs" />
    <Compile Include="Model\AttributeMatrix.cs" />
    <Compile Include="Model\AttributeMatrixItem.cs" />
    <Compile Include="Model\AttributeMatrixTemplate.cs" />
    <Compile Include="Model\CodeGenerated\AnalyticsDimCampusService.cs" />
    <Compile Include="Model\CodeGenerated\AnalyticsDimFamilyCurrentService.cs" />
    <Compile Include="Model\CodeGenerated\AnalyticsDimFamilyHeadOfHouseholdService.cs" />
    <Compile Include="Model\CodeGenerated\AnalyticsDimFamilyHistoricalService.cs" />
    <Compile Include="Model\CodeGenerated\AnalyticsFactAttendanceService.cs" />
    <Compile Include="Model\CodeGenerated\AnalyticsSourceAttendanceService.cs" />
    <Compile Include="Model\CodeGenerated\AnalyticsSourceCampusService.cs" />
    <Compile Include="Model\CodeGenerated\AnalyticsSourceFamilyHistoricalService.cs" />
    <Compile Include="Model\AttributeMatrixTemplateService.partial.cs" />
    <Compile Include="Model\CodeGenerated\CommunicationAttachmentService.cs" />
    <Compile Include="Model\CodeGenerated\CommunicationTemplateAttachmentService.cs" />
    <Compile Include="Model\CodeGenerated\GroupSyncService.cs" />
    <Compile Include="Model\CodeGenerated\LavaShortcodeService.cs" />
    <Compile Include="Model\CodeGenerated\MetaFirstNameGenderLookupService.cs" />
    <Compile Include="Model\CodeGenerated\MetaLastNameLookupService.cs" />
    <Compile Include="Model\CodeGenerated\MetaNickNameLookupService.cs" />
    <Compile Include="Model\CodeGenerated\MetaPersonicxLifestageClusterService.cs" />
    <Compile Include="Model\CodeGenerated\MetaPersonicxLifestageGroupService.cs" />
    <Compile Include="Model\CodeGenerated\NcoaHistoryService.cs" />
    <Compile Include="Model\CodeGenerated\PersonalDeviceService.cs" />
    <Compile Include="Model\CodeGenerated\AttributeMatrixItemService.cs" />
    <Compile Include="Model\CodeGenerated\AttributeMatrixService.cs" />
    <Compile Include="Model\CodeGenerated\AttributeMatrixTemplateService.cs" />
    <Compile Include="Model\CodeGenerated\PersonSignalService.cs" />
    <Compile Include="Model\CodeGenerated\SignalTypeService.cs" />
    <Compile Include="Model\CommunicationTemplateAttachment.cs" />
    <Compile Include="Model\CommunicationAttachment.cs" />
    <Compile Include="Model\CodeGenerated\PageShortLinkService.cs" />
    <Compile Include="Model\CodeGenerated\PersonTokenService.cs" />
    <Compile Include="Model\DataViewPersistedValue.cs" />
    <Compile Include="Model\ContentChannelItemService.Partial.cs" />
    <Compile Include="Model\FinancialAccountService.Partial.cs" />
    <Compile Include="Data\IAnalyticsAddresses.cs" />
    <Compile Include="Model\GroupSync.cs" />
    <Compile Include="Model\InteractionComponent.Partial.cs" />
    <Compile Include="Model\InteractionService.Partial.cs" />
    <Compile Include="Model\MetaFirstNameGenderLookup.cs" />
    <Compile Include="Model\MetaLastNameLookup.cs" />
    <Compile Include="Model\MetaNickNameLookup.cs" />
    <Compile Include="Model\MetaPersonicxLifestageCluster.cs" />
    <Compile Include="Model\MetaPersonicxLifestageGroup.cs" />
    <Compile Include="Model\MetricService.Partial.cs" />
    <Compile Include="Model\AttendanceCodeService.Partial.cs" />
    <Compile Include="Model\AttendanceService.Partial.cs" />
    <Compile Include="Model\Attribute.cs" />
    <Compile Include="Model\AttributeQualifier.cs" />
    <Compile Include="Model\AttributeQualifierService.Partial.cs" />
    <Compile Include="Model\AttributeService.Partial.cs" />
    <Compile Include="Model\AttributeValue.cs" />
    <Compile Include="Model\AttributeValueService.Partial.cs" />
    <Compile Include="Model\Audit.cs" />
    <Compile Include="Model\AuditDetail.cs" />
    <Compile Include="Model\Auth.cs" />
    <Compile Include="Model\AuthService.Partial.cs" />
    <Compile Include="Model\BackgroundCheck.cs" />
    <Compile Include="Model\BenevolenceRequestDocument.cs" />
    <Compile Include="Model\BenevolenceRequest.cs" />
    <Compile Include="Model\BenevolenceResult.cs" />
    <Compile Include="Model\BinaryFile.cs" />
    <Compile Include="Model\BinaryFileData.cs" />
    <Compile Include="Model\BinaryFileService.Partial.cs" />
    <Compile Include="Model\BinaryFileType.cs" />
    <Compile Include="Model\Block.cs" />
    <Compile Include="Model\BlockService.Partial.cs" />
    <Compile Include="Model\BlockType.cs" />
    <Compile Include="Model\BlockTypeService.Partial.cs" />
    <Compile Include="Model\Campus.cs" />
    <Compile Include="Model\CampusService.partial.cs" />
    <Compile Include="Model\Category.cs" />
    <Compile Include="Model\CategoryService.Partial.cs" />
    <Compile Include="Model\CodeGenerated\AnalyticsDimFinancialAccountService.cs" />
    <Compile Include="Model\CodeGenerated\AnalyticsDimFinancialBatchService.cs" />
    <Compile Include="Model\CodeGenerated\AnalyticsDimPersonCurrentService.cs" />
    <Compile Include="Model\CodeGenerated\AnalyticsDimPersonHistoricalService.cs" />
    <Compile Include="Model\CodeGenerated\AnalyticsFactFinancialTransactionService.cs" />
    <Compile Include="Model\CodeGenerated\AnalyticsSourceFinancialTransactionService.cs" />
    <Compile Include="Model\CodeGenerated\AnalyticsSourcePersonHistoricalService.cs" />
    <Compile Include="Model\CodeGenerated\AttendanceCodeService.cs" />
    <Compile Include="Model\CodeGenerated\AttendanceService.cs" />
    <Compile Include="Model\CodeGenerated\AttributeQualifierService.cs" />
    <Compile Include="Model\CodeGenerated\AttributeService.cs" />
    <Compile Include="Model\CodeGenerated\AttributeValueService.cs" />
    <Compile Include="Model\CodeGenerated\AuditDetailService.cs" />
    <Compile Include="Model\CodeGenerated\AuditService.cs" />
    <Compile Include="Model\CodeGenerated\AuthService.cs" />
    <Compile Include="Model\CodeGenerated\BackgroundCheckService.cs" />
    <Compile Include="Model\CodeGenerated\BenevolenceRequestDocumentService.cs" />
    <Compile Include="Model\CodeGenerated\BenevolenceRequestService.cs" />
    <Compile Include="Model\CodeGenerated\BenevolenceResultService.cs" />
    <Compile Include="Model\CodeGenerated\BinaryFileDataService.cs" />
    <Compile Include="Model\CodeGenerated\BinaryFileService.cs" />
    <Compile Include="Model\CodeGenerated\BinaryFileTypeService.cs" />
    <Compile Include="Model\CodeGenerated\BlockService.cs" />
    <Compile Include="Model\CodeGenerated\BlockTypeService.cs" />
    <Compile Include="Model\CodeGenerated\CampusService.cs" />
    <Compile Include="Model\CodeGenerated\CategoryService.cs" />
    <Compile Include="Model\CodeGenerated\CommunicationRecipientService.cs" />
    <Compile Include="Model\CodeGenerated\CommunicationService.cs" />
    <Compile Include="Model\CodeGenerated\CommunicationTemplateService.cs" />
    <Compile Include="Model\CodeGenerated\ConnectionActivityTypeService.cs" />
    <Compile Include="Model\CodeGenerated\ConnectionOpportunityCampusService.cs" />
    <Compile Include="Model\CodeGenerated\ConnectionOpportunityConnectorGroupService.cs" />
    <Compile Include="Model\CodeGenerated\ConnectionOpportunityGroupConfigService.cs" />
    <Compile Include="Model\CodeGenerated\ConnectionOpportunityGroupService.cs" />
    <Compile Include="Model\CodeGenerated\ConnectionOpportunityService.cs" />
    <Compile Include="Model\CodeGenerated\ConnectionRequestActivityService.cs" />
    <Compile Include="Model\CodeGenerated\ConnectionRequestService.cs" />
    <Compile Include="Model\CodeGenerated\ConnectionRequestWorkflowService.cs" />
    <Compile Include="Model\CodeGenerated\ConnectionStatusService.cs" />
    <Compile Include="Model\CodeGenerated\ConnectionTypeService.cs" />
    <Compile Include="Model\CodeGenerated\ConnectionWorkflowService.cs" />
    <Compile Include="Model\CodeGenerated\ContentChannelItemAssociationService.cs" />
    <Compile Include="Model\CodeGenerated\ContentChannelItemService.cs" />
    <Compile Include="Model\CodeGenerated\ContentChannelService.cs" />
    <Compile Include="Model\CodeGenerated\ContentChannelTypeService.cs" />
    <Compile Include="Model\CodeGenerated\DataViewFilterService.cs" />
    <Compile Include="Model\CodeGenerated\DataViewService.cs" />
    <Compile Include="Model\CodeGenerated\DefinedTypeService.cs" />
    <Compile Include="Model\CodeGenerated\DefinedValueService.cs" />
    <Compile Include="Model\CodeGenerated\DeviceService.cs" />
    <Compile Include="Model\CodeGenerated\EntitySetItemService.cs" />
    <Compile Include="Model\CodeGenerated\EntitySetService.cs" />
    <Compile Include="Model\CodeGenerated\EntityTypeService.cs" />
    <Compile Include="Model\CodeGenerated\EventCalendarContentChannelService.cs" />
    <Compile Include="Model\CodeGenerated\EventCalendarItemService.cs" />
    <Compile Include="Model\CodeGenerated\EventCalendarService.cs" />
    <Compile Include="Model\CodeGenerated\EventItemAudienceService.cs" />
    <Compile Include="Model\CodeGenerated\EventItemOccurrenceChannelItemService.cs" />
    <Compile Include="Model\CodeGenerated\EventItemOccurrenceGroupMapService.cs" />
    <Compile Include="Model\CodeGenerated\EventItemOccurrenceService.cs" />
    <Compile Include="Model\CodeGenerated\EventItemService.cs" />
    <Compile Include="Model\CodeGenerated\ExceptionLogService.cs" />
    <Compile Include="Model\CodeGenerated\FieldTypeService.cs" />
    <Compile Include="Model\CodeGenerated\FinancialAccountService.cs" />
    <Compile Include="Model\CodeGenerated\FinancialBatchService.cs" />
    <Compile Include="Model\CodeGenerated\FinancialGatewayService.cs" />
    <Compile Include="Model\CodeGenerated\FinancialPaymentDetailService.cs" />
    <Compile Include="Model\CodeGenerated\FinancialPersonBankAccountService.cs" />
    <Compile Include="Model\CodeGenerated\FinancialPersonSavedAccountService.cs" />
    <Compile Include="Model\CodeGenerated\FinancialPledgeService.cs" />
    <Compile Include="Model\CodeGenerated\FinancialScheduledTransactionDetailService.cs" />
    <Compile Include="Model\CodeGenerated\FinancialScheduledTransactionService.cs" />
    <Compile Include="Model\CodeGenerated\FinancialTransactionDetailService.cs" />
    <Compile Include="Model\CodeGenerated\FinancialTransactionImageService.cs" />
    <Compile Include="Model\CodeGenerated\FinancialTransactionRefundService.cs" />
    <Compile Include="Model\CodeGenerated\FinancialTransactionService.cs" />
    <Compile Include="Model\CodeGenerated\FollowingEventNotificationService.cs" />
    <Compile Include="Model\CodeGenerated\FollowingEventSubscriptionService.cs" />
    <Compile Include="Model\CodeGenerated\FollowingEventTypeService.cs" />
    <Compile Include="Model\CodeGenerated\FollowingService.cs" />
    <Compile Include="Model\CodeGenerated\FollowingSuggestedService.cs" />
    <Compile Include="Model\CodeGenerated\FollowingSuggestionTypeService.cs" />
    <Compile Include="Model\CodeGenerated\GroupLocationService.cs" />
    <Compile Include="Model\CodeGenerated\GroupMemberRequirementService.cs" />
    <Compile Include="Model\CodeGenerated\GroupMemberService.cs" />
    <Compile Include="Model\CodeGenerated\GroupMemberWorkflowTriggerService.cs" />
    <Compile Include="Model\CodeGenerated\GroupRequirementService.cs" />
    <Compile Include="Model\CodeGenerated\GroupRequirementTypeService.cs" />
    <Compile Include="Model\CodeGenerated\GroupScheduleExclusionService.cs" />
    <Compile Include="Model\CodeGenerated\GroupService.cs" />
    <Compile Include="Model\CodeGenerated\GroupTypeRoleService.cs" />
    <Compile Include="Model\CodeGenerated\GroupTypeService.cs" />
    <Compile Include="Model\CodeGenerated\HistoryService.cs" />
    <Compile Include="Model\CodeGenerated\HtmlContentService.cs" />
    <Compile Include="Model\CodeGenerated\InteractionChannelService.cs" />
    <Compile Include="Model\CodeGenerated\InteractionComponentService.cs" />
    <Compile Include="Model\CodeGenerated\InteractionDeviceTypeService.cs" />
    <Compile Include="Model\CodeGenerated\InteractionService.cs" />
    <Compile Include="Model\CodeGenerated\InteractionSessionService.cs" />
    <Compile Include="Model\CodeGenerated\LayoutService.cs" />
    <Compile Include="Model\CodeGenerated\LocationService.cs" />
    <Compile Include="Model\CodeGenerated\MergeTemplateService.cs" />
    <Compile Include="Model\CodeGenerated\MetricCategoryService.cs" />
    <Compile Include="Model\CodeGenerated\MetricPartitionService.cs" />
    <Compile Include="Model\CodeGenerated\MetricService.cs" />
    <Compile Include="Model\CodeGenerated\MetricValuePartitionService.cs" />
    <Compile Include="Model\CodeGenerated\MetricValueService.cs" />
    <Compile Include="Model\CodeGenerated\NoteService.cs" />
    <Compile Include="Model\CodeGenerated\NoteTypeService.cs" />
    <Compile Include="Model\CodeGenerated\NotificationRecipientService.cs" />
    <Compile Include="Model\CodeGenerated\NotificationService.cs" />
    <Compile Include="Model\CodeGenerated\PageContextService.cs" />
    <Compile Include="Model\CodeGenerated\PageRouteService.cs" />
    <Compile Include="Model\CodeGenerated\PageService.cs" />
    <Compile Include="Model\CodeGenerated\PersonAliasService.cs" />
    <Compile Include="Model\CodeGenerated\PersonBadgeService.cs" />
    <Compile Include="Model\CodeGenerated\PersonDuplicateService.cs" />
    <Compile Include="Model\CodeGenerated\PersonPreviousNameService.cs" />
    <Compile Include="Model\CodeGenerated\PersonService.cs" />
    <Compile Include="Model\CodeGenerated\PersonViewedService.cs" />
    <Compile Include="Model\CodeGenerated\PhoneNumberService.cs" />
    <Compile Include="Model\CodeGenerated\PluginMigrationService.cs" />
    <Compile Include="Model\CodeGenerated\PrayerRequestService.cs" />
    <Compile Include="Model\CodeGenerated\RegistrationInstanceService.cs" />
    <Compile Include="Model\CodeGenerated\RegistrationRegistrantFeeService.cs" />
    <Compile Include="Model\CodeGenerated\RegistrationRegistrantService.cs" />
    <Compile Include="Model\CodeGenerated\RegistrationService.cs" />
    <Compile Include="Model\CodeGenerated\RegistrationTemplateDiscountService.cs" />
    <Compile Include="Model\CodeGenerated\RegistrationTemplateFeeService.cs" />
    <Compile Include="Model\CodeGenerated\RegistrationTemplateFormFieldService.cs" />
    <Compile Include="Model\CodeGenerated\RegistrationTemplateFormService.cs" />
    <Compile Include="Model\CodeGenerated\RegistrationTemplateService.cs" />
    <Compile Include="Model\CodeGenerated\ReportFieldService.cs" />
    <Compile Include="Model\CodeGenerated\ReportService.cs" />
    <Compile Include="Model\CodeGenerated\RestActionService.cs" />
    <Compile Include="Model\CodeGenerated\RestControllerService.cs" />
    <Compile Include="Model\CodeGenerated\ScheduleCategoryExclusionService.cs" />
    <Compile Include="Model\CodeGenerated\ScheduleService.cs" />
    <Compile Include="Model\CodeGenerated\ServiceJobService.cs" />
    <Compile Include="Model\CodeGenerated\ServiceLogService.cs" />
    <Compile Include="Model\CodeGenerated\SignatureDocumentService.cs" />
    <Compile Include="Model\CodeGenerated\SignatureDocumentTemplateService.cs" />
    <Compile Include="Model\CodeGenerated\SiteDomainService.cs" />
    <Compile Include="Model\CodeGenerated\SiteService.cs" />
    <Compile Include="Model\CodeGenerated\SystemEmailService.cs" />
    <Compile Include="Model\CodeGenerated\TaggedItemService.cs" />
    <Compile Include="Model\CodeGenerated\TagService.cs" />
    <Compile Include="Model\CodeGenerated\UserLoginService.cs" />
    <Compile Include="Model\CodeGenerated\WorkflowActionFormAttributeService.cs" />
    <Compile Include="Model\CodeGenerated\WorkflowActionFormService.cs" />
    <Compile Include="Model\CodeGenerated\WorkflowActionService.cs" />
    <Compile Include="Model\CodeGenerated\WorkflowActionTypeService.cs" />
    <Compile Include="Model\CodeGenerated\WorkflowActivityService.cs" />
    <Compile Include="Model\CodeGenerated\WorkflowActivityTypeService.cs" />
    <Compile Include="Model\CodeGenerated\WorkflowLogService.cs" />
    <Compile Include="Model\CodeGenerated\WorkflowService.cs" />
    <Compile Include="Model\CodeGenerated\WorkflowTriggerService.cs" />
    <Compile Include="Model\CodeGenerated\WorkflowTypeService.cs" />
    <Compile Include="Model\Communication.cs" />
    <Compile Include="Model\CommunicationRecipient.cs" />
    <Compile Include="Model\CommunicationRecipientService.Partial.cs" />
    <Compile Include="Model\CommunicationService.Partial.cs" />
    <Compile Include="Model\CommunicationTemplate.cs" />
    <Compile Include="Model\ConnectionActivityType.cs" />
    <Compile Include="Model\ConnectionOpportunityGroupConfig.cs" />
    <Compile Include="Model\ConnectionOpportunity.cs" />
    <Compile Include="Model\ConnectionOpportunityCampus.cs" />
    <Compile Include="Model\ConnectionOpportunityConnectorGroup.cs" />
    <Compile Include="Model\ConnectionOpportunityGroup.cs" />
    <Compile Include="Model\ConnectionRequest.cs" />
    <Compile Include="Model\ConnectionRequestActivity.cs" />
    <Compile Include="Model\ConnectionRequestWorkflow.cs" />
    <Compile Include="Model\ConnectionStatus.cs" />
    <Compile Include="Model\ConnectionType.cs" />
    <Compile Include="Model\ConnectionWorkflow.cs" />
    <Compile Include="Model\ConnectionWorkflowService.Partial.cs" />
    <Compile Include="Model\ContentChannel.cs" />
    <Compile Include="Model\ContentChannelItem.cs" />
    <Compile Include="Model\ContentChannelType.cs" />
    <Compile Include="Model\DataView.cs" />
    <Compile Include="Model\DataViewFilter.cs" />
    <Compile Include="Model\DataViewService.Partial.cs" />
    <Compile Include="Model\DbGeographyConverter.cs" />
    <Compile Include="Model\DefinedType.cs" />
    <Compile Include="Model\DefinedTypeService.Partial.cs" />
    <Compile Include="Model\DefinedValue.cs" />
    <Compile Include="Model\DefinedValueService.Partial.cs" />
    <Compile Include="Model\Device.cs" />
    <Compile Include="Model\DeviceService.Partial.cs" />
    <Compile Include="Model\DiscService.cs" />
    <Compile Include="Model\EntitySet.cs" />
    <Compile Include="Model\EntitySetItem.cs" />
    <Compile Include="Model\EntitySetItemService.Partial.cs" />
    <Compile Include="Model\EntitySetService.Partial.cs" />
    <Compile Include="Model\EntityType.cs" />
    <Compile Include="Model\EntityTypeService.Partial.cs" />
    <Compile Include="Model\EventCalendar.cs" />
    <Compile Include="Model\EventCalendarContentChannel.cs" />
    <Compile Include="Model\EventCalendarItem.cs" />
    <Compile Include="Model\EventItem.cs" />
    <Compile Include="Model\EventItemAudience.cs" />
    <Compile Include="Model\EventItemOccurrence.cs" />
    <Compile Include="Model\EventItemOccurrenceChannelItem.cs" />
    <Compile Include="Model\EventItemOccurrenceGroupMap.cs" />
    <Compile Include="Model\ExceptionLog.cs" />
    <Compile Include="Model\ExceptionLogService.Partial.cs" />
    <Compile Include="Model\FieldType.cs" />
    <Compile Include="Model\FieldTypeService.Partial.cs" />
    <Compile Include="Model\FinancialAccount.cs" />
    <Compile Include="Model\FinancialBatch.cs" />
    <Compile Include="Model\FinancialBatchService.Partial.cs" />
    <Compile Include="Model\FinancialGateway.cs" />
    <Compile Include="Model\FinancialPaymentDetail.cs" />
    <Compile Include="Model\FinancialPersonBankAccount.cs" />
    <Compile Include="Model\FinancialPersonBankAccountService.Partial.cs" />
    <Compile Include="Model\FinancialPersonSavedAccount.cs" />
    <Compile Include="Model\FinancialPersonSavedAccountService.Partial.cs" />
    <Compile Include="Model\FinancialPledge.cs" />
    <Compile Include="Model\FinancialPledgeService.Partial.cs" />
    <Compile Include="Model\FinancialScheduledTransaction.cs" />
    <Compile Include="Model\FinancialScheduledTransactionDetail.cs" />
    <Compile Include="Model\FinancialScheduledTransactionService.Partial.cs" />
    <Compile Include="Model\FinancialTransaction.cs" />
    <Compile Include="Model\FinancialTransactionDetail.cs" />
    <Compile Include="Model\FinancialTransactionDetailService.Partial.cs" />
    <Compile Include="Model\ContentChannelItemAssociation.cs" />
    <Compile Include="Model\FinancialTransactionImage.cs" />
    <Compile Include="Model\FinancialTransactionRefund.cs" />
    <Compile Include="Model\FinancialTransactionService.Partial.cs" />
    <Compile Include="Model\Following.cs" />
    <Compile Include="Model\FollowingEventNotification.cs" />
    <Compile Include="Model\FollowingEventSubscription.cs" />
    <Compile Include="Model\FollowingEventType.cs" />
    <Compile Include="Model\FollowingService.partial.cs" />
    <Compile Include="Model\FollowingSuggested.cs" />
    <Compile Include="Model\FollowingSuggestionType.cs" />
    <Compile Include="Model\Group.cs" />
    <Compile Include="Model\GroupLocation.cs" />
    <Compile Include="Model\GroupLocationService.Partial.cs" />
    <Compile Include="Model\GroupMember.cs" />
    <Compile Include="Model\GroupMemberRequirement.cs" />
    <Compile Include="Model\GroupMemberService.Partial.cs" />
    <Compile Include="Model\GroupMemberWorkflowTrigger.cs" />
    <Compile Include="Model\GroupMemberWorkflowTrigger.Partial.cs" />
    <Compile Include="Model\GroupRequirement.cs" />
    <Compile Include="Model\GroupRequirementType.cs" />
    <Compile Include="Model\GroupScheduleExclusion.cs" />
    <Compile Include="Model\GroupService.Partial.cs" />
    <Compile Include="Model\GroupType.cs" />
    <Compile Include="Model\GroupTypeLocationType.cs" />
    <Compile Include="Model\GroupTypeRole.cs" />
    <Compile Include="Model\GroupTypeRoleService.Partial.cs" />
    <Compile Include="Model\ContentChannelService.Partial.cs" />
    <Compile Include="Model\GroupTypeService.Partial.cs" />
    <Compile Include="Model\History.cs" />
    <Compile Include="Model\HistoryService.Partial.cs" />
    <Compile Include="Model\HtmlContent.cs" />
    <Compile Include="Model\HtmlContentService.Partial.cs" />
    <Compile Include="Model\Interaction.cs" />
    <Compile Include="Model\InteractionChannel.cs" />
    <Compile Include="Model\InteractionComponent.cs" />
    <Compile Include="Model\InteractionDeviceType.cs" />
    <Compile Include="Model\InteractionSession.cs" />
    <Compile Include="Model\Layout.cs" />
    <Compile Include="Model\LayoutService.Partial.cs" />
    <Compile Include="Model\Location.cs" />
    <Compile Include="Model\LocationService.Partial.cs" />
    <Compile Include="Model\MergeTemplate.cs" />
    <Compile Include="Model\Metaphone.cs" />
    <Compile Include="Model\Metric.cs" />
    <Compile Include="Model\MetricCategory.cs" />
    <Compile Include="Model\MetricPartition.cs" />
    <Compile Include="Model\MetricValue.cs" />
    <Compile Include="Model\MetricValuePartition.cs" />
    <Compile Include="Model\NcoaHistory.cs" />
    <Compile Include="Model\Note.cs" />
    <Compile Include="Model\NoteService.Partial.cs" />
    <Compile Include="Model\NoteType.cs" />
    <Compile Include="Model\NoteTypeService.Partial.cs" />
    <Compile Include="Model\Notification.cs" />
    <Compile Include="Model\NotificationRecipient.cs" />
    <Compile Include="Model\Page.cs" />
    <Compile Include="Model\PageContext.cs" />
    <Compile Include="Model\PageContextService.Partial.cs" />
    <Compile Include="Model\PageRoute.cs" />
    <Compile Include="Model\PageRouteService.Partial.cs" />
    <Compile Include="Model\PageService.Partial.cs" />
    <Compile Include="Model\Person.cs" />
    <Compile Include="Model\PersonalDevice.cs" />
    <Compile Include="Model\PersonAlias.cs" />
    <Compile Include="Model\PersonalDeviceService.Partial.cs" />
    <Compile Include="Model\PersonAliasService.Partial.cs" />
    <Compile Include="Model\PersonBadge.cs" />
    <Compile Include="Model\PersonBadgeService.partial.cs" />
    <Compile Include="Model\PersonDuplicate.cs" />
    <Compile Include="Model\PersonPreviousName.cs" />
    <Compile Include="Model\PersonService.Partial.cs" />
    <Compile Include="Model\PersonSignal.cs" />
    <Compile Include="Model\PersonToken.cs" />
    <Compile Include="Model\PersonTokenService.Partial.cs" />
    <Compile Include="Model\PersonViewed.cs" />
    <Compile Include="Model\PersonViewedService.Partial.cs" />
    <Compile Include="Model\PhoneNumber.cs" />
    <Compile Include="Model\PhoneNumberService.Partial.cs" />
    <Compile Include="Model\PluginMigration.cs" />
    <Compile Include="Model\PrayerRequest.cs" />
    <Compile Include="Model\PrayerRequestService.partial.cs" />
    <Compile Include="Model\RangeValue.cs" />
    <Compile Include="Model\Registration.cs" />
    <Compile Include="Model\RegistrationInstance.cs" />
    <Compile Include="Model\RegistrationRegistrant.cs" />
    <Compile Include="Model\RegistrationRegistrantFee.cs" />
    <Compile Include="Model\RegistrationService.partial.cs" />
    <Compile Include="Model\RegistrationTemplate.cs" />
    <Compile Include="Model\RegistrationTemplateDiscount.cs" />
    <Compile Include="Model\RegistrationTemplateFee.cs" />
    <Compile Include="Model\RegistrationTemplateForm.cs" />
    <Compile Include="Model\RegistrationTemplateFormField.cs" />
    <Compile Include="Model\Report.cs" />
    <Compile Include="Model\ScheduleCategoryExclusion.cs" />
    <Compile Include="Model\ReportField.cs" />
    <Compile Include="Model\ReportService.partial.cs" />
    <Compile Include="Model\RestAction.cs" />
    <Compile Include="Model\RestActionService.partial.cs" />
    <Compile Include="Model\RestController.cs" />
    <Compile Include="Model\RestControllerService.Partial.cs" />
    <Compile Include="Model\Schedule.cs" />
    <Compile Include="Model\ScheduleService.Partial.cs" />
    <Compile Include="Model\SignalType.cs" />
    <Compile Include="Model\SiteDomain.cs" />
    <Compile Include="Model\LavaShortCode.cs" />
    <Compile Include="Model\PageShortLinkService.Partial.cs" />
    <Compile Include="Model\WorkflowActionService.Partial.cs" />
    <Compile Include="Pbx\CdrRecord.cs" />
    <Compile Include="Pbx\PbxComponent.cs" />
    <Compile Include="Pbx\PbxContainer.cs" />
    <Compile Include="PersonProfile\Badge\Giving.cs" />
    <Compile Include="PersonProfile\Badge\GroupTypeAttendance.cs" />
    <Compile Include="PersonProfile\Badge\InDataView.cs" />
    <Compile Include="PersonProfile\Badge\TopPersonSignal.cs" />
    <Compile Include="PersonProfile\Badge\PersonalDevice.cs" />
    <Compile Include="PersonProfile\Badge\InteractionsInRange.cs" />
    <Compile Include="Plugin\HotFixes\038_LabelFieldType.cs" />
    <Compile Include="Plugin\HotFixes\046_EnableSmartyStreetsIfNoActiveLocationSrv.cs" />
    <Compile Include="Plugin\HotFixes\045_FamilyRegistration.cs" />
    <Compile Include="Plugin\HotFixes\044_EnsureCommunicationMigration.cs" />
    <Compile Include="Plugin\HotFixes\043_MoreMigrationRollupsForV7_3.cs" />
    <Compile Include="Plugin\HotFixes\041_MigrationRollupsForV7_3.cs" />
    <Compile Include="Plugin\HotFixes\040_BusinessTransactionDetailLinks.cs" />
    <Compile Include="Plugin\HotFixes\039_MigrationRollupsForV7_2.cs" />
    <Compile Include="Plugin\HotFixes\042_FixShortLinkUrlInteractionChannel.cs" />
    <Compile Include="Plugin\HotFixes\048_InteractionSessionPerformance.cs" />
    <Compile Include="Plugin\HotFixes\047_DataAutomation.cs" />
    <Compile Include="Plugin\HotFixes\049_UpdateGivingAnalyticsAccounts.cs" />
    <Compile Include="Plugin\HotFixes\HotFixMigrationResource.Designer.cs">
      <DependentUpon>HotFixMigrationResource.resx</DependentUpon>
      <AutoGen>True</AutoGen>
      <DesignTime>True</DesignTime>
    </Compile>
    <Compile Include="Plugin\HotFixes\050_MigrationRollupsForV7_4.cs" />
    <Compile Include="Reporting\DataFilter\FinancialScheduledTransactionDetail\AccountFilter.cs" />
    <Compile Include="Reporting\DataFilter\BenevolenceRequest\CampusActiveFilter.cs" />
    <Compile Include="Reporting\DataFilter\BenevolenceRequest\CampusesActiveFilter.cs" />
    <Compile Include="Reporting\DataFilter\BenevolenceRequest\CampusesFilter.cs" />
    <Compile Include="Reporting\DataFilter\BenevolenceRequest\CampusFilter.cs" />
    <Compile Include="Reporting\DataFilter\BenevolenceRequest\TotalBenevolenceFilter.cs" />
    <Compile Include="Reporting\DataFilter\Person\BenevolenceRequestDataViewFilter.cs" />
    <Compile Include="Reporting\DataFilter\Person\FinancialPledgeDataViewFilter.cs" />
    <Compile Include="Reporting\DataFilter\Person\FinancialScheduledTransactionDataViewFilter.cs" />
    <Compile Include="Reporting\DataFilter\Person\FinancialTransactionDataViewFilter.cs" />
    <Compile Include="Reporting\DataFilter\Person\HasPhoneFilter.cs" />
    <Compile Include="Reporting\DataFilter\Person\HasSignalFilter.cs" />
    <Compile Include="Reporting\DataFilter\Person\InRegistrationInstanceRegistrationTemplateFilter.cs" />
    <Compile Include="Reporting\DataFilter\Person\InLocationGeofenceFilter.cs" />
    <Compile Include="Reporting\DataFilter\Person\LocationFilter.cs" />
    <Compile Include="Reporting\DataFilter\Person\PersonalDeviceDataViewFilter.cs" />
    <Compile Include="Reporting\DataFilter\Person\PostalCodeFilter.cs" />
    <Compile Include="Reporting\DataFilter\Person\HasNoteFilter.cs" />
    <Compile Include="Reporting\DataFilter\Person\PrayerRequestDataViewFilter.cs" />
    <Compile Include="Reporting\DataFilter\Person\UserLoginDataViewFilter.cs" />
    <Compile Include="Reporting\DataFilter\PrayerRequest\CampusActiveFilter.cs" />
    <Compile Include="Reporting\DataFilter\PrayerRequest\CampusesActiveFilter.cs" />
    <Compile Include="Reporting\DataFilter\PrayerRequest\CampusesFilter.cs" />
    <Compile Include="Reporting\DataFilter\PrayerRequest\CampusFilter.cs" />
    <Compile Include="Reporting\DataFilter\PrayerRequest\ContainsPeopleFilter.cs" />
    <Compile Include="Reporting\DataFilter\UserLogin\LoginTypeFilter.cs" />
    <Compile Include="Reporting\DataSelect\BenevolenceRequest\CampusSelect.cs" />
    <Compile Include="Reporting\DataSelect\BenevolenceRequest\TotalBenevolenceSelect.cs" />
    <Compile Include="Reporting\DataSelect\FormattedFieldSelect.cs" />
    <Compile Include="Reporting\DataSelect\GroupMember\GroupLinkSelect.cs" />
    <Compile Include="Reporting\DataSelect\GroupMember\GroupAttributeSelect.cs" />
    <Compile Include="Reporting\DataSelect\Group\GroupFormattedFieldSelect.cs" />
    <Compile Include="Reporting\DataSelect\Person\PersonFormattedFieldSelect.cs" />
    <Compile Include="Reporting\DataSelect\Person\SignalSelect.cs" />
    <Compile Include="Reporting\DataSelect\PrayerRequest\CampusSelect.cs" />
    <Compile Include="Reporting\DataSelect\PrayerRequest\CategorySelect.cs" />
    <Compile Include="Reporting\DataSelect\PrayerRequest\PersonLinkSelect.cs" />
    <Compile Include="Reporting\DataTransform\Person\FatherTransform.cs" />
    <Compile Include="Reporting\DataTransform\Person\GrandchildTransform.cs" />
    <Compile Include="Reporting\DataTransform\Person\GrandparentTransform.cs" />
    <Compile Include="Reporting\DataTransform\Person\MotherTransform.cs" />
    <Compile Include="Reporting\DataTransform\Person\SpouseTransform.cs" />
    <Compile Include="Reporting\IRecipientDataSelect.cs" />
    <Compile Include="Reporting\PowerBiUtilities.cs" />
    <Compile Include="Search\Other\Universal.cs" />
    <Compile Include="Reporting\DataFilter\Person\InRegistrationInstanceFilter.cs" />
    <Compile Include="SystemGuid\Communication.cs" />
    <Compile Include="SystemGuid\InteractionChannel.cs" />
    <Compile Include="SystemKey\SystemSetting.cs" />
    <Compile Include="SystemKey\UserPreference.cs" />
    <Compile Include="Transactions\DeleteIndexEntityTransaction.cs" />
    <Compile Include="Transactions\IndexEntityTransaction.cs" />
    <Compile Include="Transactions\BulkIndexEntityTypeTransaction.cs" />
    <Compile Include="Transactions\LaunchWorkflowsTransaction.cs" />
    <Compile Include="Transactions\ShortLinkTransaction.cs" />
    <Compile Include="Transactions\SendPaymentReceipts.cs" />
    <Compile Include="Transactions\SendPaymentReciepts.cs" />
    <Compile Include="Transactions\UpdatePersonsTopSignal.cs" />
    <Compile Include="UniversalSearch\Crawler\Crawler.cs" />
    <Compile Include="UniversalSearch\Crawler\CrawledPage.cs" />
    <Compile Include="UniversalSearch\Crawler\RobotsTxt\AccessRule.cs" />
    <Compile Include="UniversalSearch\Crawler\RobotsTxt\CrawlDelayRule.cs" />
    <Compile Include="UniversalSearch\Crawler\RobotsTxt\Enums\AllowRuleImplementation.cs" />
    <Compile Include="UniversalSearch\Crawler\RobotsTxt\Enums\LineType.cs" />
    <Compile Include="UniversalSearch\Crawler\RobotsTxt\Helpers\EnumHelper.cs" />
    <Compile Include="UniversalSearch\Crawler\RobotsTxt\Line.cs" />
    <Compile Include="UniversalSearch\Crawler\RobotsTxt\Robots.cs" />
    <Compile Include="UniversalSearch\Crawler\RobotsTxt\Rule.cs" />
    <Compile Include="UniversalSearch\Crawler\RobotsTxt\Sitemap.cs" />
    <Compile Include="Net\RockWebRequest.cs" />
    <Compile Include="PersonProfile\Badge\GeofencedByGroup.cs" />
    <Compile Include="Plugin\HotFixes\001_FixPhoneCountryCode.cs" />
    <Compile Include="Reporting\ComparisonHelper.cs" />
    <Compile Include="Reporting\DataFilter\NotInOtherDataViewFilter.cs" />
    <Compile Include="Reporting\DataFilter\GroupMembers\GroupMemberAttributesFilter.cs" />
    <Compile Include="Model\ServiceJob.cs" />
    <Compile Include="Model\ServiceJobService.Partial.cs" />
    <Compile Include="Model\ServiceLog.cs" />
    <Compile Include="Model\SignatureDocument.cs" />
    <Compile Include="Model\SignatureDocumentService.Partial.cs" />
    <Compile Include="Model\SignatureDocumentTemplate.cs" />
    <Compile Include="Model\SignatureDocumentTemplateService.Partial.cs" />
    <Compile Include="Model\Site.cs" />
    <Compile Include="Model\PageShortLink.cs" />
    <Compile Include="Model\SiteDomainService.Partial.cs" />
    <Compile Include="Model\SiteService.Partial.cs" />
    <Compile Include="Model\SystemEmail.cs" />
    <Compile Include="Model\Tag.cs" />
    <Compile Include="Model\TaggedItem.cs" />
    <Compile Include="Model\TaggedItemService.Partial.cs" />
    <Compile Include="Model\TagService.Partial.cs" />
    <Compile Include="Model\UserLogin.cs" />
    <Compile Include="Model\UserLoginService.Partial.cs" />
    <Compile Include="Model\Workflow.cs" />
    <Compile Include="Model\WorkflowAction.cs" />
    <Compile Include="Model\WorkflowActionForm.cs" />
    <Compile Include="Model\WorkflowActionFormAttribute.cs" />
    <Compile Include="Model\WorkflowActionType.cs" />
    <Compile Include="Model\WorkflowActivity.cs" />
    <Compile Include="Model\WorkflowActivityType.cs" />
    <Compile Include="Model\WorkflowLog.cs" />
    <Compile Include="Model\WorkflowService.Partial.cs" />
    <Compile Include="Model\WorkflowTrigger.cs" />
    <Compile Include="Model\WorkflowTriggerService.Partial.cs" />
    <Compile Include="Model\WorkflowType.cs" />
    <Compile Include="PersonProfile\BadgeComponent.cs" />
    <Compile Include="PersonProfile\BadgeContainer.cs" />
    <Compile Include="PersonProfile\Badge\AlertNote.cs" />
    <Compile Include="PersonProfile\Badge\AttendingDuration.cs" />
    <Compile Include="PersonProfile\Badge\Campus.cs" />
    <Compile Include="PersonProfile\Badge\DISC.cs" />
    <Compile Include="PersonProfile\Badge\FamilyAttendance.cs" />
    <Compile Include="PersonProfile\Badge\FamilyWeeksAttendedInDuration.cs" />
    <Compile Include="PersonProfile\Badge\InGroupOfType.cs" />
    <Compile Include="PersonProfile\Badge\InGroupWithPurpose.cs" />
    <Compile Include="PersonProfile\Badge\LastVisitOnSite.cs" />
    <Compile Include="PersonProfile\Badge\Liquid.cs" />
    <Compile Include="PersonProfile\HighlightLabelBadge.cs" />
    <Compile Include="PersonProfile\IconBadge.cs" />
    <Compile Include="Plugin\HotFixes\002_CheckinGradeRequired.cs" />
    <Compile Include="Plugin\HotFixes\003_FixSystemEmailQuote.cs" />
    <Compile Include="Plugin\HotFixes\004_FixGradeRequiredAttribute.cs" />
    <Compile Include="Plugin\HotFixes\005_FixCheckinAdminRoute.cs" />
    <Compile Include="Plugin\HotFixes\006_FixCheckinPrevPages.cs" />
    <Compile Include="Plugin\HotFixes\023_SecurityCodeLength.cs" />
    <Compile Include="Plugin\HotFixes\022_Fundraising.cs" />
    <Compile Include="Plugin\HotFixes\017_FixBackgroundCheckOptionalCampus.cs" />
    <Compile Include="Plugin\HotFixes\016_SetInactiveFamilies.cs" />
    <Compile Include="Plugin\HotFixes\015_CheckinByBirthdate.cs" />
    <Compile Include="Plugin\HotFixes\009_FixCheckinAttributes.cs" />
    <Compile Include="Plugin\HotFixes\008_FamilyAnalyticsUpdate.cs" />
    <Compile Include="Plugin\HotFixes\007_FixGroupAndBenevolenceSecurity.cs" />
    <Compile Include="Plugin\HotFixes\014_FixEraGiveAttribValues.cs" />
    <Compile Include="Plugin\HotFixes\013_FixSystemEmailTo_1828.cs" />
    <Compile Include="Plugin\HotFixes\012_FixAttendanceAnalyticsScript.cs" />
    <Compile Include="Plugin\HotFixes\011_FixNameProfileChangeRequest.cs" />
    <Compile Include="Plugin\HotFixes\010_FixGetSpouse.cs" />
    <Compile Include="Plugin\HotFixes\020_FixCommunicationTemplate.cs" />
    <Compile Include="Plugin\HotFixes\021_UpdateCheckInMergefieldDebugInfo.cs" />
    <Compile Include="Plugin\HotFixes\019_FixIpadClientPrinting.cs" />
    <Compile Include="Plugin\HotFixes\018_RestrictGroupRegistrationGroupTypes.cs" />
    <Compile Include="Plugin\HotFixes\024_PrayerRequestAttributes.cs" />
    <Compile Include="Plugin\HotFixes\030_MyConnectionOpportunitiesLava.cs" />
    <Compile Include="Plugin\HotFixes\031_AttendanceAnalyticsGivingId.cs" />
    <Compile Include="Plugin\HotFixes\032_MigrationRollupsForV6_9.cs" />
    <Compile Include="Plugin\HotFixes\029_BatchDetailReopenBatchSecurity.cs" />
    <Compile Include="Plugin\HotFixes\025_PersonGivingEnvelopeAttribute.cs" />
    <Compile Include="Plugin\HotFixes\026_PersonEditConnectionRecordStatus.cs" />
    <Compile Include="Plugin\HotFixes\027_AddCheckinFeatures.cs" />
    <Compile Include="Plugin\HotFixes\028_CheckinTextSettings.cs" />
    <Compile Include="Plugin\HotFixes\033_ConnectionOpportunityCounts.cs" />
    <Compile Include="Plugin\HotFixes\034_FinancialSecurityActions.cs" />
    <Compile Include="Plugin\HotFixes\035_TransactionListSummary.cs" />
    <Compile Include="Plugin\HotFixes\036_PrayerRequestFollowingEvent.cs" />
    <Compile Include="Plugin\HotFixes\037_MigrationRollupsForV6_10.cs" />
    <Compile Include="Plugin\Migration.cs" />
    <Compile Include="Plugin\VersionAttribute.cs" />
    <Compile Include="Properties\AssemblyInfo.cs" />
    <Compile Include="Reporting\Dashboard\DashboardWidget.cs">
      <SubType>ASPXCodeBehind</SubType>
    </Compile>
    <Compile Include="Reporting\Dashboard\LineBarPointsChartDashboardWidget.cs">
      <SubType>ASPXCodeBehind</SubType>
    </Compile>
    <Compile Include="Reporting\DataComponentSettingsHelper.cs" />
    <Compile Include="Reporting\DataFilterComponent.cs" />
    <Compile Include="Reporting\DataFilterContainer.cs" />
    <Compile Include="Reporting\DataFilter\BaseAccountFilter.cs" />
    <Compile Include="Reporting\DataFilter\ContentChannelItem\ContentChannel.cs" />
    <Compile Include="Reporting\DataFilter\ContentChannelItem\ContentChannelItemAttributesFilter.cs" />
    <Compile Include="Reporting\DataFilter\ContentChannelItem\ContentChannelType.cs" />
    <Compile Include="Reporting\DataFilter\EntityFieldFilter.cs" />
    <Compile Include="Reporting\DataFilter\FinancialPledge\AccountFilter.cs" />
    <Compile Include="Reporting\DataFilter\FinancialTransactionDetail\AccountFilter.cs" />
    <Compile Include="Reporting\DataFilter\FinancialTransaction\TotalAmountFilter.cs" />
    <Compile Include="Reporting\DataFilter\GroupMembers\ContainsPeopleFilter.cs" />
    <Compile Include="Reporting\DataFilter\GroupMembers\GroupDataViewFilter.cs" />
    <Compile Include="Reporting\DataFilter\Group\CampusFilter.cs" />
    <Compile Include="Reporting\DataFilter\Group\ContainsGroupMembersFilter.cs" />
    <Compile Include="Reporting\DataFilter\Group\ContainsPeopleFilter.cs" />
    <Compile Include="Reporting\DataFilter\Group\DistanceFromFilter.cs" />
    <Compile Include="Reporting\DataFilter\Group\GroupAttributesFilter.cs" />
    <Compile Include="Reporting\DataFilter\Group\GroupBranchFilter.cs" />
    <Compile Include="Reporting\DataFilter\Group\GroupTypeDataViewFilter.cs" />
    <Compile Include="Reporting\DataFilter\Group\GroupTypeFilter.cs" />
    <Compile Include="Reporting\DataFilter\Group\MemberCountFilter.cs" />
    <Compile Include="Reporting\DataFilter\Group\SimpleMemberCountFilter.cs" />
    <Compile Include="Reporting\DataFilter\IUpdateSelectionFromPageParameters.cs" />
    <Compile Include="Reporting\DataFilter\OtherDataViewFilter.cs" />
    <Compile Include="Reporting\DataFilter\Person\AgeFilter.cs" />
    <Compile Include="Reporting\DataFilter\Person\CampusesActiveFilter.cs" />
    <Compile Include="Reporting\DataFilter\Person\CampusesFilter.cs" />
    <Compile Include="Reporting\DataFilter\Person\CampusActiveFilter.cs" />
    <Compile Include="Reporting\DataFilter\Person\CampusFilter.cs" />
    <Compile Include="Reporting\DataFilter\Person\DistanceFromFilter.cs" />
    <Compile Include="Reporting\DataFilter\Person\FirstContributionDateFilter.cs" />
    <Compile Include="Reporting\DataFilter\Person\GivingAmountFilter.cs" />
    <Compile Include="Reporting\DataFilter\Person\GradeFilter.cs" />
    <Compile Include="Reporting\DataFilter\Person\GroupAttendanceFilter.cs" />
    <Compile Include="Reporting\DataFilter\Person\GroupDataViewFilter.cs" />
    <Compile Include="Reporting\DataFilter\Person\GroupMemberDataViewFilter.cs" />
    <Compile Include="Reporting\DataFilter\Person\GroupTypeAttendanceFilter.cs" />
    <Compile Include="Reporting\DataFilter\Person\HasPictureFilter.cs" />
    <Compile Include="Reporting\DataFilter\Person\HistoryDataViewFilter.cs" />
    <Compile Include="Reporting\DataFilter\Person\InGroupFilter.cs" />
    <Compile Include="Reporting\DataFilter\Person\InGroupGeofenceFilter.cs" />
    <Compile Include="Reporting\DataFilter\Person\InGroupGroupTypeFilter.cs" />
    <Compile Include="Reporting\DataFilter\Person\InGroupSimpleFilter.cs" />
    <Compile Include="Reporting\DataFilter\Person\LocationDataViewFilter.cs" />
    <Compile Include="Reporting\DataFilter\Person\NotInGroupFilter.cs" />
    <Compile Include="Reporting\DataFilter\Person\NotInGroupGroupTypeFilter.cs" />
    <Compile Include="Reporting\DataFilter\Person\TagFilter.cs" />
    <Compile Include="Reporting\DataFilter\PropertyFilter.cs" />
    <Compile Include="Reporting\DataFilter\Workflow\WorkflowAttributesFilter.cs" />
    <Compile Include="Reporting\DataFilter\Workflow\WorkflowTypeFilter.cs" />
    <Compile Include="Reporting\DataSelectComponent.cs" />
    <Compile Include="Reporting\DataSelectContainer.cs" />
    <Compile Include="Reporting\DataSelect\FinancialTransaction\TotalAmountSelect.cs" />
    <Compile Include="Reporting\DataSelect\GroupMember\GroupCampus.cs" />
    <Compile Include="Reporting\DataSelect\GroupMember\GroupMemberAttributeSelect.cs" />
    <Compile Include="Reporting\DataSelect\GroupMember\GroupRoleSelect.cs" />
    <Compile Include="Reporting\DataSelect\GroupMember\GroupStatusSelect.cs" />
    <Compile Include="Reporting\DataSelect\GroupMember\PersonLinkSelect.cs" />
    <Compile Include="Reporting\DataSelect\Group\CampusSelect.cs" />
    <Compile Include="Reporting\DataSelect\Group\DistanceFromSelect.cs" />
    <Compile Include="Reporting\DataSelect\Group\GroupLinkSelect.cs" />
    <Compile Include="Reporting\DataSelect\Group\GroupTypeSelect.cs" />
    <Compile Include="Reporting\DataSelect\Group\LocationSelect.cs" />
    <Compile Include="Reporting\DataSelect\Group\MemberCountSelect.cs" />
    <Compile Include="Reporting\DataSelect\Group\MemberListSelect.cs" />
    <Compile Include="Reporting\DataSelect\Group\ParentGroupMemberListSelect.cs" />
    <Compile Include="Reporting\DataSelect\Group\ParentGroupSelect.cs" />
    <Compile Include="Reporting\DataSelect\Group\ParticipationRateSelect.cs" />
    <Compile Include="Reporting\DataSelect\LiquidSelect.cs" />
    <Compile Include="Reporting\DataSelect\Person\AddressSelect.cs" />
    <Compile Include="Reporting\DataSelect\Person\AgeSelect.cs" />
    <Compile Include="Reporting\DataSelect\Person\CampusSelect.cs" />
    <Compile Include="Reporting\DataSelect\Person\ChildNamesSelect.cs" />
    <Compile Include="Reporting\DataSelect\Person\DistanceFromSelect.cs" />
    <Compile Include="Reporting\DataSelect\Person\FamilyNameSelect.cs" />
    <Compile Include="Reporting\DataSelect\Person\FirstLastContributionSelect.cs" />
    <Compile Include="Reporting\DataSelect\Person\GradeSelect.cs" />
    <Compile Include="Reporting\DataSelect\Person\GroupParticipationSelect.cs" />
    <Compile Include="Reporting\DataSelect\Person\InGroupGeofenceGroupTypeSelect.cs" />
    <Compile Include="Reporting\DataSelect\Person\InGroupGroupTypeSelect.cs" />
    <Compile Include="Reporting\DataSelect\Person\LastAttendedGroupOfType.cs" />
    <Compile Include="Reporting\DataSelect\Person\LastLoginSelect.cs" />
    <Compile Include="Reporting\DataSelect\Person\LastNoteSelect.cs" />
    <Compile Include="Reporting\DataSelect\Person\ParentEmailSelect.cs" />
    <Compile Include="Reporting\DataSelect\Person\ParentPhoneNumberSelect.cs" />
    <Compile Include="Reporting\DataSelect\Person\ParentsNamesSelect.cs" />
    <Compile Include="Reporting\DataSelect\Person\PersonLinkSelect.cs" />
    <Compile Include="Reporting\DataSelect\Person\PhoneNumberSelect.cs" />
    <Compile Include="Reporting\DataSelect\Person\PhotoSelect.cs" />
    <Compile Include="Reporting\DataSelect\Person\RelatedPeopleSelect.cs" />
    <Compile Include="Reporting\DataSelect\Person\SpouseNameSelect.cs" />
    <Compile Include="Reporting\DataSelect\Person\TotalGivingAmountSelect.cs" />
    <Compile Include="Reporting\DataTransformComponent.cs" />
    <Compile Include="Reporting\DataTransformContainer.cs" />
    <Compile Include="Reporting\DataTransform\Person\ChildrenTransform.cs" />
    <Compile Include="Reporting\DataTransform\Person\ParentTransform.cs" />
    <Compile Include="Reporting\EntityHelper.cs" />
    <Compile Include="Reporting\FilterExpressionExtractor.cs" />
    <Compile Include="Reporting\IDataFilterWithOverrides.cs" />
    <Compile Include="Reporting\ReportingHelper.cs" />
    <Compile Include="Reporting\SelectExpressionExtractor.cs" />
    <Compile Include="Scripting.evaluator.cs" />
    <Compile Include="Scripting.Extensions.cs" />
    <Compile Include="Scripting.native.cs" />
    <Compile Include="Search\Group\Name.cs" />
    <Compile Include="Search\Person\Address.cs" />
    <Compile Include="Search\Person\BirthDate.cs" />
    <Compile Include="Search\Person\BusinessName.cs" />
    <Compile Include="Security\Authentication\Twitter.cs" />
    <Compile Include="Transactions\SaveCommunicationTransaction.cs" />
    <Compile Include="UniversalSearch\FormattedSearchResult.cs" />
    <Compile Include="UniversalSearch\IndexComponents\Elasticsearch.cs" />
    <Compile Include="UniversalSearch\IndexContainer.cs" />
    <Compile Include="UniversalSearch\IndexComponent.cs" />
    <Compile Include="UniversalSearch\IndexModels\Attributes\RockIndexField.cs" />
    <Compile Include="UniversalSearch\IndexModels\BusinessIndex.cs" />
    <Compile Include="UniversalSearch\IndexModels\PersonIndex.cs" />
    <Compile Include="UniversalSearch\IndexModels\ContentChannelItemIndex.cs" />
    <Compile Include="UniversalSearch\IndexModels\IndexModelBase.cs" />
    <Compile Include="UniversalSearch\IndexModels\GroupIndex.cs" />
    <Compile Include="UniversalSearch\IndexModels\SitePageIndex.cs" />
    <Compile Include="UniversalSearch\IndexModels\StringAttribute.cs" />
    <Compile Include="UniversalSearch\IRockIndexable.cs" />
    <Compile Include="UniversalSearch\SearchFieldCriteria.cs" />
    <Compile Include="UniversalSearch\ModelFieldFilterConfig.cs" />
    <Compile Include="UniversalSearch\SearchResultModel.cs" />
    <Compile Include="Utility\Async.cs" />
    <Compile Include="Utility\DebugHelper.cs" />
    <Compile Include="Utility\ExcelHelper.cs" />
    <Compile Include="Utility\ExtensionMethods\DataTable.cs" />
    <Compile Include="Utility\ExtensionMethods\QuartzExtensions.cs" />
    <Compile Include="Utility\FileUtilities.cs" />
    <Compile Include="Utility\FontAwesomeHelper.cs" />
    <Compile Include="Utility\IRockOwinStartup.cs" />
    <Compile Include="Utility\Settings\DataAutomation\InactivatePeople.cs" />
    <Compile Include="Utility\Settings\DataAutomation\InteractionItem.cs" />
    <Compile Include="Utility\Settings\DataAutomation\MoveAdultChildren.cs" />
    <Compile Include="Utility\Settings\DataAutomation\ReactivatePeople.cs" />
    <Compile Include="Utility\Settings\DataAutomation\UpdateFamilyCampus.cs" />
    <Compile Include="Utility\TextToWorkflow.cs" />
    <Compile Include="Web\Cache\ContentChannelCache.cs" />
    <Compile Include="Web\Cache\LavaTemplateCache.cs" />
    <Compile Include="Web\Cache\InteractionChannelCache.cs" />
    <Compile Include="Web\Cache\InteractionComponentCache.cs" />
    <Compile Include="Web\Cache\LavaShortcodeCache.cs" />
    <Compile Include="Web\Cache\SignalTypeCache.cs" />
    <Compile Include="Web\HttpModules\ResponseHeaders.cs" />
    <Compile Include="Web\HttpModules\HttpModuleComponent.cs" />
    <Compile Include="Web\HttpModules\HttpModuleContainer.cs" />
    <Compile Include="Web\UI\Adapters\ListControlAdaptor.cs" />
    <Compile Include="Web\UI\Adapters\CheckBoxListAdapter.cs" />
    <Compile Include="Web\UI\Controls\Captcha.cs" />
    <Compile Include="Web\UI\Controls\Communication\PushNotification.cs" />
    <Compile Include="Web\Cache\WorkflowActionFormAttributeCache.cs" />
    <Compile Include="Web\Cache\WorkflowActivityTypeCache.cs" />
    <Compile Include="Web\Cache\WorkflowActionTypeCache.cs" />
    <Compile Include="Web\Cache\WorkflowActionFormCache.cs" />
    <Compile Include="Web\Cache\WorkflowTypeCache.cs" />
    <Compile Include="Web\UI\Controls\AttributeMatrixEditor.cs" />
    <Compile Include="Web\UI\Controls\DynamicPlaceholder.cs" />
    <Compile Include="Web\UI\Controls\Grid\EncryptedField.cs" />
    <Compile Include="Web\UI\Controls\Grid\HtmlField.cs" />
    <Compile Include="Web\UI\Controls\Grid\LavaField.cs" />
    <Compile Include="Web\UI\Controls\ControlMirror.cs" />
    <Compile Include="Web\UI\Controls\ListItems.cs" />
    <Compile Include="Web\UI\Controls\NumberBoxBase.cs" />
    <Compile Include="Web\UI\Controls\NumberUpDownGroup.cs" />
    <Compile Include="Web\UI\Controls\Pickers\ContentChannelItemPicker.cs" />
    <Compile Include="Web\UI\Controls\PreRegistration\Children.cs" />
    <Compile Include="Web\UI\Controls\PreRegistration\ChildRow.cs" />
    <Compile Include="Web\UI\Controls\Pickers\DataViewsPicker.cs" />
    <Compile Include="Web\UI\Controls\Pickers\DatePartsPicker.cs" />
    <Compile Include="Web\UI\Controls\Pickers\FieldTypePicker.cs" />
    <Compile Include="Web\UI\Controls\Pickers\GroupMemberPicker.cs" />
    <Compile Include="Web\UI\Controls\Pickers\GroupMembersPicker.cs" />
    <Compile Include="Web\UI\Controls\Pickers\LavaCommandsPicker.cs" />
    <Compile Include="Web\UI\Controls\SSNBox.cs" />
    <Compile Include="Web\UI\ICustomGridColumns.cs" />
    <Compile Include="Web\UI\ICustomGridOptions.cs" />
    <Compile Include="Web\UI\RockHiddenFieldPageStatePersister.cs" />
    <Compile Include="Web\UI\Controls\Grid\LavaBoundField.cs" />
    <Compile Include="Web\UI\Controls\Pickers\DefinedValuesPickerEnhanced.cs" />
    <Compile Include="Web\UI\ReactBlock.cs">
      <SubType>ASPXCodeBehind</SubType>
    </Compile>
    <Compile Include="Web\UI\Controls\Pickers\RegistrationTemplatePicker.cs" />
    <Compile Include="Web\UI\Controls\RockListBox.cs" />
    <Compile Include="Web\UI\IDynamicAttributesBlock.cs" />
    <Compile Include="Web\UI\RockTheme.cs" />
    <Compile Include="Web\Cache\AttributeValueCache.cs" />
    <Compile Include="Web\UI\Controls\WarningBlock.cs" />
    <Compile Include="Web\UI\Controls\Pickers\WorkflowActionTypePicker.cs" />
    <Compile Include="Web\UI\Controls\Pickers\ConnectionRequestPicker.cs" />
    <Compile Include="Web\UI\Controls\RangeSlider.cs" />
    <Compile Include="Security\Authentication\Facebook.cs">
      <SubType>Code</SubType>
    </Compile>
    <Compile Include="Search\Person\Email.cs" />
    <Compile Include="Search\Person\Name.cs" />
    <Compile Include="Search\Person\Phone.cs" />
    <Compile Include="Search\SearchComponent.cs" />
    <Compile Include="Search\SearchContainer.cs" />
    <Compile Include="Security\AuthenticationComponent.cs" />
    <Compile Include="Security\AuthenticationContainer.cs" />
    <Compile Include="Security\Authentication\ActiveDirectory.cs" />
    <Compile Include="Security\Authentication\Database.cs" />
    <Compile Include="Security\Authentication\Google.cs" />
    <Compile Include="Security\Authentication\PINAuthentication.cs" />
    <Compile Include="Security\Authorization.cs" />
    <Compile Include="Security\BackgroundCheckComponent.cs" />
    <Compile Include="Security\BackgroundCheckContainer.cs" />
    <Compile Include="Security\BackgroundCheck\ProtectMyMinistry.cs" />
    <Compile Include="Security\DigitalSignatureComponent.cs" />
    <Compile Include="Security\DigitalSignatureContainer.cs" />
    <Compile Include="Security\Encryption.cs" />
    <Compile Include="Security\GlobalDefault.cs" />
    <Compile Include="Security\ISecured.cs" />
    <Compile Include="Security\LoginParameters.cs" />
    <Compile Include="Security\Role.cs" />
    <Compile Include="Security\SecurityActionAttribute.cs" />
    <Compile Include="Service References\MelissaData.AddressCheck\Reference.cs">
      <SubType>code</SubType>
    </Compile>
    <Compile Include="Service References\ServiceObjects.GeoCoder\Reference.cs" />
    <Compile Include="Services\NuGet\NuGetExtensionsMethods.cs" />
    <Compile Include="Services\NuGet\PackageService.cs" />
    <Compile Include="Services\NuGet\RockPackagePathResolver.cs" />
    <Compile Include="Services\NuGet\RockProjectManager.cs" />
    <Compile Include="Services\NuGet\WebProjectManager.cs" />
    <Compile Include="Services\NuGet\WebProjectSystem.cs" />
    <Compile Include="SqlServerTypes\Loader.cs" />
    <Compile Include="Storage\ProviderComponent.cs" />
    <Compile Include="Storage\ProviderContainer.cs" />
    <Compile Include="Storage\Provider\Database.cs" />
    <Compile Include="Storage\Provider\FileSystem.cs" />
    <Compile Include="Store\InstalledPackage.cs" />
    <Compile Include="Store\InstalledPackageService.cs" />
    <Compile Include="Store\Organization.cs" />
    <Compile Include="Store\OrganizationService.cs" />
    <Compile Include="Store\Package.cs" />
    <Compile Include="Store\PackageCategory.cs" />
    <Compile Include="Store\PackageCategoryService.cs" />
    <Compile Include="Store\PackageInstallStep.cs" />
    <Compile Include="Store\PackageService.cs" />
    <Compile Include="Store\PackageVersion.cs" />
    <Compile Include="Store\PackageVersionRating.cs" />
    <Compile Include="Store\PackageVersionRatingService.cs" />
    <Compile Include="Store\PackageVersionService.cs" />
    <Compile Include="Store\Promo.cs" />
    <Compile Include="Store\PromoService.cs" />
    <Compile Include="Store\PurchaseResponse.cs" />
    <Compile Include="Store\StoreImage.cs" />
    <Compile Include="Store\StoreModel.cs" />
    <Compile Include="Store\StoreService.cs" />
    <Compile Include="Store\StoreServiceBase.cs" />
    <Compile Include="SystemGuid\Attribute.cs" />
    <Compile Include="SystemGuid\BinaryFileType.cs" />
    <Compile Include="SystemGuid\BlockType.cs" />
    <Compile Include="SystemGuid\Category.cs" />
    <Compile Include="SystemGuid\ConnectionActivityType.cs" />
    <Compile Include="SystemGuid\DefinedType.cs" />
    <Compile Include="SystemGuid\DefinedValue.cs" />
    <Compile Include="SystemGuid\EntityType.cs" />
    <Compile Include="SystemGuid\FieldType.cs" />
    <Compile Include="SystemGuid\FinancialAccount.cs" />
    <Compile Include="SystemGuid\Group.cs" />
    <Compile Include="SystemGuid\GroupRole.cs" />
    <Compile Include="SystemGuid\GroupType.cs" />
    <Compile Include="SystemGuid\NoteType.cs" />
    <Compile Include="SystemGuid\Page.cs" />
    <Compile Include="SystemGuid\ServiceJob.cs" />
    <Compile Include="SystemGuid\Site.cs" />
    <Compile Include="SystemGuid\SystemEmail.cs" />
    <Compile Include="Transactions\AuditTransaction.cs" />
    <Compile Include="Transactions\ConnectionRequestActivityChangeTransaction.cs" />
    <Compile Include="Transactions\ConnectionRequestChangeTransaction.cs" />
    <Compile Include="Transactions\DeleteAttributeBinaryFile.cs" />
    <Compile Include="Transactions\GroupAttendedTransaction.cs" />
    <Compile Include="Transactions\GroupMemberChangeTransaction.cs" />
    <Compile Include="Transactions\GroupMemberPlacedElsewhereTransaction.cs" />
    <Compile Include="Transactions\ITransaction.cs" />
    <Compile Include="Transactions\LaunchWorkflowTransaction.cs" />
    <Compile Include="Transactions\PageViewTransaction.cs" />
    <Compile Include="Transactions\PersonViewTransaction.cs" />
    <Compile Include="Transactions\RockQueue.cs" />
    <Compile Include="Transactions\RunJobNowTransaction.cs" />
    <Compile Include="Transactions\SaveMetaphoneTransaction.cs" />
    <Compile Include="Transactions\SendCommunicationApprovalEmail.cs" />
    <Compile Include="Transactions\SendCommunicationTransaction.cs" />
    <Compile Include="Transactions\UpdateDigitalSignatureDocumentTransaction.cs" />
    <Compile Include="Transactions\SendDigitalSignatureRequestTransaction.cs" />
    <Compile Include="Transactions\SendRegistrationConfirmationTransaction.cs" />
    <Compile Include="Transactions\SendRegistrationNotificationTransaction.cs" />
    <Compile Include="Transactions\UpdateFacebookFriends.cs" />
    <Compile Include="Transactions\UpdatePaymentStatusTransaction.cs" />
    <Compile Include="Transactions\UserLastActivityTransaction.cs" />
    <Compile Include="Transactions\WorkflowTriggerTransaction.cs" />
    <Compile Include="Utility\AttributeCacheJsonConverter.cs" />
    <Compile Include="Utility\AttributeValueJsonConverter.cs" />
    <Compile Include="Utility\BlockStateContractResolver.cs" />
    <Compile Include="Utility\DateRange.cs" />
    <Compile Include="Utility\DoubleMetaphone.cs" />
    <Compile Include="Utility\EnumAsStringJsonConverter.cs" />
    <Compile Include="Utility\ExpressionHelper.cs" />
    <Compile Include="Utility\ExtensionMethods\AttributesExtensions.cs" />
    <Compile Include="Utility\ExtensionMethods\BooleanExtensions.cs" />
    <Compile Include="Utility\ExtensionMethods\ColorExtensions.cs" />
    <Compile Include="Utility\ExtensionMethods\ControlExtensions.cs" />
    <Compile Include="Utility\ExtensionMethods\CurrencyExtensions.cs" />
    <Compile Include="Utility\ExtensionMethods\DateTimeExtensions.cs" />
    <Compile Include="Utility\ExtensionMethods\DecimalExtensions.cs" />
    <Compile Include="Utility\ExtensionMethods\DefinedValueExtensions.cs" />
    <Compile Include="Utility\ExtensionMethods\EntityExtensions.cs" />
    <Compile Include="Utility\ExtensionMethods\EnumExtensions.cs" />
    <Compile Include="Utility\ExtensionMethods\ExceptionExtensions.cs" />
    <Compile Include="Utility\ExtensionMethods\GridExtensions.cs" />
    <Compile Include="Utility\ExtensionMethods\JsonExtensions.cs" />
    <Compile Include="Utility\ExtensionMethods\LavaExtensions.cs" />
    <Compile Include="Utility\ExtensionMethods\LinqExtensions.cs" />
    <Compile Include="Utility\ExtensionMethods\LocationExtensions.cs" />
    <Compile Include="Utility\ExtensionMethods\ObjectExtensions.cs" />
    <Compile Include="Utility\ExtensionMethods\PageRouteExtensions.cs" />
    <Compile Include="Utility\ExtensionMethods\ReportingExtensions.cs" />
    <Compile Include="Utility\ExtensionMethods\StringExtensions.cs" />
    <Compile Include="Utility\ExtensionMethods\StringHtmlExtensions.cs" />
    <Compile Include="Utility\ExtensionMethods\StringHumanizerExtensions.cs" />
    <Compile Include="Utility\ExtensionMethods\StringPluralizationExtensions.cs" />
    <Compile Include="Utility\IgnoreUrlEncodedKeyContractResolver.cs" />
    <Compile Include="Utility\IRockStartup.cs" />
    <Compile Include="Utility\NotNullJsonConverter.cs" />
    <Compile Include="Utility\Reflection.cs" />
    <Compile Include="Utility\RockDateTime.cs" />
    <Compile Include="Utility\RockJsonMediaTypeFormatter.cs" />
    <Compile Include="Utility\RockJsonTextReader.cs" />
    <Compile Include="Utility\RockJsonTextWriter.cs" />
    <Compile Include="Utility\RockSemanticVersion.cs" />
    <Compile Include="Utility\SettingsStringBase.cs" />
    <Compile Include="Utility\SimpleModeJsonConverter.cs" />
    <Compile Include="Utility\SparkLinkHelper.cs" />
    <Compile Include="Utility\StringAsLiteralJavascriptJsonConverter.cs" />
    <Compile Include="Web\Cache\AttributeCache.cs" />
    <Compile Include="Web\Cache\BlockCache.cs" />
    <Compile Include="Web\Cache\BlockTypeCache.cs" />
    <Compile Include="Web\Cache\CachedEntity.cs" />
    <Compile Include="Web\Cache\CachedModel.cs" />
    <Compile Include="Web\Cache\CampusCache.cs" />
    <Compile Include="Web\Cache\CategoryCache.cs" />
    <Compile Include="Web\Cache\DefinedTypeCache.cs" />
    <Compile Include="Web\Cache\DefinedValueCache.cs" />
    <Compile Include="Web\Cache\EntityTypeCache.cs" />
    <Compile Include="Web\Cache\EventCalendarCache.cs" />
    <Compile Include="Web\Cache\FieldTypeCache.cs" />
    <Compile Include="Web\Cache\GlobalAttributesCache.cs" />
    <Compile Include="Web\Cache\GroupTypeCache.cs" />
    <Compile Include="Web\Cache\LayoutCache.cs" />
    <Compile Include="Web\Cache\NoteTypeCache.cs" />
    <Compile Include="Web\Cache\PageCache.cs" />
    <Compile Include="Web\Cache\PersonBadgeCache.cs" />
    <Compile Include="Web\Cache\RestActionCache.cs" />
    <Compile Include="Web\Cache\RestControllerCache.cs" />
    <Compile Include="Web\Cache\RockMemoryCache.cs" />
    <Compile Include="Web\Cache\SiteCache.cs" />
    <Compile Include="Web\DescriptionList.cs" />
    <Compile Include="Web\FileUploadException.cs" />
    <Compile Include="Web\Fingerprint.cs" />
    <Compile Include="Web\FingerprintExpressionBuilder.cs" />
    <Compile Include="Web\HttpModule.cs" />
    <Compile Include="Web\InternalContext.cs" />
    <Compile Include="Web\PageReference.cs" />
    <Compile Include="Web\RequestValidator.cs" />
    <Compile Include="Web\RockRouteHandler.cs" />
    <Compile Include="Web\SystemSettings.cs" />
    <Compile Include="Web\UI\Adapters\CheckBoxAdapter.cs" />
    <Compile Include="Web\UI\Adapters\DropDownListAdapter.cs" />
    <Compile Include="Web\UI\Adapters\RadioButtonAdapter.cs" />
    <Compile Include="Web\UI\Adapters\RadioButtonListAdapter.cs" />
    <Compile Include="Web\UI\BreadCrumb.cs" />
    <Compile Include="Web\UI\ContextAttribute.cs" />
    <Compile Include="Web\UI\Controls\AddressControl.cs" />
    <Compile Include="Web\UI\Controls\AttributeEditor.cs" />
    <Compile Include="Web\UI\Controls\Badge.cs" />
    <Compile Include="Web\UI\Controls\BootstrapButton.cs" />
    <Compile Include="Web\UI\Controls\ButtonDropDownList.cs" />
    <Compile Include="Web\UI\Controls\Chart\BarChart.cs" />
    <Compile Include="Web\UI\Controls\Chart\ChartClickArgs.cs" />
    <Compile Include="Web\UI\Controls\Chart\ChartOptions.cs" />
    <Compile Include="Web\UI\Controls\Chart\ChartStyle.cs" />
    <Compile Include="Web\UI\Controls\Chart\FlotChart.cs" />
    <Compile Include="Web\UI\Controls\Chart\LineChart.cs" />
    <Compile Include="Web\UI\Controls\Chart\PieChart.cs" />
    <Compile Include="Web\UI\Controls\Checkin Configuration Controls\CheckinArea.cs" />
    <Compile Include="Web\UI\Controls\Checkin Configuration Controls\CheckinAreaRow.cs" />
    <Compile Include="Web\UI\Controls\Checkin Configuration Controls\CheckinGroup.cs" />
    <Compile Include="Web\UI\Controls\Checkin Configuration Controls\CheckinGroupRow.cs" />
    <Compile Include="Web\UI\Controls\CodeEditor.cs" />
    <Compile Include="Web\UI\Controls\ColorPicker.cs" />
    <Compile Include="Web\UI\Controls\Communication\ChannelControl.cs" />
    <Compile Include="Web\UI\Controls\Communication\Email.cs" />
    <Compile Include="Web\UI\Controls\Communication\Sms.cs" />
    <Compile Include="Web\UI\Controls\ConfirmPageUnload.cs" />
    <Compile Include="Web\UI\Controls\CurrencyBox.cs" />
    <Compile Include="Web\UI\Controls\Data Fields\DataDropDownList.cs" />
    <Compile Include="Web\UI\Controls\Data Fields\DataTextBox.cs" />
    <Compile Include="Web\UI\Controls\Data Fields\FieldTypeList.cs" />
    <Compile Include="Web\UI\Controls\Data View Filters\FilterField.cs" />
    <Compile Include="Web\UI\Controls\Data View Filters\FilterGroup.cs" />
    <Compile Include="Web\UI\Controls\DynamicControlsHtmlGenericControl.cs" />
    <Compile Include="Web\UI\Controls\DynamicControlsPanel.cs" />
    <Compile Include="Web\UI\Controls\EmailBox.cs" />
    <Compile Include="Web\UI\Controls\Event\RegistrationInstanceEditor.cs" />
    <Compile Include="Web\UI\Controls\Event\RegistrationTemplateFormEditor.cs" />
    <Compile Include="Web\UI\Controls\FileUploader.cs" />
    <Compile Include="Web\UI\Controls\FollowingsHelper.cs" />
    <Compile Include="Web\UI\Controls\Grid\AttributeField.cs" />
    <Compile Include="Web\UI\Controls\Grid\BadgeField.cs" />
    <Compile Include="Web\UI\Controls\Grid\BoolField.cs" />
    <Compile Include="Web\UI\Controls\Grid\BoolFromArrayField.cs" />
    <Compile Include="Web\UI\Controls\Grid\CallbackField.cs" />
    <Compile Include="Web\UI\Controls\Grid\CampusField.cs" />
    <Compile Include="Web\UI\Controls\Grid\CheckBoxEditableField.cs" />
    <Compile Include="Web\UI\Controls\Grid\ColorField.cs" />
    <Compile Include="Web\UI\Controls\Grid\CurrencyField.cs" />
    <Compile Include="Web\UI\Controls\Grid\DateField.cs" />
    <Compile Include="Web\UI\Controls\Grid\DateTimeField.cs" />
    <Compile Include="Web\UI\Controls\Grid\DefinedValueField.cs" />
    <Compile Include="Web\UI\Controls\Grid\DeleteField.cs" />
    <Compile Include="Web\UI\Controls\Grid\EditField.cs" />
    <Compile Include="Web\UI\Controls\Grid\EnumField.cs" />
    <Compile Include="Web\UI\Controls\Grid\FieldTypeField.cs" />
    <Compile Include="Web\UI\Controls\Grid\Grid.cs" />
    <Compile Include="Web\UI\Controls\Grid\GridActions.cs" />
    <Compile Include="Web\UI\Controls\Grid\GridFilter.cs" />
    <Compile Include="Web\UI\Controls\Grid\GroupPickerField.cs" />
    <Compile Include="Web\UI\Controls\Grid\INotRowSelectedField.cs" />
    <Compile Include="Web\UI\Controls\Grid\IPriorityColumn.cs" />
    <Compile Include="Web\UI\Controls\Grid\IRockGridField.cs" />
    <Compile Include="Web\UI\Controls\Grid\LinkButtonField.cs" />
    <Compile Include="Web\UI\Controls\Grid\LiquidField.cs" />
    <Compile Include="Web\UI\Controls\Grid\ListDelimitedField.cs" />
    <Compile Include="Web\UI\Controls\Grid\PersonField.cs" />
    <Compile Include="Web\UI\Controls\Grid\PersonMergeField.cs" />
    <Compile Include="Web\UI\Controls\Grid\PhoneNumbersField.cs" />
    <Compile Include="Web\UI\Controls\Grid\ReorderField.cs" />
    <Compile Include="Web\UI\Controls\Grid\RockBoundField.cs" />
    <Compile Include="Web\UI\Controls\Grid\RockLiteralField.cs" />
    <Compile Include="Web\UI\Controls\Grid\RockTemplateField.cs" />
    <Compile Include="Web\UI\Controls\Grid\RockTemplateFieldUnselected.cs" />
    <Compile Include="Web\UI\Controls\Grid\RowEventArgs.cs" />
    <Compile Include="Web\UI\Controls\Grid\SecurityField.cs" />
    <Compile Include="Web\UI\Controls\Grid\SelectField.cs" />
    <Compile Include="Web\UI\Controls\Grid\TimeField.cs" />
    <Compile Include="Web\UI\Controls\Grid\ToggleField.cs" />
    <Compile Include="Web\UI\Controls\HelpBlock.cs" />
    <Compile Include="Web\UI\Controls\HiddenFieldValidator.cs" />
    <Compile Include="Web\UI\Controls\HiddenFieldWithClass.cs" />
    <Compile Include="Web\UI\Controls\HighlightLabel.cs" />
    <Compile Include="Web\UI\Controls\HtmlEditor.cs" />
    <Compile Include="Web\UI\Controls\HtmlGenericContainer.cs" />
    <Compile Include="Web\UI\Controls\IDisplayRequiredIndicator.cs" />
    <Compile Include="Web\UI\Controls\IHasValidationGroup.cs" />
    <Compile Include="Web\UI\Controls\ImageEditor.cs" />
    <Compile Include="Web\UI\Controls\ImageUploader.cs" />
    <Compile Include="Web\UI\Controls\IRockControl.cs" />
    <Compile Include="Web\UI\Controls\IRockControlAdditionalRendering.cs" />
    <Compile Include="Web\UI\Controls\KeyValueList.cs" />
    <Compile Include="Web\UI\Controls\MarkdownEditor.cs" />
    <Compile Include="Web\UI\Controls\ModalAlert.cs" />
    <Compile Include="Web\UI\Controls\ModalDialog.cs" />
    <Compile Include="Web\UI\Controls\ModalIFrameDialog.cs" />
    <Compile Include="Web\UI\Controls\NewFamily\Attributes.cs" />
    <Compile Include="Web\UI\Controls\NewFamily\AttributesRow.cs" />
    <Compile Include="Web\UI\Controls\NewFamily\ContactInfo.cs" />
    <Compile Include="Web\UI\Controls\NewFamily\ContactInfoRow.cs" />
    <Compile Include="Web\UI\Controls\NewFamily\Members.cs" />
    <Compile Include="Web\UI\Controls\NewFamily\MembersRow.cs" />
    <Compile Include="Web\UI\Controls\NoteContainer.cs" />
    <Compile Include="Web\UI\Controls\NoteControl.cs" />
    <Compile Include="Web\UI\Controls\NotificationBox.cs" />
    <Compile Include="Web\UI\Controls\NumberBox.cs" />
    <Compile Include="Web\UI\Controls\NumberRangeEditor.cs" />
    <Compile Include="Web\UI\Controls\NumberUpDown.cs" />
    <Compile Include="Web\UI\Controls\PageBreadCrumbs.cs" />
    <Compile Include="Web\UI\Controls\PageDescription.cs" />
    <Compile Include="Web\UI\Controls\PageIcon.cs" />
    <Compile Include="Web\UI\Controls\PageTitle.cs" />
    <Compile Include="Web\UI\Controls\PanelDrawer.cs" />
    <Compile Include="Web\UI\Controls\PanelWidget.cs" />
    <Compile Include="Web\UI\Controls\PersonLink.cs" />
    <Compile Include="Web\UI\Controls\PersonProfile\Badge.cs" />
    <Compile Include="Web\UI\Controls\PersonProfile\BadgeList.cs" />
    <Compile Include="Web\UI\Controls\PhoneNumberBox.cs" />
    <Compile Include="Web\UI\Controls\Pickers\AccountPicker.cs" />
    <Compile Include="Web\UI\Controls\Pickers\BinaryFilePicker.cs" />
    <Compile Include="Web\UI\Controls\Pickers\BinaryFileTypePicker.cs" />
    <Compile Include="Web\UI\Controls\Pickers\BirthdayPicker.cs" />
    <Compile Include="Web\UI\Controls\Pickers\CampusesPicker.cs" />
    <Compile Include="Web\UI\Controls\Pickers\CampusPicker.cs" />
    <Compile Include="Web\UI\Controls\Pickers\CategoryPicker.cs" />
    <Compile Include="Web\UI\Controls\Pickers\ComponentPicker.cs" />
    <Compile Include="Web\UI\Controls\Pickers\ComponentsPicker.cs" />
    <Compile Include="Web\UI\Controls\Pickers\DataViewPicker.cs" />
    <Compile Include="Web\UI\Controls\Pickers\DatePicker.cs" />
    <Compile Include="Web\UI\Controls\Pickers\DateRangePicker.cs" />
    <Compile Include="Web\UI\Controls\Pickers\DateTimePicker.cs" />
    <Compile Include="Web\UI\Controls\Pickers\DayOfWeekPicker.cs" />
    <Compile Include="Web\UI\Controls\Pickers\DaysOfWeekPicker.cs" />
    <Compile Include="Web\UI\Controls\Pickers\DefinedValuePicker.cs" />
    <Compile Include="Web\UI\Controls\Pickers\DefinedValuesPicker.cs" />
    <Compile Include="Web\UI\Controls\Pickers\EntityPicker.cs" />
    <Compile Include="Web\UI\Controls\Pickers\EntityTypePicker.cs" />
    <Compile Include="Web\UI\Controls\Pickers\EventCalendarPicker.cs" />
    <Compile Include="Web\UI\Controls\Pickers\EventItemPicker.cs" />
    <Compile Include="Web\UI\Controls\Pickers\FinancialGatewayPicker.cs" />
    <Compile Include="Web\UI\Controls\Pickers\GeoPicker.cs" />
    <Compile Include="Web\UI\Controls\Pickers\GradePicker.cs" />
    <Compile Include="Web\UI\Controls\Pickers\GroupAndRolePicker.cs" />
    <Compile Include="Web\UI\Controls\Pickers\GroupPicker.cs" />
    <Compile Include="Web\UI\Controls\Pickers\WorkflowPicker.cs" />
    <Compile Include="Web\UI\Controls\Pickers\GroupRolePicker.cs" />
    <Compile Include="Web\UI\Controls\Pickers\GroupTypeGroupPicker.cs" />
    <Compile Include="Web\UI\Controls\Pickers\GroupTypePicker.cs" />
    <Compile Include="Web\UI\Controls\Pickers\GroupTypesPicker.cs" />
    <Compile Include="Web\UI\Controls\Pickers\ItemPicker.cs" />
    <Compile Include="Web\UI\Controls\Pickers\LocationAddressPicker.cs" />
    <Compile Include="Web\UI\Controls\Pickers\LocationItemPicker.cs" />
    <Compile Include="Web\UI\Controls\Pickers\LocationPicker.cs" />
    <Compile Include="Web\UI\Controls\Pickers\MergeFieldPicker.cs" />
    <Compile Include="Web\UI\Controls\Pickers\MergeTemplatePicker.cs" />
    <Compile Include="Web\UI\Controls\Pickers\MetricCategoryPicker.cs" />
    <Compile Include="Web\UI\Controls\Pickers\MonthDayPicker.cs" />
    <Compile Include="Web\UI\Controls\Pickers\MonthYearPicker.cs" />
    <Compile Include="Web\UI\Controls\Pickers\PagePicker.cs" />
    <Compile Include="Web\UI\Controls\Pickers\PersonPicker.cs" />
    <Compile Include="Web\UI\Controls\Pickers\RemoteAuthsPicker.cs" />
    <Compile Include="Web\UI\Controls\Pickers\SchedulePicker.cs" />
    <Compile Include="Web\UI\Controls\Pickers\SlidingDateRangePicker.cs" />
    <Compile Include="Web\UI\Controls\Pickers\TimePicker.cs" />
    <Compile Include="Web\UI\Controls\Pickers\TreeViewItem.cs" />
    <Compile Include="Web\UI\Controls\Pickers\WorkflowTypePicker.cs" />
    <Compile Include="Web\UI\Controls\Pickers\YearPicker.cs" />
    <Compile Include="Web\UI\Controls\RockBulletedList.cs" />
    <Compile Include="Web\UI\Controls\RockCheckBox.cs" />
    <Compile Include="Web\UI\Controls\RockCheckBoxList.cs" />
    <Compile Include="Web\UI\Controls\RockControlHelper.cs" />
    <Compile Include="Web\UI\Controls\RockControlWrapper.cs" />
    <Compile Include="Web\UI\Controls\RockDropDownList.cs" />
    <Compile Include="Web\UI\Controls\RockLiteral.cs" />
    <Compile Include="Web\UI\Controls\RockRadioButton.cs" />
    <Compile Include="Web\UI\Controls\RockRadioButtonList.cs" />
    <Compile Include="Web\UI\Controls\RockRating.cs" />
    <Compile Include="Web\UI\Controls\RockTextBox.cs" />
    <Compile Include="Web\UI\Controls\RockTextOrDropDownList.cs" />
    <Compile Include="Web\UI\Controls\RockUpdatePanel.cs" />
    <Compile Include="Web\UI\Controls\ScheduleBuilder.cs" />
    <Compile Include="Web\UI\Controls\SearchField.cs" />
    <Compile Include="Web\UI\Controls\SecurityButton.cs" />
    <Compile Include="Web\UI\Controls\StateDropDownList.cs" />
    <Compile Include="Web\UI\Controls\TagList.cs" />
    <Compile Include="Web\UI\Controls\TermDescription.cs" />
    <Compile Include="Web\UI\Controls\Toggle.cs" />
    <Compile Include="Web\UI\Controls\UrlLinkBox.cs" />
    <Compile Include="Web\UI\Controls\ValueList.cs" />
    <Compile Include="Web\UI\Controls\Workflow Controls\WorkflowActionEditor.cs" />
    <Compile Include="Web\UI\Controls\Workflow Controls\WorkflowActionTypeEditor.cs" />
    <Compile Include="Web\UI\Controls\Workflow Controls\WorkflowActivityEditor.cs" />
    <Compile Include="Web\UI\Controls\Workflow Controls\WorkflowActivityTypeEditor.cs" />
    <Compile Include="Web\UI\Controls\Workflow Controls\WorkflowFormActionList.cs" />
    <Compile Include="Web\UI\Controls\Workflow Controls\WorkflowFormAttributeRow.cs" />
    <Compile Include="Web\UI\Controls\Workflow Controls\WorkflowFormEditor.cs" />
    <Compile Include="Web\UI\Controls\Zone.cs" />
    <Compile Include="Web\UI\DialogPage.cs">
      <SubType>ASPXCodeBehind</SubType>
    </Compile>
    <Compile Include="Web\UI\IDetailBlock.cs" />
    <Compile Include="Web\UI\ISecondaryBlock.cs" />
    <Compile Include="Web\UI\PersonBlock.cs">
      <SubType>ASPXCodeBehind</SubType>
    </Compile>
    <Compile Include="Web\UI\RockBlock.cs">
      <SubType>ASPXCodeBehind</SubType>
    </Compile>
    <Compile Include="Web\UI\RockBlockCustomSettings.cs">
      <SubType>ASPXCodeBehind</SubType>
    </Compile>
    <Compile Include="Web\UI\RockBlockWrapper.cs" />
    <Compile Include="Web\UI\RockMasterPage.cs">
      <SubType>ASPXCodeBehind</SubType>
    </Compile>
    <Compile Include="Web\UI\RockPage.cs">
      <SubType>ASPXCodeBehind</SubType>
    </Compile>
    <Compile Include="Web\UI\RouteUtils.cs" />
    <Compile Include="Web\UI\Validation\DataAnnotationValidator.cs" />
    <Compile Include="Web\Utilities\HtmlSanitizer.cs" />
    <Compile Include="Web\Utilities\RockUpdateHelper.cs" />
    <Compile Include="Web\Utilities\WebControlHelper.cs" />
    <Compile Include="Workflow\ActionCategoryAttribute.cs" />
    <Compile Include="Workflow\ActionComponent.cs" />
    <Compile Include="Workflow\ActionContainer.cs" />
    <Compile Include="Workflow\Action\BackgroundCheck\BackgroundCheckRequest.cs" />
    <Compile Include="Workflow\Action\CheckIn\CalculateLastAttended.cs" />
    <Compile Include="Workflow\Action\CheckIn\CheckInActionComponent.cs" />
    <Compile Include="Workflow\Action\CheckIn\CreateCheckoutLabels.cs" />
    <Compile Include="Workflow\Action\CheckIn\CreateLabels.cs" />
    <Compile Include="Workflow\Action\CheckIn\FilterActiveLocations.cs" />
    <Compile Include="Workflow\Action\CheckIn\FilterByAge.cs" />
    <Compile Include="Workflow\Action\CheckIn\FilterByGrade.cs" />
    <Compile Include="Workflow\Action\CheckIn\FilterGroupsByAbilityLevel.cs" />
    <Compile Include="Workflow\Action\CheckIn\FilterGroupsByAge.cs" />
    <Compile Include="Workflow\Action\CheckIn\FilterGroupsByGrade.cs" />
    <Compile Include="Workflow\Action\CheckIn\FilterGroupsByGradeAndAge.cs" />
    <Compile Include="Workflow\Action\CheckIn\FilterGroupsByLastName.cs" />
    <Compile Include="Workflow\Action\CheckIn\FilterGroupsBySpecialNeeds.cs" />
    <Compile Include="Workflow\Action\CheckIn\FilterLocationsBySchedule.cs" />
    <Compile Include="Workflow\Action\CheckIn\FilterByPreviousCheckin.cs" />
    <Compile Include="Workflow\Action\CheckIn\FilterLocationsByThreshold.cs" />
    <Compile Include="Workflow\Action\CheckIn\FindFamilies.cs" />
    <Compile Include="Workflow\Action\CheckIn\FindFamilyMembers.cs" />
    <Compile Include="Workflow\Action\CheckIn\FindRelationships.cs" />
    <Compile Include="Workflow\Action\CheckIn\LoadGroups.cs" />
    <Compile Include="Workflow\Action\CheckIn\LoadGroupTypes.cs" />
    <Compile Include="Workflow\Action\CheckIn\LoadLocations.cs" />
    <Compile Include="Workflow\Action\CheckIn\LoadSchedules.cs" />
    <Compile Include="Workflow\Action\CheckIn\ParseZebraLabel.cs" />
    <Compile Include="Workflow\Action\CheckIn\PreSelectRecentAttendance.cs" />
    <Compile Include="Workflow\Action\CheckIn\RemoveEmptyGroups.cs" />
    <Compile Include="Workflow\Action\CheckIn\RemoveEmptyGroupTypes.cs" />
    <Compile Include="Workflow\Action\CheckIn\RemoveEmptyLocations.cs" />
    <Compile Include="Workflow\Action\CheckIn\RemoveEmptyPeople.cs" />
    <Compile Include="Workflow\Action\CheckIn\SaveAttendance.cs" />
    <Compile Include="Workflow\Action\CheckIn\SetAvailableSchedules.cs" />
    <Compile Include="Workflow\Action\Communications\SendEmail.cs" />
    <Compile Include="Workflow\Action\Communications\SendEmailWithEvents.cs" />
    <Compile Include="Workflow\Action\Communications\SendNotification.cs" />
    <Compile Include="Workflow\Action\Communications\SendSms.cs" />
    <Compile Include="Workflow\Action\Communications\SendSystemEmail.cs" />
    <Compile Include="Workflow\Action\Connections\AddConnectionRequestActivity.cs" />
    <Compile Include="Workflow\Action\Connections\CreateConnectionRequest.cs" />
    <Compile Include="Workflow\Action\Connections\SetConnectionRequestState.cs" />
    <Compile Include="Workflow\Action\Connections\SetConnectionRequestConnector.cs" />
    <Compile Include="Workflow\Action\Connections\SetConnectionRequestStatus.cs" />
    <Compile Include="Workflow\Action\Connections\TransferConnectionRequest.cs" />
    <Compile Include="Workflow\Action\Finance\BenevolenceRequestAdd.cs" />
    <Compile Include="Workflow\Action\Finance\BenevolenceRequestAddDocument.cs" />
    <Compile Include="Workflow\Action\Finance\BenevolenceRequestSetAttribute.cs" />
    <Compile Include="Workflow\Action\Finance\BenevolenceResultAdd.cs" />
    <Compile Include="Workflow\Action\Groups\AddNoteToGroupMember.cs" />
    <Compile Include="Workflow\Action\Groups\AddPersonToGroup.cs" />
    <Compile Include="Workflow\Action\Groups\AddPersonToGroupAttribute.cs" />
    <Compile Include="Workflow\Action\Groups\GroupGetChildGroupForCampus.cs" />
    <Compile Include="Workflow\Action\Groups\PostAttendanceToGroup.cs" />
    <Compile Include="Workflow\Action\Groups\RemovePersonFromGroup.cs" />
    <Compile Include="Workflow\Action\Groups\RemovePersonFromGroupAttribute.cs" />
    <Compile Include="Workflow\Action\Groups\SetAttributeToRandomGroupMember.cs" />
    <Compile Include="Workflow\Action\Groups\SetGroupAttribute.cs" />
    <Compile Include="Workflow\Action\Groups\SetGroupMemberAttribute.cs" />
    <Compile Include="Workflow\Action\Groups\SetGroupMemberNote.cs" />
    <Compile Include="Workflow\Action\Groups\UpdateGroupMemberStatus.cs" />
    <Compile Include="Workflow\Action\People\GetPersonFromFields.cs" />
    <Compile Include="Workflow\Action\People\PersonAddressUpdate.cs" />
    <Compile Include="Workflow\Action\People\PersonFollowAdd.cs" />
    <Compile Include="Workflow\Action\People\PersonGetHeadOfHousehold.cs" />
    <Compile Include="Workflow\Action\People\PersonGetSpouse.cs" />
    <Compile Include="Workflow\Action\People\PersonInDataView.cs" />
    <Compile Include="Workflow\Action\People\PersonNoteAdd.cs" />
    <Compile Include="Workflow\Action\People\PersonPhoneUpdate.cs" />
    <Compile Include="Workflow\Action\People\PersonPropertyUpdate.cs" />
    <Compile Include="Workflow\Action\People\PersonTagAdd.cs" />
    <Compile Include="Workflow\Action\People\PersonTagRemove.cs" />
    <Compile Include="Workflow\Action\People\SetPersonAttribute.cs" />
    <Compile Include="Workflow\Action\Registrations\GenerateDiscountCode.cs" />
    <Compile Include="Workflow\Action\Registrations\UpdateDiscountCode.cs" />
    <Compile Include="Workflow\Action\Utility\InteractionAdd.cs" />
    <Compile Include="Workflow\Action\Utility\CreateShortLink.cs" />
    <Compile Include="Workflow\Action\Utility\LavaRun.cs" />
    <Compile Include="Workflow\Action\Utility\SetEntityAttribute.cs" />
    <Compile Include="Workflow\Action\Utility\SetEntityProperty.cs" />
    <Compile Include="Workflow\Action\WorkflowAttributes\SetFileAttributeFromLava.cs" />
    <Compile Include="Workflow\Action\WorkflowControl\Redirect.cs" />
    <Compile Include="Workflow\Action\Utility\RunJob.cs" />
    <Compile Include="Workflow\Action\Utility\RunSQL.cs" />
    <Compile Include="Workflow\Action\WorkflowControl\ShowHtml.cs" />
    <Compile Include="Workflow\Action\WorkflowAttributes\SetAttributeFromEntity.cs" />
    <Compile Include="Workflow\Action\WorkflowAttributes\SetAttributeFromPerson.cs" />
    <Compile Include="Workflow\Action\WorkflowAttributes\SetAttributeToCurrentPerson.cs" />
    <Compile Include="Workflow\Action\WorkflowAttributes\SetAttributeToGroupLeader.cs" />
    <Compile Include="Workflow\Action\WorkflowAttributes\SetAttributeToInitiator.cs" />
    <Compile Include="Workflow\Action\WorkflowAttributes\SetAttributeValue.cs" />
    <Compile Include="Workflow\Action\WorkflowControl\SetStatusInOtherWorkflow.cs" />
    <Compile Include="Workflow\Action\WorkflowControl\ActivateActivityinOtherWorkflow.cs" />
    <Compile Include="Workflow\Action\WorkflowControl\ActivateActivityInOtherWorkflowOnMatch.cs" />
    <Compile Include="Workflow\Action\WorkflowControl\ActivateWorkflow.cs" />
    <Compile Include="Workflow\Action\WorkflowControl\ActivateActions.cs" />
    <Compile Include="Workflow\Action\WorkflowControl\ActivateActivity.cs" />
    <Compile Include="Workflow\Action\WorkflowControl\AddWorkflowNote.cs" />
    <Compile Include="Workflow\Action\WorkflowControl\AssignActivityFromAttributeValue.cs" />
    <Compile Include="Workflow\Action\WorkflowControl\AssignActivityToGroup.cs" />
    <Compile Include="Workflow\Action\WorkflowControl\AssignActivityToPerson.cs" />
    <Compile Include="Workflow\Action\WorkflowControl\AssignActivityToSecurityRole.cs" />
    <Compile Include="Workflow\Action\WorkflowControl\CompleteActivity.cs" />
    <Compile Include="Workflow\Action\WorkflowControl\CompleteWorkflow.cs" />
    <Compile Include="Workflow\Action\WorkflowControl\Delay.cs" />
    <Compile Include="Workflow\Action\WorkflowControl\DeleteWorkflow.cs" />
    <Compile Include="Workflow\Action\WorkflowControl\LogError.cs" />
    <Compile Include="Workflow\Action\WorkflowControl\PersistWorkflow.cs" />
    <Compile Include="Workflow\Action\WorkflowControl\SetInitiatorFromAttribute.cs" />
    <Compile Include="Workflow\Action\WorkflowControl\SetStatus.cs" />
    <Compile Include="Workflow\Action\WorkflowControl\SetWorkflowName.cs" />
    <Compile Include="Workflow\Action\WorkflowControl\UserForm.cs" />
    <Compile Include="Workflow\Action\WorkflowControl\WebRequest.cs" />
    <Compile Include="Workflow\Action\WorkflowControl\WriteToLog.cs" />
    <Compile Include="Workflow\TriggerCache.cs" />
  </ItemGroup>
  <ItemGroup>
    <Content Include="..\packages\Microsoft.SqlServer.Types.11.0.2\nativeBinaries\x64\msvcr100.dll">
      <Link>SqlServerTypes\x64\msvcr100.dll</Link>
      <CopyToOutputDirectory>PreserveNewest</CopyToOutputDirectory>
    </Content>
    <Content Include="..\packages\Microsoft.SqlServer.Types.11.0.2\nativeBinaries\x64\SqlServerSpatial110.dll">
      <Link>SqlServerTypes\x64\SqlServerSpatial110.dll</Link>
      <CopyToOutputDirectory>PreserveNewest</CopyToOutputDirectory>
    </Content>
    <Content Include="..\packages\Microsoft.SqlServer.Types.11.0.2\nativeBinaries\x86\msvcr100.dll">
      <Link>SqlServerTypes\x86\msvcr100.dll</Link>
      <CopyToOutputDirectory>PreserveNewest</CopyToOutputDirectory>
    </Content>
    <Content Include="..\packages\Microsoft.SqlServer.Types.11.0.2\nativeBinaries\x86\SqlServerSpatial110.dll">
      <Link>SqlServerTypes\x86\SqlServerSpatial110.dll</Link>
      <CopyToOutputDirectory>PreserveNewest</CopyToOutputDirectory>
    </Content>
    <Content Include="LICENSE.txt" />
    <Content Include="Plugin\HotFixes\039_MigrationRollupsForV7_2 - Copy_UpdateCheckInMergefieldDebugInfo.sql">
      <DependentUpon>040_BusinessTransactionDetailLinks.cs</DependentUpon>
    </Content>
    <Content Include="Plugin\HotFixes\039_MigrationRollupsForV7_2_UpdateCheckInMergefieldDebugInfo.sql">
      <DependentUpon>039_MigrationRollupsForV7_2.cs</DependentUpon>
    </Content>
    <Content Include="Plugin\HotFixes\041_MigrationRollupsForV7_3_UpdateWizardCommunicationDetailApprovers.sql">
      <DependentUpon>041_MigrationRollupsForV7_3.cs</DependentUpon>
    </Content>
    <Content Include="Plugin\HotFixes\043_MoreMigrationRollupsForV7_3_spCrm_PersonDuplicateFinder.sql">
      <DependentUpon>043_MoreMigrationRollupsForV7_3.cs</DependentUpon>
    </Content>
    <Content Include="Plugin\HotFixes\043_MoreMigrationRollupsForV7_3_ufnUtility_CsvToTable.sql">
      <DependentUpon>043_MoreMigrationRollupsForV7_3.cs</DependentUpon>
    </Content>
    <Content Include="Plugin\HotFixes\047_DataAutomation_FixBenevolenceCaseWorker.sql">
      <DependentUpon>047_DataAutomation.cs</DependentUpon>
    </Content>
    <Content Include="Plugin\HotFixes\047_DataAutomation_ShortLinkInteractionFix.sql">
      <DependentUpon>047_DataAutomation.cs</DependentUpon>
    </Content>
    <Content Include="Plugin\HotFixes\049_GivingAnalyticsAccounts_AccountTotals.sql">
      <DependentUpon>049_UpdateGivingAnalyticsAccounts.cs</DependentUpon>
    </Content>
    <Content Include="Plugin\HotFixes\049_GivingAnalyticsAccounts_PersonSummary.sql">
      <DependentUpon>049_UpdateGivingAnalyticsAccounts.cs</DependentUpon>
    </Content>
    <Content Include="Plugin\HotFixes\049_GivingAnalyticsAccounts_TransactionData.sql">
      <DependentUpon>049_UpdateGivingAnalyticsAccounts.cs</DependentUpon>
    </Content>
    <Content Include="Scripts\jquery-1.12.4.intellisense.js" />
    <Content Include="Scripts\jquery-1.12.4.js" />
    <Content Include="Scripts\jquery-1.12.4.min.js" />
    <Content Include="Scripts\jquery.signalR-2.2.0.js" />
    <Content Include="Scripts\jquery.signalR-2.2.0.min.js" />
    <Content Include="Service References\MelissaData.AddressCheck\configuration.svcinfo" />
    <Content Include="Service References\MelissaData.AddressCheck\configuration91.svcinfo" />
    <Content Include="Service References\MelissaData.AddressCheck\Reference.svcmap">
      <LastGenOutput>Reference.cs</LastGenOutput>
    </Content>
    <Content Include="Service References\MelissaData.AddressCheck\Service.disco" />
    <Content Include="Service References\ServiceObjects.GeoCoder\configuration.svcinfo" />
    <Content Include="Service References\ServiceObjects.GeoCoder\configuration91.svcinfo" />
    <Content Include="Service References\ServiceObjects.GeoCoder\GeoCoder.disco" />
    <Content Include="Service References\ServiceObjects.GeoCoder\Reference.svcmap">
      <LastGenOutput>Reference.cs</LastGenOutput>
    </Content>
    <Content Include="SqlServerTypes\readme.htm" />
  </ItemGroup>
  <ItemGroup>
    <None Include="App.config" />
    <Compile Include="Model\RegistrationTemplateFeeService.Partial.cs" />
    <None Include="packages.config">
      <SubType>Designer</SubType>
    </None>
    <None Include="Scripts\jquery-1.12.4.min.map" />
    <None Include="Service References\MelissaData.AddressCheck\Rock.MelissaData.AddressCheck.ResponseArray.datasource" />
    <None Include="Service References\MelissaData.AddressCheck\Service.wsdl" />
    <None Include="Service References\MelissaData.AddressCheck\Service.xsd">
      <SubType>Designer</SubType>
    </None>
    <None Include="Service References\MelissaData.AddressCheck\Service1.xsd">
      <SubType>Designer</SubType>
    </None>
    <None Include="Service References\ServiceObjects.GeoCoder\GeoCoder.wsdl" />
    <None Include="Service References\ServiceObjects.GeoCoder\Rock.ServiceObjects.GeoCoder.DistanceBetweenInfo.datasource" />
    <None Include="Service References\ServiceObjects.GeoCoder\Rock.ServiceObjects.GeoCoder.DistanceToWaterInfo.datasource" />
    <None Include="Service References\ServiceObjects.GeoCoder\Rock.ServiceObjects.GeoCoder.GeocodeCityWorldwideInfo.datasource" />
    <None Include="Service References\ServiceObjects.GeoCoder\Rock.ServiceObjects.GeoCoder.Location.datasource" />
    <None Include="Service References\ServiceObjects.GeoCoder\Rock.ServiceObjects.GeoCoder.Location_V3.datasource" />
    <None Include="Service References\ServiceObjects.GeoCoder\Rock.ServiceObjects.GeoCoder.ReverseAddress.datasource" />
    <None Include="Service References\ServiceObjects.GeoCoder\Rock.ServiceObjects.GeoCoder.ZipCodeInfo.datasource" />
  </ItemGroup>
  <ItemGroup>
    <Folder Include="Auth\" />
    <Folder Include="Pbx\Provider\" />
  </ItemGroup>
  <ItemGroup>
    <ProjectReference Include="..\DotLiquid\DotLiquid.csproj">
      <Project>{00edcb8d-ef33-459c-ad62-02876bd24dff}</Project>
      <Name>DotLiquid</Name>
    </ProjectReference>
    <ProjectReference Include="..\Rock.Version\Rock.Version.csproj">
      <Project>{6fe0930c-6832-4c2f-8a76-d4e4a2d80ddf}</Project>
      <Name>Rock.Version</Name>
    </ProjectReference>
  </ItemGroup>
  <ItemGroup>
    <WCFMetadata Include="Service References\" />
  </ItemGroup>
  <ItemGroup>
    <EmbeddedResource Include="Plugin\HotFixes\HotFixMigrationResource.resx">
      <Generator>PublicResXFileCodeGenerator</Generator>
      <LastGenOutput>HotFixMigrationResource.Designer.cs</LastGenOutput>
      <SubType>Designer</SubType>
    </EmbeddedResource>
  </ItemGroup>
  <Import Project="$(MSBuildToolsPath)\Microsoft.CSharp.targets" />
  <!-- To modify your build process, add your task inside one of the targets below and uncomment it. 
       Other similar extension points exist, see Microsoft.Common.targets.
  <Target Name="BeforeBuild">
  </Target>
  <Target Name="AfterBuild">
  </Target>
  -->
</Project><|MERGE_RESOLUTION|>--- conflicted
+++ resolved
@@ -711,14 +711,11 @@
     <Compile Include="Jobs\CommunicationQueueAlert.cs" />
     <Compile Include="Jobs\DatabaseMaintenance.cs" />
     <Compile Include="Jobs\IndexRockSite.cs" />
-<<<<<<< HEAD
     <Compile Include="Jobs\PostV80DataMigrations.cs" />
     <Compile Include="Jobs\ProcessNcoaResults.cs">
       <SubType>ASPXCodeBehind</SubType>
     </Compile>
-=======
     <Compile Include="Jobs\PostV74DataMigrations.cs" />
->>>>>>> fa9c5490
     <Compile Include="Jobs\MigrateCommunicationMediumData.cs" />
     <Compile Include="Jobs\MigrateInteractionsData.cs" />
     <Compile Include="Jobs\ProcessBIAnalytics.cs" />

﻿// <copyright>
// Copyright by the Spark Development Network
//
// Licensed under the Rock Community License (the "License");
// you may not use this file except in compliance with the License.
// You may obtain a copy of the License at
//
// http://www.rockrms.com/license
//
// Unless required by applicable law or agreed to in writing, software
// distributed under the License is distributed on an "AS IS" BASIS,
// WITHOUT WARRANTIES OR CONDITIONS OF ANY KIND, either express or implied.
// See the License for the specific language governing permissions and
// limitations under the License.
// </copyright>
//
using System;
using System.Collections.Generic;
using System.Data.Entity;
using System.Linq;
using System.Linq.Expressions;
using System.Reflection;
using System.Web.UI;
using System.Web.UI.HtmlControls;
using System.Web.UI.WebControls;
using Rock.Data;
using Rock.Model;
using Rock.Web.Cache;
using Rock.Web.UI;
using Rock.Web.UI.Controls;

namespace Rock.Attribute
{
    /// <summary>
    /// Static Helper class for creating, saving, and reading attributes and attribute values of any <see cref="Rock.Attribute.IHasAttributes"/> class
    /// </summary>
    public static class Helper
    {
        /// <summary>
        /// Updates the attributes.
        /// </summary>
        /// <param name="type">The type (should be a <see cref="Rock.Attribute.IHasAttributes" /> object.</param>
        /// <param name="entityTypeId">The entity type id.</param>
        /// <param name="rockContext">The rock context.</param>
        /// <returns></returns>
        /// <remarks>
        /// If a rockContext value is included, this method will save any previous changes made to the context
        /// </remarks>
        public static bool UpdateAttributes( Type type, int? entityTypeId, RockContext rockContext = null )
        {
            return UpdateAttributes( type, entityTypeId, String.Empty, String.Empty, rockContext );
        }

        /// <summary>
        /// Uses reflection to find any <see cref="FieldAttribute" /> attributes for the specified type and will create and/or update
        /// a <see cref="Rock.Model.Attribute" /> record for each attribute defined.
        /// </summary>
        /// <param name="type">The type (should be a <see cref="IHasAttributes" /> object.</param>
        /// <param name="entityTypeId">The entity type id.</param>
        /// <param name="entityQualifierColumn">The entity qualifier column.</param>
        /// <param name="entityQualifierValue">The entity qualifier value.</param>
        /// <param name="rockContext">The rock context.</param>
        /// <returns></returns>
        /// <remarks>
        /// If a rockContext value is included, this method will save any previous changes made to the context
        /// </remarks>
        public static bool UpdateAttributes( Type type, int? entityTypeId, string entityQualifierColumn, string entityQualifierValue, RockContext rockContext = null )
        {
            bool attributesUpdated = false;
            bool attributesDeleted = false;

            if ( type != null )
            {
                List<string> existingKeys = new List<string>();

                var entityProperties = new List<FieldAttribute>();

                // If a ContextAwareAttribute exists without an EntityType defined, add a property attribute to specify the type
                int properties = 0;
                foreach ( var customAttribute in type.GetCustomAttributes( typeof( ContextAwareAttribute ), true ) )
                {
                    var contextAttribute = (ContextAwareAttribute)customAttribute;
                    if ( contextAttribute != null && contextAttribute.EntityType == null )
                    {
                        if ( contextAttribute.IsConfigurable )
                        {
                            string propertyKeyName = string.Format( "ContextEntityType{0}", properties > 0 ? properties.ToString() : "" );
                            properties++;

                            entityProperties.Add( new EntityTypeFieldAttribute( "Entity Type", false, "The type of entity that will provide context for this block", false, "Context", 0, propertyKeyName ) );
                        }
                    }
                }

                // Add any property attributes that were defined for the entity
                foreach ( var customAttribute in type.GetCustomAttributes( typeof( FieldAttribute ), true ) )
                {
                    entityProperties.Add( (FieldAttribute)customAttribute );
                }

                rockContext = rockContext ?? new RockContext();

                bool customGridColumnsBlock = typeof( Rock.Web.UI.ICustomGridColumns ).IsAssignableFrom( type );
                if ( customGridColumnsBlock )
                {
                    entityProperties.Add( new TextFieldAttribute( CustomGridColumnsConfig.AttributeKey, category: "CustomSetting" ) );
                }

                bool customGridOptionsBlock = typeof( Rock.Web.UI.ICustomGridOptions ).IsAssignableFrom( type );
                if ( customGridOptionsBlock )
                {
                    entityProperties.Add( new BooleanFieldAttribute( CustomGridOptionsConfig.EnableStickyHeadersAttributeKey, category: "CustomSetting" ) );
                }

                bool dynamicAttributesBlock = typeof( Rock.Web.UI.IDynamicAttributesBlock ).IsAssignableFrom( type );

                // Create any attributes that need to be created
                foreach ( var entityProperty in entityProperties )
                {
                    try
                    {
                        attributesUpdated = UpdateAttribute( entityProperty, entityTypeId, entityQualifierColumn, entityQualifierValue, dynamicAttributesBlock, rockContext ) || attributesUpdated;
                        existingKeys.Add( entityProperty.Key );
                    }
                    catch ( Exception ex )
                    {
                        ExceptionLogService.LogException( new Exception( string.Format( "Could not update an entity attribute ( Entity Type Id: {0}; Property Name: {1} ). ", entityTypeId, entityProperty.Name ), ex ), null );
                    }
                }

                // Remove any old attributes
                try
                {
                    var attributeService = new Model.AttributeService( rockContext );

                    // if the entity is a block that implements IDynamicAttributesBlock, don't delete the attribute
                    if ( !dynamicAttributesBlock )
                    {
                        foreach ( var a in attributeService.GetByEntityTypeQualifier( entityTypeId, entityQualifierColumn, entityQualifierValue, true ).ToList() )
                        {
                            if ( !existingKeys.Contains( a.Key ) )
                            {
                                attributeService.Delete( a );
                                attributesDeleted = true;
                            }
                        }
                    }
                    
                    if ( attributesDeleted )
                    {
                        rockContext.SaveChanges();
                    }
                }
                catch ( Exception ex )
                {
                    ExceptionLogService.LogException( new Exception( "Could not delete one or more old attributes.", ex ), null );
                }
            }

            return attributesUpdated;
        }

        /// <summary>
        /// Adds or Updates a <see cref="Rock.Model.Attribute" /> item for the attribute.
        /// </summary>
        /// <param name="property">The property.</param>
        /// <param name="entityTypeId">The entity type id.</param>
        /// <param name="entityQualifierColumn">The entity qualifier column.</param>
        /// <param name="entityQualifierValue">The entity qualifier value.</param>
        /// <param name="dynamicAttributesBlock">if set to <c>true</c> [dynamic attributes block].</param>
        /// <param name="rockContext">The rock context.</param>
        /// <returns></returns>
        /// <remarks>
        /// If a rockContext value is included, this method will save any previous changes made to the context
        /// </remarks>
        private static bool UpdateAttribute( FieldAttribute property, int? entityTypeId, string entityQualifierColumn, string entityQualifierValue, bool dynamicAttributesBlock, RockContext rockContext = null )
        {
            bool updated = false;

            rockContext = rockContext ?? new RockContext();

            var attributeService = new AttributeService( rockContext );
            var attributeQualifierService = new AttributeQualifierService( rockContext );
            var fieldTypeService = new FieldTypeService(rockContext);
            var categoryService = new CategoryService( rockContext );

            var propertyCategories = property.Category.SplitDelimitedValues( false ).ToList();

            // Look for an existing attribute record based on the entity, entityQualifierColumn and entityQualifierValue
            Model.Attribute attribute = attributeService.Get( entityTypeId, entityQualifierColumn, entityQualifierValue, property.Key );
            if ( attribute == null )
            {
                // If an existing attribute record doesn't exist, create a new one
                updated = true;

                attribute = new Model.Attribute();
                attribute.EntityTypeId = entityTypeId;
                attribute.EntityTypeQualifierColumn = entityQualifierColumn;
                attribute.EntityTypeQualifierValue = entityQualifierValue;
                attribute.Key = property.Key;
                attribute.IconCssClass = string.Empty;
                attribute.IsGridColumn = false;
            }
            else
            {
                // Check to see if the existing attribute record needs to be updated
                if ( attribute.Name != property.Name ||
                    attribute.DefaultValue != property.DefaultValue ||
                    attribute.Description != property.Description ||
                    attribute.FieldType.Assembly != property.FieldTypeAssembly ||
                    attribute.FieldType.Class != property.FieldTypeClass ||
                    attribute.IsRequired != property.IsRequired )
                {
                    updated = true;
                }

                if ( attribute.Order != property.Order && !dynamicAttributesBlock )
                {
                    updated = true;
                }

                // Check category
                else if ( attribute.Categories.Select( c => c.Name ).Except( propertyCategories ).Any() ||
                    propertyCategories.Except( attribute.Categories.Select( c => c.Name ) ).Any() )
                {
                    updated = true;
                }

                // Check the qualifier values
                else if ( attribute.AttributeQualifiers.Select( q => q.Key ).Except( property.FieldConfigurationValues.Select( c => c.Key ) ).Any() ||
                    property.FieldConfigurationValues.Select( c => c.Key ).Except( attribute.AttributeQualifiers.Select( q => q.Key ) ).Any() )
                {
                    updated = true;
                }
                else
                {
                    foreach ( var attributeQualifier in attribute.AttributeQualifiers )
                    {
                        if ( !property.FieldConfigurationValues.ContainsKey( attributeQualifier.Key ) ||
                            property.FieldConfigurationValues[attributeQualifier.Key].Value != attributeQualifier.Value )
                        {
                            updated = true;
                            break;
                        }
                    }
                }

            }

            if ( updated )
            {
                // Update the attribute
                attribute.Name = property.Name;
                attribute.Description = property.Description;
                attribute.DefaultValue = property.DefaultValue;

                // if the block is IDynamicAttributesBlock, only update the attribute.Order if this is a new attribute 
                if ( !dynamicAttributesBlock || attribute.Id == 0 )
                {
                    attribute.Order = property.Order;
                }

                attribute.IsRequired = property.IsRequired;

                attribute.Categories.Clear();
                if ( propertyCategories.Any() )
                {
                    foreach ( string propertyCategory in propertyCategories )
                    {
                        int attributeEntityTypeId = EntityTypeCache.Get( typeof( Rock.Model.Attribute ) ).Id;
                        var category = categoryService.Get( propertyCategory, attributeEntityTypeId, "EntityTypeId", entityTypeId.ToString() ).FirstOrDefault();
                        if ( category == null )
                        {
                            category = new Category();
                            category.Name = propertyCategory;
                            category.EntityTypeId = attributeEntityTypeId;
                            category.EntityTypeQualifierColumn = "EntityTypeId";
                            category.EntityTypeQualifierValue = entityTypeId.ToString();
                            category.Order = 0;
                        }
                        attribute.Categories.Add( category );
                        
                    }

                    // Since changes to Categories isn't tracked by ChangeTracker, set the ModifiedDateTime just in case they were changed
                    attribute.ModifiedDateTime = RockDateTime.Now;
                }

                foreach ( var qualifier in attribute.AttributeQualifiers.ToList() )
                {
                    attributeQualifierService.Delete( qualifier );
                }
                attribute.AttributeQualifiers.Clear();

                foreach ( var configValue in property.FieldConfigurationValues )
                {
                    var qualifier = new Model.AttributeQualifier();
                    qualifier.Key = configValue.Key;
                    qualifier.Value = configValue.Value.Value;
                    attribute.AttributeQualifiers.Add( qualifier );
                }

                // Try to set the field type by searching for an existing field type with the same assembly and class name
                if ( attribute.FieldType == null || attribute.FieldType.Assembly != property.FieldTypeAssembly ||
                    attribute.FieldType.Class != property.FieldTypeClass )
                {
                    attribute.FieldType = fieldTypeService.Queryable().FirstOrDefault( f =>
                        f.Assembly == property.FieldTypeAssembly &&
                        f.Class == property.FieldTypeClass );
                }

                // If this is a new attribute, add it, otherwise remove the exiting one from the cache
                if ( attribute.Id == 0 )
                {
                    attributeService.Add( attribute );
                }

                rockContext.SaveChanges();

                return true;
            }
            else
            {
                return false;
            }
        }

        /// <summary>
        /// Loads the <see cref="P:IHasAttributes.Attributes" /> and <see cref="P:IHasAttributes.AttributeValues" /> of any <see cref="IHasAttributes" /> object
        /// </summary>
        /// <param name="entity">The item.</param>
        public static void LoadAttributes( Rock.Attribute.IHasAttributes entity )
        {
            using ( var rockContext = new RockContext() )
            {
                LoadAttributes( entity, rockContext );
            }
        }
        
        /// <summary>
        /// Loads the <see cref="P:IHasAttributes.Attributes" /> and <see cref="P:IHasAttributes.AttributeValues" /> of any <see cref="IHasAttributes" /> object
        /// </summary>
        /// <param name="entity">The item.</param>
        /// <param name="rockContext">The rock context.</param>
        public static void LoadAttributes( Rock.Attribute.IHasAttributes entity, RockContext rockContext )
        {
            if ( entity == null )
            {
                return;
            }

            if ( entity is Rock.Web.Cache.IEntityCache )
            {
                // Don't let this LoadAttributes get called on a IEntityCache (or ModelCache<,>)
                // It'll just end up removing the attributes since this LoadAttributes is looking up Attributes based on entity.GetType(), which wouldn't be the entity type of the underlying model
                // CacheObjects manage attributes themselves
                return;
            }

            Type entityType = entity.GetType();
            if ( entityType.IsDynamicProxyType() )
            {
                entityType = entityType.BaseType;
            }

            var attributes = new List<Rock.Web.Cache.AttributeCache>();
            
            var entityTypeCache = EntityTypeCache.Get( entityType );

            List<Rock.Web.Cache.AttributeCache> allAttributes = null;
            List<int> altEntityIds = null;

            //
            // If this entity can provide inherited attribute information then
            // load that data now. If they don't provide any then generate empty lists.
            //
            if ( entity is Rock.Attribute.IHasInheritedAttributes )
            {
                rockContext = rockContext ?? new RockContext();
                allAttributes = ( ( Rock.Attribute.IHasInheritedAttributes ) entity ).GetInheritedAttributes( rockContext );
                altEntityIds = ( ( Rock.Attribute.IHasInheritedAttributes ) entity ).GetAlternateEntityIds( rockContext );
            }

            allAttributes = allAttributes ?? new List<AttributeCache>();
            altEntityIds = altEntityIds ?? new List<int>();

            //
            // Get all the attributes that apply to this entity type and this entity's
            // properties match any attribute qualifiers.
            //
            if ( entityTypeCache != null )
            {
                int entityTypeId = entityTypeCache.Id;
                var entityAttributesList = AttributeCache.GetByEntity( entityTypeCache.Id );
                if ( entityAttributesList.Any() )
                {
                    var entityTypeQualifierColumnPropertyNames = entityAttributesList.Select( a => a.EntityTypeQualifierColumn ).Distinct().Where(a => !string.IsNullOrWhiteSpace(a)).ToList();
                    Dictionary<string, object> propertyValues = new Dictionary<string, object>( StringComparer.OrdinalIgnoreCase );
                    foreach( var propertyName in entityTypeQualifierColumnPropertyNames )
                    {
                        PropertyInfo propertyInfo = entityType.GetProperty(propertyName) ?? entityType.GetProperties().Where( a => a.Name.Equals( propertyName, StringComparison.OrdinalIgnoreCase ) ).FirstOrDefault();
                        if ( propertyInfo != null )
                        {
                            propertyValues.AddOrIgnore( propertyName, propertyInfo.GetValue( entity, null ) );
                        }
                    }

                    foreach ( var entityAttributes in entityAttributesList )
                    {
                        if ( string.IsNullOrEmpty( entityAttributes.EntityTypeQualifierColumn ) ||
                            ( propertyValues.ContainsKey( entityAttributes.EntityTypeQualifierColumn ) &&
                            ( string.IsNullOrEmpty( entityAttributes.EntityTypeQualifierValue ) ||
                            ( propertyValues[entityAttributes.EntityTypeQualifierColumn] ?? "" ).ToString() == entityAttributes.EntityTypeQualifierValue ) ) )
                        {
                            foreach ( int attributeId in entityAttributes.AttributeIds )
                            {
                                attributes.Add( Rock.Web.Cache.AttributeCache.Get( attributeId ) );
                            }
                        }
                    }
                }
            }

            //
            // Append these attributes to our inherited attributes, in order.
            //
            foreach ( var attribute in attributes.OrderBy( a => a.Order ) )
            {
                allAttributes.Add( attribute );
            }

            var attributeValues = new Dictionary<string, AttributeValueCache>();

            if ( allAttributes.Any() )
            {
                foreach ( var attribute in allAttributes )
                {
                    // Add a placeholder for this item's value for each attribute
                    attributeValues.AddOrIgnore( attribute.Key, null );
                }

                // If loading attributes for a saved item, read the item's value(s) for each attribute 
                if ( !entityTypeCache.IsEntity || entity.Id != 0 )
                {
                    rockContext = rockContext ?? new RockContext();
                    var attributeValueService = new Rock.Model.AttributeValueService( rockContext );

                    List<int> attributeIds = allAttributes.Select( a => a.Id ).ToList();
                    IQueryable<AttributeValue> attributeValueQuery;

                    if ( altEntityIds.Any() )
                    {
                        attributeValueQuery = attributeValueService.Queryable().AsNoTracking()
                            .Where( v =>
                                v.EntityId.HasValue &&
                                ( v.EntityId.Value == entity.Id || altEntityIds.Contains( v.EntityId.Value ) ) );
                    }
                    else
                    {
                        attributeValueQuery = attributeValueService.Queryable().AsNoTracking()
                            .Where( v => v.EntityId.HasValue && v.EntityId.Value == entity.Id );
                    }

                    if ( attributeIds.Count != 1 )
                    {
                        // a Linq query that uses 'Contains' can't be cached in the EF Plan Cache, so instead of doing a Contains, build a List of OR conditions. This can save 15-20ms per call (and still ends up with the exact same SQL)
                        var parameterExpression = attributeValueService.ParameterExpression;
                        MemberExpression propertyExpression = Expression.Property( parameterExpression, "AttributeId" );
                        Expression expression = null;
                        foreach ( var attributeId in attributeIds )
                        {
                            Expression attributeIdValue = Expression.Constant( attributeId );
                            if ( expression != null )
                            {
                                expression = Expression.Or( expression, Expression.Equal( propertyExpression, attributeIdValue ) );
                            }
                            else
                            {
                                expression = Expression.Equal( propertyExpression, attributeIdValue );
                            }
                        }

                        attributeValueQuery = attributeValueQuery.Where( parameterExpression, expression );
                    }
                    else
                    {
                        int attributeId = attributeIds[0];
                        attributeValueQuery = attributeValueQuery.Where( v => v.AttributeId == attributeId );
                    }

                    foreach ( var attributeValue in attributeValueQuery )
                    {
                        var attributeKey = AttributeCache.Get( attributeValue.AttributeId ).Key;
                        attributeValues[attributeKey] = new AttributeValueCache( attributeValue );
                    }
                }

                // Look for any attributes that don't have a value and create a default value entry
                foreach ( var attribute in allAttributes )
                {
                    if ( attributeValues[attribute.Key] == null )
                    {
                        var attributeValue = new AttributeValueCache();
                        attributeValue.AttributeId = attribute.Id;
                        attributeValue.EntityId = entity?.Id;

                        var attributeValueDefaults = entity.AttributeValueDefaults;
                        if ( attributeValueDefaults != null && attributeValueDefaults.ContainsKey( attribute.Key ) )
                        {
                            attributeValue.Value = attributeValueDefaults[attribute.Key];
                        }
                        else
                        {
                            attributeValue.Value = attribute.DefaultValue;
                        }
                        attributeValues[attribute.Key] = attributeValue;
                    }
                    else
                    {
                        if ( !String.IsNullOrWhiteSpace( attribute.DefaultValue ) &&
                            String.IsNullOrWhiteSpace( attributeValues[attribute.Key].Value ) )
                        {
                            attributeValues[attribute.Key].Value = attribute.DefaultValue;
                        }
                    }
                }
            }

            entity.Attributes = new Dictionary<string, Rock.Web.Cache.AttributeCache>();
            allAttributes.ForEach( a => entity.Attributes.AddOrIgnore( a.Key, a ) );

            entity.AttributeValues = attributeValues;
        }
        
        /// <summary>
        /// Gets the attribute categories.
        /// </summary>
        /// <param name="entity">The entity.</param>
        /// <param name="onlyIncludeGridColumns">if set to <c>true</c> will only include those attributes with the option to display in grid set to true</param>
        /// <param name="allowMultiple">if set to <c>true</c> returns the attribute in each of its categories, if false, only returns attribute in first category.</param>
        /// <param name="supressOrdering">if set to <c>true</c> suppresses reordering of the attributes within each Category. (LoadAttributes() may perform custom ordering as is the case for group member attributes).</param>
        /// <returns></returns>
        public static List<AttributeCategory> GetAttributeCategories( Rock.Attribute.IHasAttributes entity, bool onlyIncludeGridColumns = false, bool allowMultiple = false, bool supressOrdering = false)
        {
            if ( entity != null )
            {
                var attributes = entity.Attributes.Select( a => a.Value ).Where( a => a.IsActive );
                if ( !supressOrdering )
                {
                    attributes = attributes.OrderBy(t => t.EntityTypeQualifierValue).ThenBy( t => t.Order ).ThenBy( t => t.Name );
                }

                return GetAttributeCategories( attributes.ToList(), onlyIncludeGridColumns, allowMultiple );
            }

            return null;
        }
        
        /// <summary>
        /// Gets attributes grouped by category
        /// </summary>
        /// <param name="attributes">The attributes.</param>
        /// <param name="onlyIncludeGridColumns">if set to <c>true</c> will only include those attributes with the option to display in grid set to true</param>
        /// <param name="allowMultiple">if set to <c>true</c> returns the attribute in each of its categories, if false, only returns attribute in first category.</param>
        /// <returns></returns>
        public static List<AttributeCategory> GetAttributeCategories( List<Rock.Web.Cache.AttributeCache> attributes, bool onlyIncludeGridColumns = false, bool allowMultiple = false )
        {
            var attributeCategories = new List<AttributeCategory>();

            if ( onlyIncludeGridColumns )
            {
                attributes = attributes.Where( a => a.IsGridColumn ).ToList();
            }

            foreach ( var attribute in attributes )
            {
                if ( attribute.Categories.Any() )
                {
                    foreach ( var category in attribute.Categories.OrderBy( c => c.Name ) )
                    {
                        AddAttributeCategory( attributeCategories, category, attribute );
                        if ( !allowMultiple )
                        {
                            break;
                        }
                    }
                }
                else
                {
                    AddAttributeCategory( attributeCategories, null, attribute );
                }
            }

            return attributeCategories.OrderBy( c => c.CategoryName ).ToList();
        }

        private static void AddAttributeCategory( List<AttributeCategory> attributeCategories, CategoryCache category, Rock.Web.Cache.AttributeCache attribute )
        {
            AttributeCategory attributeCategory = null;
            if ( category != null )
            {
                attributeCategory = attributeCategories.Where( g => g.Category != null && g.Category.Id == category.Id ).FirstOrDefault();
            }
            else
            {
                attributeCategory = attributeCategories.Where( g => g.Category == null ).FirstOrDefault();
            }

            if ( attributeCategory == null )
            {
                attributeCategory = new AttributeCategory();
                attributeCategory.Category = category;
                attributeCategory.Attributes = new List<Rock.Web.Cache.AttributeCache>();
                attributeCategories.Add( attributeCategory );
            }

            attributeCategory.Attributes.Add( attribute );
        }

        /// <summary>
        /// Saves any attribute edits made using an Attribute Editor control
        /// </summary>
        /// <param name="edtAttribute">The edt attribute.</param>
        /// <param name="entityTypeId">The entity type identifier.</param>
        /// <param name="entityTypeQualifierColumn">The entity type qualifier column.</param>
        /// <param name="entityTypeQualifierValue">The entity type qualifier value.</param>
        /// <param name="rockContext">The rock context.</param>
        /// <returns></returns>
        /// <remarks>
        /// If a rockContext value is included, this method will save any previous changes made to the context
        /// </remarks>
        public static Rock.Model.Attribute SaveAttributeEdits( AttributeEditor edtAttribute, int? entityTypeId, string entityTypeQualifierColumn, string entityTypeQualifierValue, RockContext rockContext = null )
        {
            // Create and update a new attribute object with new values
            rockContext = rockContext ?? new RockContext();
            var internalAttributeService = new AttributeService( rockContext );

            Rock.Model.Attribute attribute = null;
            var newAttribute = new Rock.Model.Attribute();

            if ( edtAttribute.AttributeId.HasValue )
            {
                attribute = internalAttributeService.Get( edtAttribute.AttributeId.Value );
            }

            if ( attribute != null )
            {
                newAttribute.CopyPropertiesFrom( attribute );
            }
            else
            {
                newAttribute.Order = internalAttributeService.Queryable().Max( a => a.Order ) + 1;
            }

            edtAttribute.GetAttributeProperties( newAttribute );

            return SaveAttributeEdits( newAttribute, entityTypeId, entityTypeQualifierColumn, entityTypeQualifierValue, rockContext );
        }

        /// <summary>
        /// Saves the attribute edits.
        /// </summary>
        /// <param name="attributes">The attributes.</param>
        /// <param name="entityTypeId">The entity type identifier.</param>
        /// <param name="entityTypeQualifierColumn">The entity type qualifier column.</param>
        /// <param name="entityTypeQualifierValue">The entity type qualifier value.</param>
        /// <param name="rockContext">The rock context.</param>
        public static void SaveAttributeEdits( List<Rock.Model.Attribute> attributes, int? entityTypeId, string entityTypeQualifierColumn, string entityTypeQualifierValue, RockContext rockContext = null )
        {
            // Get the existing attributes for this entity type and qualifier value
            var attributeService = new AttributeService( rockContext );
            var existingAttributes = attributeService.GetByEntityTypeQualifier( entityTypeId, entityTypeQualifierColumn, entityTypeQualifierValue, true );

            // Delete any of those attributes that don't exist in the specified attributes
            var selectedAttributeGuids = attributes.Select( a => a.Guid );
            foreach ( var attr in existingAttributes.Where( a => !selectedAttributeGuids.Contains( a.Guid ) ) )
            {
                attributeService.Delete( attr );
                rockContext.SaveChanges();
            }

            // Update the Attributes that were assigned in the UI
            foreach ( var attribute in attributes )
            {
                Helper.SaveAttributeEdits( attribute, entityTypeId, entityTypeQualifierColumn, entityTypeQualifierValue, rockContext );
            }
        }

        /// <summary>
        /// Saves any attribute edits made to an attribute.
        /// </summary>
        /// <param name="newAttribute">The new attribute.</param>
        /// <param name="entityTypeId">The entity type identifier.</param>
        /// <param name="entityTypeQualifierColumn">The entity type qualifier column.</param>
        /// <param name="entityTypeQualifierValue">The entity type qualifier value.</param>
        /// <param name="rockContext">The rock context.</param>
        /// <returns></returns>
        /// <remarks>
        /// If a rockContext value is included, this method will save any previous changes made to the context
        /// </remarks>
        public static Rock.Model.Attribute SaveAttributeEdits( Rock.Model.Attribute newAttribute, int? entityTypeId, string entityTypeQualifierColumn, string entityTypeQualifierValue, RockContext rockContext = null )
        {
            rockContext = rockContext ?? new RockContext();

            var internalAttributeService = new AttributeService( rockContext );
            var attributeQualifierService = new AttributeQualifierService( rockContext );
            var categoryService = new CategoryService( rockContext );

            // If attribute is not valid, return null
            if (!newAttribute.IsValid)
            {
                return null;
            }

            // Create a attribute model that will be saved
            Rock.Model.Attribute attribute = null;

            // Check to see if this was an existing or new attribute
            if (newAttribute.Id > 0)
            {
                // If editing an existing attribute, remove all the old qualifiers in case they were changed
                foreach ( var oldQualifier in attributeQualifierService.GetByAttributeId( newAttribute.Id ).ToList() )
                {
                    attributeQualifierService.Delete( oldQualifier );
                }
                rockContext.SaveChanges();

                // Then re-load the existing attribute 
                attribute = internalAttributeService.Get( newAttribute.Id );
            }

            if ( attribute == null )
            {
                // If the attribute didn't exist, create it
                attribute = new Rock.Model.Attribute();
                internalAttributeService.Add( attribute );
            }
            else
            {
                // If it did exist, set the new attribute ID and GUID since we're copying all properties in the next step
                newAttribute.Id = attribute.Id;
                newAttribute.Guid = attribute.Guid;
            }

            // Copy all the properties from the new attribute to the attribute model
            attribute.CopyPropertiesFrom( newAttribute );

            // Add any qualifiers
            foreach ( var qualifier in newAttribute.AttributeQualifiers )
            {
                attribute.AttributeQualifiers.Add( new AttributeQualifier { Key = qualifier.Key, Value = qualifier.Value, IsSystem = qualifier.IsSystem } );
            }

            // Add any categories
            attribute.Categories.Clear();
            foreach ( var category in newAttribute.Categories )
            {
                attribute.Categories.Add( categoryService.Get( category.Id ) );
            }

            // Since changes to Categories isn't tracked by ChangeTracker, set the ModifiedDateTime just in case Categories changed
            attribute.ModifiedDateTime = RockDateTime.Now;

            attribute.EntityTypeId = entityTypeId;
            attribute.EntityTypeQualifierColumn = entityTypeQualifierColumn;
            attribute.EntityTypeQualifierValue = entityTypeQualifierValue;

            rockContext.SaveChanges();

            return attribute;
        }

        /// <summary>
        /// Saves the attribute values.
        /// </summary>
        /// <param name="model">The model.</param>
        /// <param name="rockContext">The rock context.</param>
        /// <remarks>
        /// If a rockContext value is included, this method will save any previous changes made to the context
        /// </remarks>
        public static void SaveAttributeValues( Rock.Attribute.IHasAttributes model, RockContext rockContext = null )
        {
            if ( model != null && model.Attributes != null && model.AttributeValues != null && model.Attributes.Any() && model.AttributeValues.Any() )
            {
                rockContext = rockContext ?? new RockContext();
                var attributeValueService = new Model.AttributeValueService( rockContext );

                var attributeIds = model.Attributes.Select( y => y.Value.Id ).ToList();
                var valueQuery = attributeValueService.Queryable().Where( x => attributeIds.Contains( x.AttributeId ) && x.EntityId == model.Id );
                bool changesMade = false;

                var attributeValues = valueQuery.ToDictionary( x => x.AttributeKey );
                foreach ( var attribute in model.Attributes.Values )
                {
                    if ( model.AttributeValues.ContainsKey( attribute.Key ) )
                    {
                        if ( attributeValues.ContainsKey( attribute.Key ) )
                        {
                            if ( attributeValues[attribute.Key].Value != model.AttributeValues[attribute.Key].Value )
                            {
                                attributeValues[attribute.Key].Value = model.AttributeValues[attribute.Key].Value;
                                changesMade = true;
                            }
                        }
                        else
                        {
                            // only save a new AttributeValue if the value has a nonempty value
                            var value = model.AttributeValues[attribute.Key].Value;
                            if ( value.IsNotNullOrWhiteSpace() )
                            {
                                var attributeValue = new AttributeValue();
                                attributeValue.AttributeId = attribute.Id;
                                attributeValue.EntityId = model.Id;
                                attributeValue.Value = value;
                                attributeValueService.Add( attributeValue );
                                changesMade = true;
                            }
                        }
                    }
                }

                if ( changesMade )
                {
                    rockContext.SaveChanges();
                }
            }
        }

        /// <summary>
        /// Saves an attribute value.
        /// </summary>
        /// <param name="model">The model.</param>
        /// <param name="attribute">The attribute.</param>
        /// <param name="newValue">The new value.</param>
        /// <param name="rockContext">The rock context.</param>
        /// <remarks>
        /// If a rockContext value is included, this method will save any previous changes made to the context
        /// </remarks>
        public static void SaveAttributeValue( Rock.Attribute.IHasAttributes model, Rock.Web.Cache.AttributeCache attribute, string newValue, RockContext rockContext = null )
        {
            if ( model != null && attribute != null )
            {
                rockContext = rockContext ?? new RockContext();
                var attributeValueService = new Model.AttributeValueService( rockContext );

                var attributeValue = attributeValueService.GetByAttributeIdAndEntityId( attribute.Id, model.Id );
                if ( attributeValue == null )
                {
                    if ( newValue == null )
                    {
                        return;
                    }

                    attributeValue = new Rock.Model.AttributeValue();
                    attributeValue.AttributeId = attribute.Id;
                    attributeValue.EntityId = model.Id;
                    attributeValueService.Add( attributeValue );
                }

                if ( attributeValue.Value != newValue )
                {
                    attributeValue.Value = newValue;
                    rockContext.SaveChanges();
                }

                if ( model.AttributeValues != null && model.AttributeValues.ContainsKey( attribute.Key ) )
                {
                    model.AttributeValues[attribute.Key] = new AttributeValueCache( attributeValue );
                }
            }
        }

        /// <summary>
        /// Saves the attribute value.
        /// </summary>
        /// <param name="entityId">The entity identifier.</param>
        /// <param name="attribute">The attribute.</param>
        /// <param name="newValue">The new value.</param>
        /// <param name="rockContext">The rock context.</param>
        /// <remarks>
        /// If a rockContext value is included, this method will save any previous changes made to the context
        /// </remarks>
        public static void SaveAttributeValue( int entityId, Rock.Web.Cache.AttributeCache attribute, string newValue, RockContext rockContext = null )
        {
            if ( attribute != null )
            {
                rockContext = rockContext ?? new RockContext();
                var attributeValueService = new Model.AttributeValueService( rockContext );

                var attributeValue = attributeValueService.GetByAttributeIdAndEntityId( attribute.Id, entityId );
                if ( attributeValue == null )
                {
                    if ( newValue == null )
                    {
                        return;
                    }

                    attributeValue = new Rock.Model.AttributeValue();
                    attributeValue.AttributeId = attribute.Id;
                    attributeValue.EntityId = entityId;
                    attributeValueService.Add( attributeValue );
                }

                attributeValue.Value = newValue;

                rockContext.SaveChanges();
            }
        }

        /// <summary>
        /// Copies the attributes from one entity to another
        /// </summary>
        /// <param name="source">The source.</param>
        /// <param name="target">The target.</param>
        public static void CopyAttributes( Rock.Attribute.IHasAttributes source, Rock.Attribute.IHasAttributes target )
        {
            if ( source != null && target != null )
            {
                // Copy Attributes
                if ( source.Attributes != null )
                {
                    target.Attributes = new Dictionary<string, AttributeCache>();
                    foreach ( var item in source.Attributes )
                    {
                        target.Attributes.Add( item.Key, item.Value );
                    }
                }
                else
                {
                    target.Attributes = null;
                }

                // Copy Attribute Values
                if ( source.AttributeValues != null )
                {
                    target.AttributeValues = new Dictionary<string, AttributeValueCache>();
                    foreach ( var item in source.AttributeValues )
                    {
                        var value = item.Value;
                        if ( value != null )
                        {
                            var attributeValue = new AttributeValueCache();
                            attributeValue.AttributeId = value.AttributeId;
                            attributeValue.Value = value.Value;
                            target.AttributeValues.Add( item.Key, attributeValue );
                        }
                        else
                        {
                            target.AttributeValues.Add( item.Key, null );
                        }
                    }
                }
                else
                {
                    target.AttributeValues = null;
                }
            }
        }

        /// <summary>
        /// Adds edit controls for each of the item's attributes
        /// </summary>
        /// <param name="item">The item.</param>
        /// <param name="parentControl">The parent control.</param>
        /// <param name="setValue">if set to <c>true</c> [set value].</param>
        /// <param name="validationGroup">The validation group.</param>
        /// <param name="supressOrdering">if set to <c>true</c> suppresses reordering of the attributes within each Category. (LoadAttributes() may perform custom ordering as is the case for group member attributes).</param>
        public static void AddEditControls( Rock.Attribute.IHasAttributes item, Control parentControl, bool setValue, string validationGroup = "", bool supressOrdering = false )
        {
            AddEditControls( item, parentControl, setValue, validationGroup, new List<string>(), supressOrdering );
        }

        /// <summary>
        /// Adds edit controls for each of the item's attributes
        /// </summary>
        /// <param name="item">The item.</param>
        /// <param name="parentControl">The parent control.</param>
        /// <param name="setValue">if set to <c>true</c> [set value].</param>
        /// <param name="validationGroup">The validation group.</param>
        /// <param name="exclude">List of attributes not to render. Attributes with a Key or Name in the exclude list will not be shown.</param>
        /// <param name="supressOrdering">if set to <c>true</c> suppresses reordering of the attributes within each Category. (LoadAttributes() may perform custom ordering as is the case for group member attributes).</param>
        public static void AddEditControls( Rock.Attribute.IHasAttributes item, Control parentControl, bool setValue, string validationGroup, List<string> exclude, bool supressOrdering = false )
        {
            AddEditControls( item, parentControl, setValue, validationGroup, exclude, supressOrdering, null );
        }
        
        /// <summary>
        /// Adds the edit controls.
        /// </summary>
        /// <param name="item">The item.</param>
        /// <param name="parentControl">The parent control.</param>
        /// <param name="setValue">if set to <c>true</c> [set value].</param>
        /// <param name="validationGroup">The validation group.</param>
        /// <param name="numberOfColumns">The number of columns.</param>
        public static void AddEditControls( Rock.Attribute.IHasAttributes item, Control parentControl, bool setValue, string validationGroup, int? numberOfColumns )
        {
            AddEditControls( item, parentControl, setValue, validationGroup, new List<string>(), false, numberOfColumns );
        }

        /// <summary>
        /// Adds the edit controls.
        /// </summary>
        /// <param name="item">The item.</param>
        /// <param name="parentControl">The parent control.</param>
        /// <param name="setValue">if set to <c>true</c> [set value].</param>
        /// <param name="validationGroup">The validation group.</param>
        /// <param name="numberOfColumns">The number of columns.</param>
        /// <param name="exclude">List of attributes not to render. Attributes with a Key or Name in the exclude list will not be shown.</param>
        /// <param name="supressOrdering">if set to <c>true</c> suppresses reordering of the attributes within each Category. (LoadAttributes() may perform custom ordering as is the case for group member attributes).</param>
        public static void AddEditControls( Rock.Attribute.IHasAttributes item, Control parentControl, bool setValue, string validationGroup, List<string> exclude, bool supressOrdering, int? numberOfColumns = null )
        {
            if ( item != null && item.Attributes != null )
            {
                exclude = exclude ?? new List<string>();
                foreach ( var attributeCategory in GetAttributeCategories( item, false, false, supressOrdering ) )
                {
                    if ( attributeCategory.Attributes.Where( a => a.IsActive ).Where( a => !exclude.Contains( a.Name ) && !exclude.Contains( a.Key ) ).Select( a => a.Key ).Count() > 0 )
                    {
                        AddEditControls(
                            attributeCategory.Category != null ? attributeCategory.Category.Name : string.Empty,
                            attributeCategory.Attributes.Where( a => a.IsActive ).Select( a => a.Key ).ToList(),
                            item, parentControl, validationGroup, setValue, exclude, numberOfColumns );
                    }
                }
            }
        }

        /// <summary>
        /// Adds the edit controls.
        /// </summary>
        /// <param name="category">The category.</param>
        /// <param name="attributeKeys">The attribute keys.</param>
        /// <param name="item">The item.</param>
        /// <param name="parentControl">The parent control.</param>
        /// <param name="validationGroup">The validation group.</param>
        /// <param name="setValue">if set to <c>true</c> [set value].</param>
        /// <param name="exclude">The exclude.</param>
        public static void AddEditControls( string category, List<string> attributeKeys, Rock.Attribute.IHasAttributes item, Control parentControl, string validationGroup, bool setValue, List<string> exclude )
        {
            AddEditControls( category, attributeKeys, item, parentControl, validationGroup, setValue, exclude, null );
        }

        /// <summary>
        /// Adds the edit controls.
        /// </summary>
        /// <param name="category">The category.</param>
        /// <param name="attributeKeys">The attribute keys.</param>
        /// <param name="item">The item.</param>
        /// <param name="parentControl">The parent control.</param>
        /// <param name="validationGroup">The validation group.</param>
        /// <param name="setValue">if set to <c>true</c> [set value].</param>
        /// <param name="exclude">List of attributes not to render. Attributes with a Key or Name in the exclude list will not be shown.</param>
        /// <param name="numberOfColumns">The number of columns.</param>
        public static void AddEditControls( string category, List<string> attributeKeys, Rock.Attribute.IHasAttributes item, Control parentControl, string validationGroup, bool setValue, List<string> exclude, int? numberOfColumns )
        {
            AttributeAddEditControlsOptions attributeAddEditControlsOptions = new AttributeAddEditControlsOptions
            {
                NumberOfColumns = numberOfColumns
            };

            attributeAddEditControlsOptions.IncludedAttributes = attributeKeys != null ? item?.Attributes.Select( a => a.Value ).Where( a => attributeKeys.Contains( a.Key ) ).ToList() : null;
            attributeAddEditControlsOptions.ExcludedAttributes = exclude != null ? item?.Attributes.Select( a => a.Value ).Where( a => exclude.Contains( a.Key ) || exclude.Contains( a.Name ) ).ToList() : null;

            AddEditControlsForCategory( category, item, parentControl, validationGroup, setValue, attributeAddEditControlsOptions );
        }

        /// <summary>
        /// Adds the edit controls for category.
        /// </summary>
        /// <param name="categoryName">Name of the category.</param>
        /// <param name="item">The item.</param>
        /// <param name="parentControl">The parent control.</param>
        /// <param name="validationGroup">The validation group.</param>
        /// <param name="setValue">if set to <c>true</c> [set value].</param>
        /// <param name="addEditControlsOptions">The add edit controls options.</param>
        public static void AddEditControlsForCategory( string categoryName, IHasAttributes item, Control parentControl, string validationGroup, bool setValue, AttributeAddEditControlsOptions addEditControlsOptions )
        {
            int? numberOfColumns = addEditControlsOptions?.NumberOfColumns;
            List<AttributeCache> excludedAttributes = addEditControlsOptions?.ExcludedAttributes ?? new List<AttributeCache>();
            List<AttributeCache> attributes = addEditControlsOptions?.IncludedAttributes ?? item.Attributes.Select( a => a.Value ).Where( a => a.Categories.Any( ( CategoryCache c ) => c.Name == categoryName ) ).ToList();
            bool showCategoryLabel = addEditControlsOptions?.ShowCategoryLabel ?? true;

            // ensure valid number of columns
            if ( numberOfColumns.HasValue && numberOfColumns.Value > 12 )
            {
                numberOfColumns = 12;
            }

            bool parentIsDynamic = parentControl is DynamicControlsPanel || parentControl is DynamicPlaceholder;
            HtmlGenericControl fieldSet = parentIsDynamic ? new DynamicControlsHtmlGenericControl( "fieldset" ) : new HtmlGenericControl( "fieldset" );

            parentControl.Controls.Add( fieldSet );
            fieldSet.Controls.Clear();
            if ( showCategoryLabel && !string.IsNullOrEmpty( categoryName ) )
            {
                HtmlGenericControl legend = new HtmlGenericControl( "h4" );

                if ( numberOfColumns.HasValue )
                {
                    HtmlGenericControl row = new HtmlGenericControl( "div" );
                    row.AddCssClass( "row" );
                    fieldSet.Controls.Add( row );

                    HtmlGenericControl col = new HtmlGenericControl( "div" );
                    col.AddCssClass( "col-md-12" );
                    row.Controls.Add( col );

                    col.Controls.Add( legend );
                }
                else
                {
                    fieldSet.Controls.Add( legend );
                }

                legend.Controls.Clear();
                legend.InnerText = categoryName.Trim();
            }

            HtmlGenericControl attributeRow = parentIsDynamic ? new DynamicControlsHtmlGenericControl( "div" ) : new HtmlGenericControl( "div" );
            if ( numberOfColumns.HasValue )
            {
                fieldSet.Controls.Add( attributeRow );
                attributeRow.AddCssClass( "row" );
            }

            foreach ( AttributeCache attribute in attributes )
            {
                if ( attribute.IsActive && !excludedAttributes.Contains( attribute ) )
                {
                    // Add the control for editing the attribute value
                    AttributeControlOptions attributeControlOptions = new AttributeControlOptions
                    {
                        SetValue = setValue,
                        SetId = true,
                        ValidationGroup = validationGroup,
                        Value = setValue ? item.AttributeValues?[attribute.Key]?.Value : null,
                        ShowPrePostHtml = ( addEditControlsOptions?.ShowPrePostHtml ?? true )
                    };

                    if ( numberOfColumns.HasValue )
                    {
                        int colSize = ( int ) Math.Ceiling( 12.0 / ( double ) numberOfColumns.Value );
                        HtmlGenericControl attributeCol = parentIsDynamic ? new DynamicControlsHtmlGenericControl( "div" ) : new HtmlGenericControl( "div" );
                        attributeRow.Controls.Add( attributeCol );
                        attributeCol.AddCssClass( $"col-md-{colSize}" );
                        attribute.AddControl( attributeCol.Controls, attributeControlOptions );
                    }
                    else
                    {
<<<<<<< HEAD
                        attribute.AddControl( fieldSet.Controls, attributeControlOptions );
=======
                        if ( attribute.Key.ToString() == "Password" && item.AttributeValues[attribute.Key].Value != "" )
                        {
                            item.AttributeValues[attribute.Key].Value = "0000000000000000000";
                        }

                        attribute.AddControl( fieldSet.Controls, item.AttributeValues[attribute.Key].Value, validationGroup, setValue, true );
>>>>>>> cad42d81
                    }
                }
            }
        }

        /// <summary>
        /// Gets the display HTML.
        /// </summary>
        /// <param name="item">The item.</param>
        /// <param name="parentControl">The parent control.</param>
        /// <param name="exclude">The exclude.</param>
        /// <param name="supressOrdering">if set to <c>true</c> suppresses reordering of the attributes within each Category. (LoadAttributes() may perform custom ordering as is the case for group member attributes).</param>
        /// <param name="showHeading">if set to <c>true</c> [show heading].</param>
        public static void AddDisplayControls( Rock.Attribute.IHasAttributes item, Control parentControl, List<string> exclude = null, bool supressOrdering = false, bool showHeading = true )
        {
            exclude = exclude ?? new List<string>();

            if ( item?.Attributes != null )
            {
                AddDisplayControls(item, GetAttributeCategories(item, false, supressOrdering), parentControl, exclude, showHeading);
            }
        }

        /// <summary>
        /// Adds the display controls.
        /// </summary>
        /// <param name="item">The item.</param>
        /// <param name="attributeCategories">The attribute categories.</param>
        /// <param name="parentControl">The parent control.</param>
        /// <param name="exclude">The exclude.</param>
        /// <param name="showHeading">if set to <c>true</c> [show heading].</param>
        public static void AddDisplayControls( Rock.Attribute.IHasAttributes item, List<AttributeCategory> attributeCategories, Control parentControl, List<string> exclude = null, bool showHeading = true )
        {
            if ( item == null )
            {
                return;
            }

            foreach ( var attributeCategory in attributeCategories )
            {
                if ( showHeading )
                {
                    HtmlGenericControl header = new HtmlGenericControl( "h4" );

                    string categoryName = attributeCategory.Category != null ? attributeCategory.Category.Name : string.Empty;

                    header.InnerText = string.IsNullOrWhiteSpace( categoryName ) ? item.GetType().GetFriendlyTypeName() + " Attributes" : categoryName.Trim();
                    parentControl.Controls.Add( header );
                }

                HtmlGenericControl dl = new HtmlGenericControl( "dl" );
                parentControl.Controls.Add( dl );

                foreach ( var attribute in attributeCategory.Attributes.Where( a => AttributeCache.Get( a.Id ).IsActive ) )
                {
                    if ( exclude == null || ( !exclude.Contains( attribute.Name ) && !exclude.Contains( attribute.Key ) ) )
                    {
                        // Get the Attribute Value formatted for display.
                        string value = attribute.DefaultValue;
                        if ( item.AttributeValues.ContainsKey( attribute.Key ) && item.AttributeValues[attribute.Key] != null )
                        {
                            value = item.AttributeValues[attribute.Key].Value;
                        }

                        string controlHtml = attribute.FieldType.Field.FormatValueAsHtml( parentControl, attribute.EntityTypeId, item.Id, value, attribute.QualifierValues );

                        // If the Attribute Value has some content, display it.
                        if (!string.IsNullOrWhiteSpace(controlHtml))
                        {
                            HtmlGenericControl dt = new HtmlGenericControl("dt");
                            dt.InnerText = attribute.Name;
                            dl.Controls.Add(dt);

                            HtmlGenericControl dd = new HtmlGenericControl("dd");

                            dd.InnerHtml = controlHtml;
                            dl.Controls.Add(dd);
                        }
                    }
                }
            }
        }

        /// <summary>
        /// Gets the edit values from edit controls contained within the parentControl for the specified item
        /// </summary>
        /// <param name="parentControl">The parent control.</param>
        /// <param name="item">The item.</param>
        public static void GetEditValues( Control parentControl, Rock.Attribute.IHasAttributes item )
        {
            var attributeEditControls = GetAttributeEditControls( parentControl, item );
            if ( attributeEditControls != null )
            {
                foreach ( var attributeEditControl in attributeEditControls )
                {
                    var attribute = attributeEditControl.Key;
                    var control = attributeEditControl.Value;
                    if ( control != null )
                    {
                        var editValue = attribute.FieldType.Field.GetEditValue( control, attribute.QualifierValues );
                        item.AttributeValues[attribute.Key] = new AttributeValueCache { AttributeId = attribute.Id, EntityId = item.Id, Value = editValue };
                    }
                }
            }
        }

        /// <summary>
        /// Gets a dictionary of each edit control (where Key is AttributeCache) contained within the parentControl for the specified item
        /// </summary>
        /// <param name="parentControl">The parent control.</param>
        /// <param name="item">The item.</param>
        /// <returns></returns>
        public static Dictionary<AttributeCache, Control> GetAttributeEditControls( Control parentControl, Rock.Attribute.IHasAttributes item )
        {
            Dictionary<AttributeCache, Control> result = new Dictionary<AttributeCache, Control>();
            if ( item?.Attributes != null )
            {
                foreach ( var attributeKeyValue in item.Attributes )
                {
                    Control control = parentControl.FindControl( string.Format( "attribute_field_{0}", attributeKeyValue.Value.Id ) );
                    if ( control != null )
                    {
                        result.AddOrIgnore( attributeKeyValue.Value, control );
                    }
                }
            }

            return result;
        }

        /// <summary>
        /// Gets the attribute value expression.
        /// </summary>
        /// <param name="attributeValues">The attribute values.</param>
        /// <param name="attributeValueParameter">The attribute value parameter.</param>
        /// <param name="parentIdProperty">The parent identifier property.</param>
        /// <param name="attributeId">The attribute identifier.</param>
        /// <returns></returns>
        public static Expression GetAttributeValueExpression( IQueryable<AttributeValue> attributeValues, ParameterExpression attributeValueParameter, Expression parentIdProperty, int attributeId )
        {
            MemberExpression attributeIdProperty = Expression.Property( attributeValueParameter, "AttributeId" );
            MemberExpression entityIdProperty = Expression.Property( attributeValueParameter, "EntityId" );
            Expression attributeIdConstant = Expression.Constant( attributeId );

            Expression attributeIdCompare = Expression.Equal( attributeIdProperty, attributeIdConstant );
            Expression entityIdCompre = Expression.Equal( entityIdProperty, Expression.Convert( parentIdProperty, typeof( int? ) ) );
            Expression andExpression = Expression.And( attributeIdCompare, entityIdCompre );

            var match = new Expression[] {
                Expression.Constant(attributeValues),
                Expression.Lambda<Func<AttributeValue, bool>>( andExpression, new ParameterExpression[] { attributeValueParameter })
            };

            Expression whereExpression = Expression.Call( typeof( Queryable ), "Where", new Type[] { typeof( AttributeValue ) }, match );

            var attributeCache = AttributeCache.Get( attributeId );
            var attributeValueFieldName = "Value";
            Type attributeValueFieldType = typeof( string );
            if ( attributeCache != null )
            {
                attributeValueFieldName = attributeCache.FieldType.Field.AttributeValueFieldName;
                attributeValueFieldType = attributeCache.FieldType.Field.AttributeValueFieldType;
            }

            MemberExpression valueProperty = Expression.Property( attributeValueParameter, attributeValueFieldName );

            Expression valueLambda = Expression.Lambda( valueProperty, new ParameterExpression[] { attributeValueParameter } );

            Expression selectValue = Expression.Call( typeof( Queryable ), "Select", new Type[] { typeof( AttributeValue ), attributeValueFieldType }, whereExpression, valueLambda );

            Expression firstOrDefault = Expression.Call( typeof( Queryable ), "FirstOrDefault", new Type[] { attributeValueFieldType }, selectValue );

            return firstOrDefault;
        }
    }

    /// <summary>
    /// Attributes group by category
    /// </summary>
    public class AttributeCategory
    {
        /// <summary>
        /// Gets or sets the category.
        /// </summary>
        /// <value>
        /// The category.
        /// </value>
        public Rock.Web.Cache.CategoryCache Category { get; set; }

        /// <summary>
        /// Gets or sets the attributes.
        /// </summary>
        /// <value>
        /// The attributes.
        /// </value>
        public List<Rock.Web.Cache.AttributeCache> Attributes { get; set; }

        /// <summary>
        /// Gets the name of the category.
        /// </summary>
        /// <value>
        /// The name of the category.
        /// </value>
        public string CategoryName
        {
            get { return Category != null ? Category.Name : string.Empty; }
        }
    }

    /// <summary>
    /// 
    /// </summary>
    /// <seealso cref="Rock.Attribute.AttributeAddControlsOptions" />
    public class AttributeAddEditControlsOptions : AttributeAddControlsOptions
    {
        /// <summary>
        /// Gets or sets the included attributes.
        /// </summary>
        /// <value>
        /// The included attributes.
        /// </value>
        public List<AttributeCache> IncludedAttributes { get; set; }

        /// <summary>
        /// Gets or sets the number of columns.
        /// </summary>
        /// <value>
        /// The number of columns.
        /// </value>
        public int? NumberOfColumns { get; set; }

        /// <summary>
        /// Gets or sets a value indicating whether [show pre post HTML] (if EntityType supports it)
        /// </summary>
        /// <value>
        ///   <c>true</c> if [show pre post HTML]; otherwise, <c>false</c>.
        /// </value>
        public bool ShowPrePostHtml { get; set; } = true;
    }

    /// <summary>
    /// 
    /// </summary>
    public class AttributeAddControlsOptions
    {
        /// <summary>
        /// Gets or sets the excluded attributes.
        /// </summary>
        /// <value>
        /// The excluded attributes.
        /// </value>
        public List<AttributeCache> ExcludedAttributes { get; set; }

        /// <summary>
        /// Gets or sets a value indicating whether [show category label].
        /// </summary>
        /// <value>
        ///   <c>true</c> if [show category label]; otherwise, <c>false</c>.
        /// </value>
        public bool ShowCategoryLabel { get; set; } = true;
    }
}<|MERGE_RESOLUTION|>--- conflicted
+++ resolved
@@ -1147,16 +1147,7 @@
                     }
                     else
                     {
-<<<<<<< HEAD
                         attribute.AddControl( fieldSet.Controls, attributeControlOptions );
-=======
-                        if ( attribute.Key.ToString() == "Password" && item.AttributeValues[attribute.Key].Value != "" )
-                        {
-                            item.AttributeValues[attribute.Key].Value = "0000000000000000000";
-                        }
-
-                        attribute.AddControl( fieldSet.Controls, item.AttributeValues[attribute.Key].Value, validationGroup, setValue, true );
->>>>>>> cad42d81
                     }
                 }
             }

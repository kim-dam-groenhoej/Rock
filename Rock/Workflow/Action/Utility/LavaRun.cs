﻿// <copyright>
// Copyright by the Spark Development Network
//
// Licensed under the Rock Community License (the "License");
// you may not use this file except in compliance with the License.
// You may obtain a copy of the License at
//
// http://www.rockrms.com/license
//
// Unless required by applicable law or agreed to in writing, software
// distributed under the License is distributed on an "AS IS" BASIS,
// WITHOUT WARRANTIES OR CONDITIONS OF ANY KIND, either express or implied.
// See the License for the specific language governing permissions and
// limitations under the License.
// </copyright>
//
using System;
using System.Collections.Generic;
using System.ComponentModel;
using System.ComponentModel.Composition;

using Rock.Attribute;
using Rock.Data;
using Rock.Model;
using Rock.Web.Cache;

namespace Rock.Workflow.Action
{
    /// <summary>
    /// Runs Lava and sets an attribute's value to the result.
    /// </summary>
    [ActionCategory( "Utility" )]
    [Description( "Runs Lava and sets an attribute's value to the result." )]
    [Export( typeof( ActionComponent ) )]
    [ExportMetadata( "ComponentName", "Lava Run" )]

    [CodeEditorField( "Lava", "The <span class='tip tip-lava'></span> to run.", Web.UI.Controls.CodeEditorMode.Lava, Web.UI.Controls.CodeEditorTheme.Rock, 300, true, "", "", 0, "Value" )]
    [WorkflowAttribute( "Attribute", "The attribute to store the result in.", false, "", "", 1 )]
    [LavaCommandsField( "Enabled Lava Commands", "The Lava commands that should be enabled for this action.", false, order: 2 )]
    public class RunLava : ActionComponent
    {
        /// <summary>
        /// Executes the specified workflow.
        /// </summary>
        /// <param name="rockContext">The rock context.</param>
        /// <param name="action">The action.</param>
        /// <param name="entity">The entity.</param>
        /// <param name="errorMessages">The error messages.</param>
        /// <returns></returns>
        public override bool Execute( RockContext rockContext, WorkflowAction action, Object entity, out List<string> errorMessages )
        {
            errorMessages = new List<string>();

            var attribute = AttributeCache.Read( GetAttributeValue( action, "Attribute" ).AsGuid(), rockContext );
            if ( attribute != null )
            {
<<<<<<< HEAD
                string value = GetAttributeValue( action, "Value" ).ResolveMergeFields( GetMergeFields( action ), GetAttributeValue( action, "EnabledLavaCommands" ) );
=======
                string value = GetAttributeValue( action, "Value" ).ResolveMergeFields( GetMergeFields( action ) ).Trim();
>>>>>>> 1536c091
                SetWorkflowAttributeValue( action, attribute.Guid, value );
                action.AddLogEntry( string.Format( "Set '{0}' attribute to '{1}'.", attribute.Name, value ) );
            }

            return true;
        }

    }
}<|MERGE_RESOLUTION|>--- conflicted
+++ resolved
@@ -54,11 +54,7 @@
             var attribute = AttributeCache.Read( GetAttributeValue( action, "Attribute" ).AsGuid(), rockContext );
             if ( attribute != null )
             {
-<<<<<<< HEAD
-                string value = GetAttributeValue( action, "Value" ).ResolveMergeFields( GetMergeFields( action ), GetAttributeValue( action, "EnabledLavaCommands" ) );
-=======
-                string value = GetAttributeValue( action, "Value" ).ResolveMergeFields( GetMergeFields( action ) ).Trim();
->>>>>>> 1536c091
+                string value = GetAttributeValue( action, "Value" ).ResolveMergeFields( GetMergeFields( action ), GetAttributeValue( action, "EnabledLavaCommands" ) ).Trim();
                 SetWorkflowAttributeValue( action, attribute.Guid, value );
                 action.AddLogEntry( string.Format( "Set '{0}' attribute to '{1}'.", attribute.Name, value ) );
             }

--- conflicted
+++ resolved
@@ -1,302 +1,276 @@
-/*
-<doc>
-    <summary>
-         This function returns any person ids for people that have attended previously but who have not attended since the beginning date
-    </summary>
-
-    <returns>
-        * PersonId 
-        * SundayDate - Last time attended
-    </returns>
-    <param name='GroupTypeIds' datatype='varchar(max)'>The Group Type Ids (only attendance for these group types will be included</param>
-    <param name='StartDateTime' datatype='datetime'>Beginning date range filter</param>
-    <param name='GroupIds' datatype='varchar(max)'>Optional list of group ids to limit attendance to</param>
-    <param name='CampusIds' datatype='varchar(max)'>Optional list of campus ids to limit attendance to</param>
-    <param name='IncludeNullCampusIds' datatype='bit'>Flag indicating if attendance not tied to campus should be included</param>
-    <remarks>    
-    </remarks>
-    <code>
-        EXEC [dbo].[spCheckin_AttendanceAnalyticsQuery_NonAttendees] '18,19,20,21,22,23,25', '24,25,26,27,28,29,30,31,32,56,57,58,59,111,112,113,114,115,116,117,118', '2019-09-17 00:00:00', '2019-10-23 00:00:00', null, 0, null, 0, 0
-    </code>
-</doc>
-*/
-
-ALTER PROCEDURE [dbo].[spCheckin_AttendanceAnalyticsQuery_NonAttendees]
-      @GroupTypeIds varchar(max)
-    , @GroupIds varchar(max)
-    , @StartDate datetime = NULL
-    , @EndDate datetime = NULL
-    , @CampusIds varchar(max) = NULL
-    , @IncludeNullCampusIds bit = 0
-    , @ScheduleIds varchar(max) = NULL
-    , @IncludeParentsWithChild bit = 0
-    , @IncludeChildrenWithParents bit = 0
-    WITH RECOMPILE
-
-AS
-
-BEGIN
-
-   	--  get the SundayDates within the StartDate and EndDate so we can query against AttendanceOccurrence.SundayDate
-	DECLARE @startDateSundayDate DATE
-	DECLARE @endDateSundayDate DATE
-
-	SELECT @startDateSundayDate = x.StartSundayDate
-		,@endDateSundayDate = x.EndSundayDate
-	FROM dbo.ufnUtility_GetSundayDateRange(@StartDate, @EndDate) x
-
-    DECLARE @PersonIdTbl TABLE ( [Id] INT NOT NULL )
-
-    DECLARE @CampusTbl TABLE ( [Id] int )
-    INSERT INTO @CampusTbl SELECT [Item] FROM ufnUtility_CsvToTable( ISNULL(@CampusIds,'') )
-
-    DECLARE @ScheduleTbl TABLE ( [Id] int )
-    INSERT INTO @ScheduleTbl SELECT [Item] FROM ufnUtility_CsvToTable( ISNULL(@ScheduleIds,'') )
-
-    DECLARE @GroupTbl TABLE ( [Id] int )
-    INSERT INTO @GroupTbl SELECT [Item] FROM ufnUtility_CsvToTable( ISNULL(@GroupIds,'') )
-
-    DECLARE @GroupTypeTbl TABLE ( [Id] int )
-    INSERT INTO @GroupTypeTbl SELECT [Item] FROM ufnUtility_CsvToTable( ISNULL(@GroupTypeIds,'') )
-
-    -- Find all the person ids for people who belong to any of the selected groups and have not attended any group/campus of selected group type
-    INSERT INTO @PersonIdTbl
-    SELECT DISTINCT M.[PersonId]
-    FROM @GroupTbl G
-    INNER JOIN [GroupMember] M
-        ON M.[GroupId] = G.[Id]
-        AND M.[GroupMemberStatus] = 1
-    WHERE M.[PersonId] NOT IN (
-        SELECT DISTINCT PA.[PersonId]
-        FROM (
-            SELECT 
-                A.[PersonAliasId],
-                A.[CampusId],
-                O.[ScheduleId]
-             FROM [Attendance] A
-            INNER JOIN [AttendanceOccurrence] O ON O.[Id] = A.[OccurrenceId]
-            INNER JOIN @GroupTbl G ON G.[Id] = O.[GroupId]
-            WHERE o.[SundayDate] BETWEEN @startDateSundayDate AND @endDateSundayDate
-            AND [DidAttend] = 1
-        ) A
-        INNER JOIN [PersonAlias] PA ON PA.[Id] = A.[PersonAliasId]
-        LEFT OUTER JOIN @CampusTbl [C] ON [C].[id] = [A].[CampusId]
-        LEFT OUTER JOIN @ScheduleTbl [S] ON [S].[id] = [A].[ScheduleId]
-        WHERE ( 
-            ( @CampusIds IS NULL OR [C].[Id] IS NOT NULL ) OR  
-            ( @IncludeNullCampusIds = 1 AND A.[CampusId] IS NULL ) 
-        )
-        AND ( @ScheduleIds IS NULL OR [S].[Id] IS NOT NULL  )
-    )
-
-    IF @IncludeChildrenWithParents = 0 AND @IncludeParentsWithChild = 0
-    BEGIN
-
-        -- Just return the person 
- SELECT    
-            P.[Id],
-            P.[NickName],
-            P.[LastName],
-            P.[Gender],
-            P.[Email],
-            P.[GivingId],
-<<<<<<< HEAD
-            P.[BirthDate],
-            P.[ConnectionStatusValueId]
-        FROM @PersonIdTbl M
-        INNER JOIN [Person] P ON P.[Id] = M.[Id]
-=======
-		 P.[BirthDate],
-            P.[ConnectionStatusValueId],
-			P.[GraduationYear]
-		FROM @PersonIdTbl M
-	    INNER JOIN [Person] P ON P.[Id] = M.[Id]
->>>>>>> ce9ade05
-
-    END
-    ELSE
-    BEGIN
-
-        DECLARE @AdultRoleId INT = ( SELECT TOP 1 [Id] FROM [GroupTypeRole] WHERE [Guid] = '2639F9A5-2AAE-4E48-A8C3-4FFE86681E42' )
-        DECLARE @ChildRoleId INT = ( SELECT TOP 1 [Id] FROM [GroupTypeRole] WHERE [Guid] = 'C8B1814F-6AA7-4055-B2D7-48FE20429CB9' )
-
-        IF @IncludeParentsWithChild = 1 
-        BEGIN
-
-            -- Child attended, also include their parents
-            SELECT    
-                C.[Id],
-                C.[NickName],
-                C.[LastName],
-                C.[Gender],
-                C.[Email],
-                C.[GivingId],
-                C.[BirthDate],
-                C.[ConnectionStatusValueId],
-<<<<<<< HEAD
-                A.[Id] AS [ParentId],
-                A.[NickName] AS [ParentNickName],
-                A.[LastName] AS [ParentLastName],
-                A.[Email] AS [ParentEmail],
-                A.[GivingId] as [ParentGivingId],
-                A.[BirthDate] AS [ParentBirthDate]
-            FROM @PersonIdTbl M
-            INNER JOIN [Person] C 
-                ON C.[Id] = M.[Id]
-=======
-				C.[GraduationYear],
-		        A.[Id] AS [ParentId],
-		        A.[NickName] AS [ParentNickName],
-		        A.[LastName] AS [ParentLastName],
-		        A.[Email] AS [ParentEmail],
-                A.[GivingId] as [ParentGivingId],
-		        A.[BirthDate] AS [ParentBirthDate],
-				A.[Gender] AS [ParentGender]
-			FROM @PersonIdTbl M
-	        INNER JOIN [Person] C 
-				ON C.[Id] = M.[Id]
->>>>>>> ce9ade05
-            INNER JOIN [GroupMember] GMC
-                ON GMC.[PersonId] = C.[Id]
-                AND GMC.[GroupRoleId] = @ChildRoleId
-            INNER JOIN [GroupMember] GMA
-                ON GMA.[GroupId] = GMC.[GroupId]
-                AND GMA.[GroupRoleId] = @AdultRoleId
-            INNER JOIN [Person] A 
-                ON A.[Id] = GMA.[PersonId]
-
-        END
-        
-        IF @IncludeChildrenWithParents = 1
-        BEGIN
-
-            -- Parents attended, include their children
-            SELECT    
-                A.[Id],
-                A.[NickName],
-                A.[LastName],
-                A.[Gender],
-                A.[Email],
-                A.[GivingId] as [GivingId],
-                A.[BirthDate],
-                A.[ConnectionStatusValueId],
-                C.[Id] AS [ChildId],
-                C.[NickName] AS [ChildNickName],
-                C.[LastName] AS [ChildLastName],
-                C.[Email] AS [ChildEmail],
-                C.[GivingId] as [ChildGivingId],
-<<<<<<< HEAD
-                C.[BirthDate] AS [ChildBirthDate]
-            FROM @PersonIdTbl M
-            INNER JOIN [Person] A 
-                ON A.[Id] = M.[Id]
-=======
-		        C.[BirthDate] AS [ChildBirthDate],
-				C.[Gender] as [ChildGender],
-				C.[GraduationYear] as [ChildGraduationYear]
-			FROM @PersonIdTbl M
-	        INNER JOIN [Person] A 
-				ON A.[Id] = M.[Id]
->>>>>>> ce9ade05
-            INNER JOIN [GroupMember] GMA
-                ON GMA.[PersonId] = A.[Id]
-                AND GMA.[GroupRoleId] = @AdultRoleId
-            INNER JOIN [GroupMember] GMC
-                ON GMC.[GroupId] = GMA.[GroupId]
-                AND GMC.[GroupRoleId] = @ChildRoleId
-            INNER JOIN [Person] C 
-                ON C.[Id] = GMC.[PersonId]
-
-        END
-
-    END
-
-    -- Get the first 5 times they attended this group type (any group or campus)
-    SELECT 
-        P.[Id] AS [PersonId],
-        D.[TimeAttending],
-        D.[StartDate]
-    FROM @PersonIdTbl P
-    CROSS APPLY ( 
-        SELECT TOP 5 
-            ROW_NUMBER() OVER (ORDER BY [StartDate]) AS [TimeAttending],
-            [StartDate]
-        FROM (
-            SELECT DISTINCT [StartDate]
-            FROM [vCheckin_GroupTypeAttendance] A
-            INNER JOIN @GroupTypeTbl [G] ON [G].[id] = [A].[GroupTypeId]
-            AND A.[PersonId] = P.[Id]
-        ) S
-    ) D
-
-    -- Get the last time they attended
-    SELECT 
-        PD.[PersonId],
-        PD.[CampusId],
-		CA.[Name] AS [CampusName],
-        PD.[GroupId],
-        PD.[GroupName],
-        PD.[ScheduleId],
-        PD.[StartDateTime],
-        PD.[LocationId],
-        R.[Name] AS [RoleName],
-        L.[Name] AS [LocationName]
-    FROM (
-        SELECT 
-            P.[Id] AS [PersonId],
-            A.[CampusId],
-            A.[GroupId],
-  A.[GroupName],
-            A.[ScheduleId],
-            A.[StartDateTime],
-            A.[LocationId]
-        FROM @PersonIdTbl P
-        CROSS APPLY (
-            SELECT TOP 1 
-                A.[CampusId],
-                A.[GroupId],
-                G.[Name] AS [GroupName],
-                A.[ScheduleId],
-                A.[LocationId],
-                A.[StartDateTime]
-            FROM (
-                SELECT 
-                    A.[PersonAliasId],
-                    A.[CampusId],
-                    O.[GroupId],
-                    O.[ScheduleId],
-                    O.[LocationId],
-                    A.[StartDateTime]
-                 FROM [Attendance] A
-                INNER JOIN [AttendanceOccurrence] O ON O.[Id] = A.[OccurrenceId]
-                INNER JOIN @GroupTbl G ON G.[Id] = O.[GroupId]
-                WHERE o.[SundayDate] < @startDateSundayDate
-                AND [DidAttend] = 1
-            ) A
-            INNER JOIN [PersonAlias] PA ON PA.[Id] = A.[PersonAliasId] 
-            INNER JOIN [Group] G ON G.[Id] = A.[GroupId]
-            LEFT OUTER JOIN @CampusTbl [C] ON [C].[id] = [A].[CampusId]
-            LEFT OUTER JOIN @ScheduleTbl [S] ON [S].[id] = [A].[ScheduleId]
-            WHERE PA.[PersonId] = P.[Id]
-            AND ( 
-                ( @CampusIds IS NULL OR [C].[Id] IS NOT NULL ) OR  
-                ( @IncludeNullCampusIds = 1 AND A.[CampusId] IS NULL ) 
-            )
-            AND ( @ScheduleIds IS NULL OR [S].[Id] IS NOT NULL  )
-            ORDER BY A.[StartDateTime] DESC
-        ) A
-    ) PD
-    OUTER APPLY (
-        SELECT TOP 1 R.[Name]
-        FROM [GroupMember] M 
-        INNER JOIN [GroupTypeRole] R
-            ON R.[Id] = M.[GroupRoleId]
-        WHERE M.[GroupId] = PD.[GroupId]
-        AND M.[PersonId] = PD.[PersonId]
-        AND M.[GroupMemberStatus] <> 0
-        ORDER BY R.[Order]
-    ) R
-    LEFT OUTER JOIN [Location] L
-        ON L.[Id] = PD.[LocationId]
-	LEFT OUTER JOIN [Campus] CA ON PD.[CampusId] = CA.[Id]
+/*
+<doc>
+    <summary>
+         This function returns any person ids for people that have attended previously but who have not attended since the beginning date
+    </summary>
+
+    <returns>
+        * PersonId 
+        * SundayDate - Last time attended
+    </returns>
+    <param name='GroupTypeIds' datatype='varchar(max)'>The Group Type Ids (only attendance for these group types will be included</param>
+    <param name='StartDateTime' datatype='datetime'>Beginning date range filter</param>
+    <param name='GroupIds' datatype='varchar(max)'>Optional list of group ids to limit attendance to</param>
+    <param name='CampusIds' datatype='varchar(max)'>Optional list of campus ids to limit attendance to</param>
+    <param name='IncludeNullCampusIds' datatype='bit'>Flag indicating if attendance not tied to campus should be included</param>
+    <remarks>    
+    </remarks>
+    <code>
+        EXEC [dbo].[spCheckin_AttendanceAnalyticsQuery_NonAttendees] '18,19,20,21,22,23,25', '24,25,26,27,28,29,30,31,32,56,57,58,59,111,112,113,114,115,116,117,118', '2019-09-17 00:00:00', '2019-10-23 00:00:00', null, 0, null, 0, 0
+    </code>
+</doc>
+*/
+
+ALTER PROCEDURE [dbo].[spCheckin_AttendanceAnalyticsQuery_NonAttendees]
+      @GroupTypeIds varchar(max)
+    , @GroupIds varchar(max)
+    , @StartDate datetime = NULL
+    , @EndDate datetime = NULL
+    , @CampusIds varchar(max) = NULL
+    , @IncludeNullCampusIds bit = 0
+    , @ScheduleIds varchar(max) = NULL
+    , @IncludeParentsWithChild bit = 0
+    , @IncludeChildrenWithParents bit = 0
+    WITH RECOMPILE
+
+AS
+
+BEGIN
+
+   	--  get the SundayDates within the StartDate and EndDate so we can query against AttendanceOccurrence.SundayDate
+	DECLARE @startDateSundayDate DATE
+	DECLARE @endDateSundayDate DATE
+
+	SELECT @startDateSundayDate = x.StartSundayDate
+		,@endDateSundayDate = x.EndSundayDate
+	FROM dbo.ufnUtility_GetSundayDateRange(@StartDate, @EndDate) x
+
+    DECLARE @PersonIdTbl TABLE ( [Id] INT NOT NULL )
+
+    DECLARE @CampusTbl TABLE ( [Id] int )
+    INSERT INTO @CampusTbl SELECT [Item] FROM ufnUtility_CsvToTable( ISNULL(@CampusIds,'') )
+
+    DECLARE @ScheduleTbl TABLE ( [Id] int )
+    INSERT INTO @ScheduleTbl SELECT [Item] FROM ufnUtility_CsvToTable( ISNULL(@ScheduleIds,'') )
+
+    DECLARE @GroupTbl TABLE ( [Id] int )
+    INSERT INTO @GroupTbl SELECT [Item] FROM ufnUtility_CsvToTable( ISNULL(@GroupIds,'') )
+
+    DECLARE @GroupTypeTbl TABLE ( [Id] int )
+    INSERT INTO @GroupTypeTbl SELECT [Item] FROM ufnUtility_CsvToTable( ISNULL(@GroupTypeIds,'') )
+
+    -- Find all the person ids for people who belong to any of the selected groups and have not attended any group/campus of selected group type
+    INSERT INTO @PersonIdTbl
+    SELECT DISTINCT M.[PersonId]
+    FROM @GroupTbl G
+    INNER JOIN [GroupMember] M
+        ON M.[GroupId] = G.[Id]
+        AND M.[GroupMemberStatus] = 1
+    WHERE M.[PersonId] NOT IN (
+        SELECT DISTINCT PA.[PersonId]
+        FROM (
+            SELECT 
+                A.[PersonAliasId],
+                A.[CampusId],
+                O.[ScheduleId]
+             FROM [Attendance] A
+            INNER JOIN [AttendanceOccurrence] O ON O.[Id] = A.[OccurrenceId]
+            INNER JOIN @GroupTbl G ON G.[Id] = O.[GroupId]
+            WHERE o.[SundayDate] BETWEEN @startDateSundayDate AND @endDateSundayDate
+            AND [DidAttend] = 1
+        ) A
+        INNER JOIN [PersonAlias] PA ON PA.[Id] = A.[PersonAliasId]
+        LEFT OUTER JOIN @CampusTbl [C] ON [C].[id] = [A].[CampusId]
+        LEFT OUTER JOIN @ScheduleTbl [S] ON [S].[id] = [A].[ScheduleId]
+        WHERE ( 
+            ( @CampusIds IS NULL OR [C].[Id] IS NOT NULL ) OR  
+            ( @IncludeNullCampusIds = 1 AND A.[CampusId] IS NULL ) 
+        )
+        AND ( @ScheduleIds IS NULL OR [S].[Id] IS NOT NULL  )
+    )
+
+    IF @IncludeChildrenWithParents = 0 AND @IncludeParentsWithChild = 0
+    BEGIN
+
+        -- Just return the person 
+ SELECT    
+            P.[Id],
+            P.[NickName],
+            P.[LastName],
+            P.[Gender],
+            P.[Email],
+            P.[GivingId],
+            P.[BirthDate],
+            P.[ConnectionStatusValueId],
+			P.[GraduationYear]
+        FROM @PersonIdTbl M
+        INNER JOIN [Person] P ON P.[Id] = M.[Id]
+
+    END
+    ELSE
+    BEGIN
+
+        DECLARE @AdultRoleId INT = ( SELECT TOP 1 [Id] FROM [GroupTypeRole] WHERE [Guid] = '2639F9A5-2AAE-4E48-A8C3-4FFE86681E42' )
+        DECLARE @ChildRoleId INT = ( SELECT TOP 1 [Id] FROM [GroupTypeRole] WHERE [Guid] = 'C8B1814F-6AA7-4055-B2D7-48FE20429CB9' )
+
+        IF @IncludeParentsWithChild = 1 
+        BEGIN
+
+            -- Child attended, also include their parents
+            SELECT    
+                C.[Id],
+                C.[NickName],
+                C.[LastName],
+                C.[Gender],
+                C.[Email],
+                C.[GivingId],
+                C.[BirthDate],
+                C.[ConnectionStatusValueId],
+				C.[GraduationYear],
+                A.[Id] AS [ParentId],
+                A.[NickName] AS [ParentNickName],
+                A.[LastName] AS [ParentLastName],
+                A.[Email] AS [ParentEmail],
+                A.[GivingId] as [ParentGivingId],
+                A.[BirthDate] AS [ParentBirthDate],
+				A.[Gender] AS [ParentGender]
+            FROM @PersonIdTbl M
+            INNER JOIN [Person] C 
+                ON C.[Id] = M.[Id]
+            INNER JOIN [GroupMember] GMC
+                ON GMC.[PersonId] = C.[Id]
+                AND GMC.[GroupRoleId] = @ChildRoleId
+            INNER JOIN [GroupMember] GMA
+                ON GMA.[GroupId] = GMC.[GroupId]
+                AND GMA.[GroupRoleId] = @AdultRoleId
+            INNER JOIN [Person] A 
+                ON A.[Id] = GMA.[PersonId]
+
+        END
+        
+        IF @IncludeChildrenWithParents = 1
+        BEGIN
+
+            -- Parents attended, include their children
+            SELECT    
+                A.[Id],
+                A.[NickName],
+                A.[LastName],
+                A.[Gender],
+                A.[Email],
+                A.[GivingId] as [GivingId],
+                A.[BirthDate],
+                A.[ConnectionStatusValueId],
+                C.[Id] AS [ChildId],
+                C.[NickName] AS [ChildNickName],
+                C.[LastName] AS [ChildLastName],
+                C.[Email] AS [ChildEmail],
+                C.[GivingId] as [ChildGivingId],
+                C.[BirthDate] AS [ChildBirthDate],
+				C.[Gender] as [ChildGender],
+				C.[GraduationYear] as [ChildGraduationYear]
+            FROM @PersonIdTbl M
+            INNER JOIN [Person] A 
+                ON A.[Id] = M.[Id]
+            INNER JOIN [GroupMember] GMA
+                ON GMA.[PersonId] = A.[Id]
+                AND GMA.[GroupRoleId] = @AdultRoleId
+            INNER JOIN [GroupMember] GMC
+                ON GMC.[GroupId] = GMA.[GroupId]
+                AND GMC.[GroupRoleId] = @ChildRoleId
+            INNER JOIN [Person] C 
+                ON C.[Id] = GMC.[PersonId]
+
+        END
+
+    END
+
+    -- Get the first 5 times they attended this group type (any group or campus)
+    SELECT 
+        P.[Id] AS [PersonId],
+        D.[TimeAttending],
+        D.[StartDate]
+    FROM @PersonIdTbl P
+    CROSS APPLY ( 
+        SELECT TOP 5 
+            ROW_NUMBER() OVER (ORDER BY [StartDate]) AS [TimeAttending],
+            [StartDate]
+        FROM (
+            SELECT DISTINCT [StartDate]
+            FROM [vCheckin_GroupTypeAttendance] A
+            INNER JOIN @GroupTypeTbl [G] ON [G].[id] = [A].[GroupTypeId]
+            AND A.[PersonId] = P.[Id]
+        ) S
+    ) D
+
+    -- Get the last time they attended
+    SELECT 
+        PD.[PersonId],
+        PD.[CampusId],
+		CA.[Name] AS [CampusName],
+        PD.[GroupId],
+        PD.[GroupName],
+        PD.[ScheduleId],
+        PD.[StartDateTime],
+        PD.[LocationId],
+        R.[Name] AS [RoleName],
+        L.[Name] AS [LocationName]
+    FROM (
+        SELECT 
+            P.[Id] AS [PersonId],
+            A.[CampusId],
+            A.[GroupId],
+  A.[GroupName],
+            A.[ScheduleId],
+            A.[StartDateTime],
+            A.[LocationId]
+        FROM @PersonIdTbl P
+        CROSS APPLY (
+            SELECT TOP 1 
+                A.[CampusId],
+                A.[GroupId],
+                G.[Name] AS [GroupName],
+                A.[ScheduleId],
+                A.[LocationId],
+                A.[StartDateTime]
+            FROM (
+                SELECT 
+                    A.[PersonAliasId],
+                    A.[CampusId],
+                    O.[GroupId],
+                    O.[ScheduleId],
+                    O.[LocationId],
+                    A.[StartDateTime]
+                 FROM [Attendance] A
+                INNER JOIN [AttendanceOccurrence] O ON O.[Id] = A.[OccurrenceId]
+                INNER JOIN @GroupTbl G ON G.[Id] = O.[GroupId]
+                WHERE o.[SundayDate] < @startDateSundayDate
+                AND [DidAttend] = 1
+            ) A
+            INNER JOIN [PersonAlias] PA ON PA.[Id] = A.[PersonAliasId] 
+            INNER JOIN [Group] G ON G.[Id] = A.[GroupId]
+            LEFT OUTER JOIN @CampusTbl [C] ON [C].[id] = [A].[CampusId]
+            LEFT OUTER JOIN @ScheduleTbl [S] ON [S].[id] = [A].[ScheduleId]
+            WHERE PA.[PersonId] = P.[Id]
+            AND ( 
+                ( @CampusIds IS NULL OR [C].[Id] IS NOT NULL ) OR  
+                ( @IncludeNullCampusIds = 1 AND A.[CampusId] IS NULL ) 
+            )
+            AND ( @ScheduleIds IS NULL OR [S].[Id] IS NOT NULL  )
+            ORDER BY A.[StartDateTime] DESC
+        ) A
+    ) PD
+    OUTER APPLY (
+        SELECT TOP 1 R.[Name]
+        FROM [GroupMember] M 
+        INNER JOIN [GroupTypeRole] R
+            ON R.[Id] = M.[GroupRoleId]
+        WHERE M.[GroupId] = PD.[GroupId]
+        AND M.[PersonId] = PD.[PersonId]
+        AND M.[GroupMemberStatus] <> 0
+        ORDER BY R.[Order]
+    ) R
+    LEFT OUTER JOIN [Location] L
+        ON L.[Id] = PD.[LocationId]
+	LEFT OUTER JOIN [Campus] CA ON PD.[CampusId] = CA.[Id]
 END